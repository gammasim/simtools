FROM almalinux:9.5 AS build_image
WORKDIR /workdir/sim_telarray
ENV GCC_PATH="/usr/bin/"
ARG BUILD_OPT="prod6-sc"
ARG EXTRA_DEF="-DMAXIMUM_TELESCOPES=128"
ARG HADRONIC_MODEL="qgs2"
ARG AVX_FLAG="avx2"
ARG CORSIKA_VERSION="77550"
ARG BERNLOHR_VERSION="1.68"
ARG BUILD_BRANCH=main
<<<<<<< HEAD
ARG PYTHON_VERSION="3.12"
=======
ARG PYTHON_VERSION=3.12
ARG SIMTOOLS_REQUIREMENT="git+https://github.com/gammasim/simtools.git"
>>>>>>> 30b30efd

RUN yum update -y && yum install -y \
    gcc-fortran gsl-devel libgfortran \
    autoconf automake csh patch perl which && \
    yum clean all

ADD corsika_simtelarray.tar.gz .
ADD corsikaOptPatch.tar.gz ./corsika-$CORSIKA_VERSION
RUN tar -zxf corsika-$CORSIKA_VERSION.tar.gz && \
    tar -zxf bernlohr-$BERNLOHR_VERSION.tar.gz -C corsika-$CORSIKA_VERSION/bernlohr && \
    rm -f examples-with-data.tar.gz sim_telarray_config.tar.gz \
    corsika_simtelarray.tar.gz  corsika-$CORSIKA_VERSION.tar.gz \
    bernlohr-$BERNLOHR_VERSION.tar.gz

# Apply patches for non-optimized / optimized CORSIKA
RUN cd corsika-$CORSIKA_VERSION && \
    if [[ $CORSIKA_VERSION -eq 77550 ]]; then \
        (cd src && patch -b -p0 corsika.F < "../../corsika-77550.patch"); \
    fi && \
    if [[ "$AVX_FLAG" == "no_opt" ]]; then \
        ../corsika_build_script $HADRONIC_MODEL generic; \
    else \
        ./corsika_opt_patching.sh && \
        autoreconf && \
        ../corsika_build_script $HADRONIC_MODEL generic cerenkopt vlibm; \
    fi

# Build non-optimized / optimized CORSIKA
RUN make -C corsika-$CORSIKA_VERSION clean && rm -f */*.a lib/*/*.a && \
    AVX_EXTRA_FLAG=$([ "$AVX_FLAG" = "avx512f" ] && echo "-ffp-contract=off" || echo "") && \
    CFLAGS="" && CXXFLAGS="" && FFLAGS="" && \
    if [[ "$AVX_FLAG" == "no_opt" ]]; then \
        CFLAGS="-g  -std=c99 -O3"; \
        CXXFLAGS="-g  -std=c99 -O3"; \
        FFLAGS="-g -ffixed-line-length-132 -fno-automatic -frecord-marker=4 -std=legacy -std=c99 -O3"; \
    else \
        CFLAGS="-g -DCERENKOPT -DVLIBM -std=c99 -O3 ${AVX_FLAG:+-m$AVX_FLAG} ${avx_512_FLAG} -DVECTOR_SIZE=8 -DVECTOR_LENGTH=8"; \
        CXXFLAGS="-g -DCERENKOPT -DVLIBM -std=c99 -O3 ${AVX_FLAG:+-m$AVX_FLAG} ${avx_512_FLAG} -DVECTOR_SIZE=8 -DVECTOR_LENGTH=8"; \
        FFLAGS="-g -ffixed-line-length-132 -fno-automatic -frecord-marker=4 -std=legacy -DCERENKOPT -DVLIBM -std=c99 -O3 ${AVX_FLAG:+-m$AVX_FLAG} ${avx_512_FLAG} -DVECTOR_SIZE=8 -DVECTOR_LENGTH=8"; \
    fi && \
    make -C corsika-$CORSIKA_VERSION \
        CC="${GCC_PATH}/gcc -static" \
        CXX="${GCC_PATH}/g++ -static" \
        CPP="${GCC_PATH}/gcc -static -E" \
        F77="${GCC_PATH}/gfortran -L/lib64/" \
        CFLAGS="${CFLAGS}" \
        CXXFLAGS="${CXXFLAGS}" \
        FFLAGS="$FFLAGS" \
        install

# Rename executable to 'corsika'
RUN mv -f corsika-$CORSIKA_VERSION/run/corsika$CORSIKA_VERSIONLinux_* corsika-$CORSIKA_VERSION/run/corsika
# Build sim_telarray
RUN export NO_CORSIKA=1 EXTRA_DEFINES="${EXTRA_DEF}" && ./build_all $BUILD_OPT $HADRONIC_MODEL gsl

# CORSIKA source code is removed to follow
# the CORSIKA non-distribution policy.
RUN mv ./corsika-77*/run corsika-run && \
    rm -rf ./corsika-7[0-9]* && \
    find . -name "*.tar.gz" -delete && \
    find . -name "doc*" -type d -exec rm -rf {} + 2>/dev/null && \
    find . -name "*.o" -delete && \
    rm -rf /var/cache/yum/* /tmp/* /var/tmp/*

# create a yml file in workdir with the build options
RUN echo "build_opt: $BUILD_OPT" > /workdir/sim_telarray/build_opts.yml && \
    echo "extra_def: $EXTRA_DEF" >> /workdir/sim_telarray/build_opts.yml && \
    echo "hadronic_model: $HADRONIC_MODEL" >> /workdir/sim_telarray/build_opts.yml && \
    echo "avx_flag: $AVX_FLAG" >> /workdir/sim_telarray/build_opts.yml && \
    echo "corsika_version: $CORSIKA_VERSION" >> /workdir/sim_telarray/build_opts.yml && \
    echo "bernlohr_version: $BERNLOHR_VERSION" >> /workdir/sim_telarray/build_opts.yml

FROM almalinux:9.5-minimal
WORKDIR /workdir
ARG BUILD_BRANCH=main
<<<<<<< HEAD
ARG PYTHON_VERSION="3.12"
=======
ARG SIMTOOLS_REQUIREMENT="git+https://github.com/gammasim/simtools.git"
ARG PYTHON_VERSION=3.12
>>>>>>> 30b30efd
COPY --from=build_image /workdir/sim_telarray/ /workdir/sim_telarray/

RUN microdnf update -y && microdnf install -y \
    bc findutils gcc-c++ git gsl-devel gcc-fortran libgfortran \
<<<<<<< HEAD
    procps python${PYTHON_VERSION}-pip zstd && \
    microdnf clean all

RUN BUILD_BRANCH=$(echo $BUILD_BRANCH | sed 's#refs/tags/##') && \
    git clone -b $BUILD_BRANCH https://github.com/gammasim/simtools.git --depth 1 && \
    python${PYTHON_VERSION} -m venv env && \
    source env/bin/activate && \
    pip install -U pip && \
    pip install --no-cache-dir ./simtools && \
    rm -rf simtools
=======
    procps python${PYTHON_VERSION}-devel zstd && \
    microdnf clean all

RUN BUILD_BRANCH=$(echo $BUILD_BRANCH | sed 's#refs/tags/##') \
  && git clone -b $BUILD_BRANCH https://github.com/gammasim/simtools.git --depth 1 \
  && python${PYTHON_VERSION} -m venv env \
  && source env/bin/activate \
  && pip install -U pip \
  && pip install --no-cache-dir ${SIMTOOLS_REQUIREMENT}
>>>>>>> 30b30efd

ENV SIMTEL_PATH="/workdir/sim_telarray/"
ENV PATH="/workdir/env/bin/:$PATH"
SHELL ["/bin/bash", "-c"]<|MERGE_RESOLUTION|>--- conflicted
+++ resolved
@@ -8,12 +8,8 @@
 ARG CORSIKA_VERSION="77550"
 ARG BERNLOHR_VERSION="1.68"
 ARG BUILD_BRANCH=main
-<<<<<<< HEAD
-ARG PYTHON_VERSION="3.12"
-=======
 ARG PYTHON_VERSION=3.12
 ARG SIMTOOLS_REQUIREMENT="git+https://github.com/gammasim/simtools.git"
->>>>>>> 30b30efd
 
 RUN yum update -y && yum install -y \
     gcc-fortran gsl-devel libgfortran \
@@ -89,28 +85,12 @@
 FROM almalinux:9.5-minimal
 WORKDIR /workdir
 ARG BUILD_BRANCH=main
-<<<<<<< HEAD
-ARG PYTHON_VERSION="3.12"
-=======
 ARG SIMTOOLS_REQUIREMENT="git+https://github.com/gammasim/simtools.git"
 ARG PYTHON_VERSION=3.12
->>>>>>> 30b30efd
 COPY --from=build_image /workdir/sim_telarray/ /workdir/sim_telarray/
 
 RUN microdnf update -y && microdnf install -y \
     bc findutils gcc-c++ git gsl-devel gcc-fortran libgfortran \
-<<<<<<< HEAD
-    procps python${PYTHON_VERSION}-pip zstd && \
-    microdnf clean all
-
-RUN BUILD_BRANCH=$(echo $BUILD_BRANCH | sed 's#refs/tags/##') && \
-    git clone -b $BUILD_BRANCH https://github.com/gammasim/simtools.git --depth 1 && \
-    python${PYTHON_VERSION} -m venv env && \
-    source env/bin/activate && \
-    pip install -U pip && \
-    pip install --no-cache-dir ./simtools && \
-    rm -rf simtools
-=======
     procps python${PYTHON_VERSION}-devel zstd && \
     microdnf clean all
 
@@ -120,7 +100,6 @@
   && source env/bin/activate \
   && pip install -U pip \
   && pip install --no-cache-dir ${SIMTOOLS_REQUIREMENT}
->>>>>>> 30b30efd
 
 ENV SIMTEL_PATH="/workdir/sim_telarray/"
 ENV PATH="/workdir/env/bin/:$PATH"
