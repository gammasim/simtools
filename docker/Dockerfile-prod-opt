# Dockerfile for production build of the CTAO Simulation Pipeline.
#
# Contains CORSIKA (non-optimized / optimized), sim_telarray, and simtools
# Requires CORSIKA and sim_telarray source code tarballs (plus tarball for
# CORSIKA optimized build) to be in the same directory as this Dockerfile.
#
# hadolint global ignore=DL3013,DL3033,DL3041,SC1091
# - DL3013, DL3033: ignore warnings about installing non-specific versions with microdnf or yum)
# - SC1091: ignore warning about not being able to source the bashrc
FROM almalinux:9.5 AS build_image
ARG BUILD_OPT="prod6-sc"
ARG EXTRA_DEF="-DMAXIMUM_TELESCOPES=128"
ARG HADRONIC_MODEL="qgs2"
ARG AVX_FLAG="avx2"
ARG CORSIKA_VERSION="77550"
ARG BERNLOHR_VERSION="1.68"
ARG BUILD_BRANCH=main
ARG PYTHON_VERSION=3.12
ARG SIMTOOLS_REQUIREMENT="git+https://github.com/gammasim/simtools.git"

ENV GCC_PATH="/usr/bin/"
WORKDIR /workdir/sim_telarray

RUN yum update -y && yum install -y \
    gcc-fortran gsl-devel libgfortran \
<<<<<<< HEAD
    automake csh patch perl which bzip2 \
    wget make tar m4 && \
    yum clean all
=======
    autoconf automake csh patch perl which bzip2 && \
    yum clean all && \
    rm -rf /var/cache/yum/* /tmp/* /var/tmp/*
>>>>>>> fdff43b0

RUN cd /tmp && \
    wget http://ftp.gnu.org/gnu/autoconf/autoconf-2.71.tar.gz && \
    tar -xzf autoconf-2.71.tar.gz && \
    cd autoconf-2.71 && \
    ./configure --prefix=/usr && \
    make -j$(nproc) && \
    make install && \
    cd / && rm -rf /tmp/autoconf-2.71*

ADD corsika_simtelarray.tar.gz .
ADD corsikaOptPatch.tar.gz ./corsika-$CORSIKA_VERSION
RUN tar -zxf corsika-$CORSIKA_VERSION.tar.gz && \
    tar -zxf bernlohr-$BERNLOHR_VERSION.tar.gz -C corsika-$CORSIKA_VERSION/bernlohr && \
    rm -f examples-with-data.tar.gz sim_telarray_config.tar.gz \
    corsika_simtelarray.tar.gz  corsika-$CORSIKA_VERSION.tar.gz \
    bernlohr-$BERNLOHR_VERSION.tar.gz

# Apply patches for non-optimized / optimized CORSIKA
WORKDIR /workdir/sim_telarray/corsika-$CORSIKA_VERSION
RUN if [ "$CORSIKA_VERSION" = "77550" ]; then \
        patch -b -p0 src/corsika.F < "../corsika-77550.patch"; \
    fi && \
    if [ "$AVX_FLAG" = "no_opt" ]; then \
        ../corsika_build_script "$HADRONIC_MODEL" generic; \
    else \
        ./corsika_opt_patching.sh && \
        autoreconf && \
        ../corsika_build_script "$HADRONIC_MODEL" generic cerenkopt vlibm; \
    fi

# Build non-optimized / optimized CORSIKA
WORKDIR /workdir/sim_telarray
RUN make -C "corsika-$CORSIKA_VERSION" clean && rm -f ./*/*.a lib/*/*.a && \
    AVX_EXTRA_FLAG=$([ "$AVX_FLAG" = "avx512f" ] && echo "-ffp-contract=off" || echo "") && \
    AVX_EXTRA_FLAG="" && \
    CFLAGS="" && CXXFLAGS="" && FFLAGS="" && \
    if [ "$AVX_FLAG" = "no_opt" ]; then \
        CFLAGS="-g  -std=c99 -O3"; \
        CXXFLAGS="-g  -std=c99 -O3"; \
        FFLAGS="-g -ffixed-line-length-132 -fno-automatic -frecord-marker=4 -std=legacy -O3"; \
    else \
        CFLAGS="-g -DCERENKOPT -DVLIBM -std=c99 -O3 ${AVX_FLAG:+-m$AVX_FLAG} ${AVX_EXTRA_FLAG} -DVECTOR_SIZE=8 -DVECTOR_LENGTH=8"; \
        CXXFLAGS="-g -DCERENKOPT -DVLIBM -std=c99 -O3 ${AVX_FLAG:+-m$AVX_FLAG} ${AVX_EXTRA_FLAG} -DVECTOR_SIZE=8 -DVECTOR_LENGTH=8"; \
        FFLAGS="-g -ffixed-line-length-132 -fno-automatic -frecord-marker=4 -std=legacy -DCERENKOPT -DVLIBM -std=c99 -O3 ${AVX_FLAG:+-m$AVX_FLAG} ${AVX_EXTRA_FLAG} -DVECTOR_SIZE=8 -DVECTOR_LENGTH=8"; \
    fi && \
    make -C "corsika-$CORSIKA_VERSION" \
        CC="${GCC_PATH}/gcc -static" \
        CXX="${GCC_PATH}/g++ -static" \
        CPP="${GCC_PATH}/gcc -static -E" \
        F77="${GCC_PATH}/gfortran -L/lib64/" \
        CFLAGS="${CFLAGS}" \
        CXXFLAGS="${CXXFLAGS}" \
        FFLAGS="${FFLAGS}" \
        install

# Rename executable to 'corsika'
RUN mv -f "corsika-${CORSIKA_VERSION}/run/corsika${CORSIKA_VERSION}Linux_"* "corsika-${CORSIKA_VERSION}/run/corsika"
# Build sim_telarray
RUN touch corsika-$CORSIKA_VERSION.tar.gz && \
    export NO_CORSIKA=1 EXTRA_DEFINES="${EXTRA_DEF}" && ./build_all $BUILD_OPT $HADRONIC_MODEL gsl

# CORSIKA source code is removed to follow
# the CORSIKA non-distribution policy.
RUN mv ./corsika-7*/run corsika-run && \
    rm -rf ./corsika-7[0-9]* && \
    find . -name "*.tar.gz" -delete && \
    find . -name "doc*" -type d -exec rm -rf "{}" + 2>/dev/null && \
    find . -name "*.o" -delete && \
    rm -rf /var/cache/yum/* /tmp/* /var/tmp/*

# Unzip QGSJet tables; remove tables not needed (e.g. remove qgs3 tables when using qgs2)
WORKDIR /workdir/sim_telarray/corsika-run
RUN if [ "$HADRONIC_MODEL" = "qgs3" ]; then \
        if [ -f qgsdat-III.bz2 ]; then \
            bzip2 -dq qgsdat-III.bz2; \
        fi; \
        rm -f -v qgsdat-II-04.bz2; \
    fi && \
    if [ "$HADRONIC_MODEL" = "qgs2" ]; then \
        if [ -f qgsdat-II-04.bz2 ]; then \
            bzip2 -dq qgsdat-II-04.bz2; \
        fi; \
        rm -f -v qgsdat-III.bz2; \
    fi

# Add a yml file in workdir with the build options
WORKDIR /workdir/sim_telarray
RUN echo "build_opt: $BUILD_OPT" > ./build_opts.yml && \
    echo "extra_def: $EXTRA_DEF" >> ./build_opts.yml && \
    echo "hadronic_model: $HADRONIC_MODEL" >> ./build_opts.yml && \
    echo "avx_flag: $AVX_FLAG" >> ./build_opts.yml && \
    echo "corsika_version: $CORSIKA_VERSION" >> ./build_opts.yml && \
    echo "bernlohr_version: $BERNLOHR_VERSION" >> ./build_opts.yml

FROM almalinux:9.5-minimal
ARG BUILD_BRANCH=main
ARG SIMTOOLS_REQUIREMENT="https://github.com/gammasim/simtools.git"
ARG PYTHON_VERSION=3.12
COPY --from=build_image /workdir/sim_telarray/ /workdir/sim_telarray/
WORKDIR /workdir
SHELL ["/bin/bash", "-o", "pipefail", "-c"]

RUN microdnf update -y && microdnf install -y \
    bc \
    zstd \
    gsl-devel \
    gcc-fortran \
    procps \
    findutils \
    gcc-c++ \
    git \
    libgfortran \
    python${PYTHON_VERSION}-pip && \
    microdnf clean all && \
    rm -rf /var/cache/dnf/* /tmp/* /var/tmp/*

RUN BUILD_BRANCH=$(echo $BUILD_BRANCH | sed 's#refs/tags/##') \
  && git clone -b "$BUILD_BRANCH" "${SIMTOOLS_REQUIREMENT}" --depth 1 \
  && python${PYTHON_VERSION} -m venv env \
  && source env/bin/activate \
  && pip install --no-cache-dir -U pip \
  && pip install --no-cache-dir "git+${SIMTOOLS_REQUIREMENT}@${BUILD_BRANCH}" \
  && echo ". /workdir/env/bin/activate" >> ~/.bashrc

ENV SIMTEL_PATH="/workdir/sim_telarray"
ENV PATH="/workdir/env/bin/:$PATH"<|MERGE_RESOLUTION|>--- conflicted
+++ resolved
@@ -23,15 +23,10 @@
 
 RUN yum update -y && yum install -y \
     gcc-fortran gsl-devel libgfortran \
-<<<<<<< HEAD
     automake csh patch perl which bzip2 \
     wget make tar m4 && \
-    yum clean all
-=======
-    autoconf automake csh patch perl which bzip2 && \
     yum clean all && \
     rm -rf /var/cache/yum/* /tmp/* /var/tmp/*
->>>>>>> fdff43b0
 
 RUN cd /tmp && \
     wget http://ftp.gnu.org/gnu/autoconf/autoconf-2.71.tar.gz && \
