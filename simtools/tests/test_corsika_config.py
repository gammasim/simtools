#!/usr/bin/python3

import logging
from astropy import units as u

<<<<<<< HEAD
import simtools.config as cfg
# from simtools.corsika_config import CorsikaConfig
=======
from simtools.corsika_config import CorsikaConfig
>>>>>>> bf0d24be

logger = logging.getLogger()
logger.setLevel(logging.DEBUG)

<<<<<<< HEAD

# def test_general():
#     cc = CorsikaConfig(
#         site='Paranal',
#         arrayName='4LST',
#         nshow=100,
#         nrun=10,
#         wrong_par=200,
#         zenith=20 * u.deg,
#         viewcone=5 * u.deg,
#         erange=[0.01 * u.GeV, 10 * u.GeV],
#         eslope=2,
#         phi=0 * u.deg,
#         cscat=[10, 1500 * u.m, 0],
#         primary='proton',
#         label='test-corsika-config',
#         logger=logger.name
#     )
#     cc.exportFile()

#     cc2 = CorsikaConfig(
#         site='LaPalma',
#         arrayName='1SST',
#         nshow=1000,
#         nrun=11,
#         zenith=[0 * u.deg, 60 * u.deg],
#         viewcone=[0 * u.deg, 10 * u.deg],
#         erange=[0.01 * u.TeV, 10 * u.TeV],
#         eslope=2,
#         phi=0 * u.deg,
#         cscat=[10, 1500 * u.m, 0],
#         primary='proton',
#         label='test-corsika-config',
#         logger=logger.name
#     )
#     cc2.exportFile()
=======

def test_general():
    cc = CorsikaConfig(
        site='Paranal',
        arrayName='4LST',
        nshow=100,
        nrun=10,
        wrong_par=200,
        zenith=20 * u.deg,
        viewcone=5 * u.deg,
        erange=[0.01 * u.GeV, 10 * u.GeV],
        eslope=2,
        phi=0 * u.deg,
        cscat=[10, 1500 * u.m, 0],
        primary='proton',
        label='test-corsika-config'
    )
    cc.exportFile()

    cc2 = CorsikaConfig(
        site='LaPalma',
        arrayName='1SST',
        nshow=1000,
        nrun=11,
        zenith=[0 * u.deg, 60 * u.deg],
        viewcone=[0 * u.deg, 10 * u.deg],
        erange=[0.01 * u.TeV, 10 * u.TeV],
        eslope=2,
        phi=0 * u.deg,
        cscat=[10, 1500 * u.m, 0],
        primary='proton',
        label='test-corsika-config'
    )
    cc2.exportFile()

    cc3 = CorsikaConfig(
        site='LaPalma',
        arrayName='1MST',
        nshow=10000,
        zenith=[0 * u.deg, 60 * u.deg],
        viewcone=[0 * u.deg, 0 * u.deg],
        erange=[0.01 * u.TeV, 10 * u.TeV],
        eslope=2,
        phi=0 * u.deg,
        cscat=[10, 1500 * u.m, 0],
        primary='electron',
        label='test-corsika-config'
    )
    # Testing default parameters
    assert cc3._parameters['RUNNR'] == [1]
    assert cc3._parameters['EVTNR'] == [1]
    cc3.exportFile()
>>>>>>> bf0d24be

#     cc3 = CorsikaConfig(
#         site='LaPalma',
#         arrayName='1MST',
#         nshow=10000,
#         zenith=[0 * u.deg, 60 * u.deg],
#         viewcone=[0 * u.deg, 0 * u.deg],
#         erange=[0.01 * u.TeV, 10 * u.TeV],
#         eslope=2,
#         phi=0 * u.deg,
#         cscat=[10, 1500 * u.m, 0],
#         primary='electron',
#         label='test-corsika-config',
#         logger=logger.name
#     )
#     # Testing default parameters
#     assert cc3._parameters['RUNNR'] == [1]
#     assert cc3._parameters['EVTNR'] == [1]
#     cc3.exportFile()

<<<<<<< HEAD

# def test_units():
#     cc = CorsikaConfig(
#         site='Paranal',
#         arrayName='4LST',
#         nshow=100,
#         nrun=10,
#         zenith=0.1 * u.rad,
#         viewcone=5 * u.deg,
#         erange=[0.01 * u.TeV, 10 * u.TeV],
#         eslope=2,
#         phi=0 * u.deg,
#         cscat=[10, 1500 * u.m, 0],
#         primary='proton',
#         label='test-corsika-config',
#         logger=logger.name
#     )
#     cc.exportFile()
=======
def test_units():
    cc = CorsikaConfig(
        site='Paranal',
        arrayName='4LST',
        nshow=100,
        nrun=10,
        zenith=0.1 * u.rad,
        viewcone=5 * u.deg,
        erange=[0.01 * u.TeV, 10 * u.TeV],
        eslope=2,
        phi=0 * u.deg,
        cscat=[10, 1500 * u.m, 0],
        primary='proton',
        label='test-corsika-config'
    )
    cc.exportFile()
>>>>>>> bf0d24be


if __name__ == '__main__':

    test_general()
    test_units()
    pass<|MERGE_RESOLUTION|>--- conflicted
+++ resolved
@@ -3,17 +3,12 @@
 import logging
 from astropy import units as u
 
-<<<<<<< HEAD
 import simtools.config as cfg
 # from simtools.corsika_config import CorsikaConfig
-=======
-from simtools.corsika_config import CorsikaConfig
->>>>>>> bf0d24be
 
 logger = logging.getLogger()
 logger.setLevel(logging.DEBUG)
 
-<<<<<<< HEAD
 
 # def test_general():
 #     cc = CorsikaConfig(
@@ -50,60 +45,6 @@
 #         logger=logger.name
 #     )
 #     cc2.exportFile()
-=======
-
-def test_general():
-    cc = CorsikaConfig(
-        site='Paranal',
-        arrayName='4LST',
-        nshow=100,
-        nrun=10,
-        wrong_par=200,
-        zenith=20 * u.deg,
-        viewcone=5 * u.deg,
-        erange=[0.01 * u.GeV, 10 * u.GeV],
-        eslope=2,
-        phi=0 * u.deg,
-        cscat=[10, 1500 * u.m, 0],
-        primary='proton',
-        label='test-corsika-config'
-    )
-    cc.exportFile()
-
-    cc2 = CorsikaConfig(
-        site='LaPalma',
-        arrayName='1SST',
-        nshow=1000,
-        nrun=11,
-        zenith=[0 * u.deg, 60 * u.deg],
-        viewcone=[0 * u.deg, 10 * u.deg],
-        erange=[0.01 * u.TeV, 10 * u.TeV],
-        eslope=2,
-        phi=0 * u.deg,
-        cscat=[10, 1500 * u.m, 0],
-        primary='proton',
-        label='test-corsika-config'
-    )
-    cc2.exportFile()
-
-    cc3 = CorsikaConfig(
-        site='LaPalma',
-        arrayName='1MST',
-        nshow=10000,
-        zenith=[0 * u.deg, 60 * u.deg],
-        viewcone=[0 * u.deg, 0 * u.deg],
-        erange=[0.01 * u.TeV, 10 * u.TeV],
-        eslope=2,
-        phi=0 * u.deg,
-        cscat=[10, 1500 * u.m, 0],
-        primary='electron',
-        label='test-corsika-config'
-    )
-    # Testing default parameters
-    assert cc3._parameters['RUNNR'] == [1]
-    assert cc3._parameters['EVTNR'] == [1]
-    cc3.exportFile()
->>>>>>> bf0d24be
 
 #     cc3 = CorsikaConfig(
 #         site='LaPalma',
@@ -124,8 +65,6 @@
 #     assert cc3._parameters['EVTNR'] == [1]
 #     cc3.exportFile()
 
-<<<<<<< HEAD
-
 # def test_units():
 #     cc = CorsikaConfig(
 #         site='Paranal',
@@ -143,28 +82,9 @@
 #         logger=logger.name
 #     )
 #     cc.exportFile()
-=======
-def test_units():
-    cc = CorsikaConfig(
-        site='Paranal',
-        arrayName='4LST',
-        nshow=100,
-        nrun=10,
-        zenith=0.1 * u.rad,
-        viewcone=5 * u.deg,
-        erange=[0.01 * u.TeV, 10 * u.TeV],
-        eslope=2,
-        phi=0 * u.deg,
-        cscat=[10, 1500 * u.m, 0],
-        primary='proton',
-        label='test-corsika-config'
-    )
-    cc.exportFile()
->>>>>>> bf0d24be
-
 
 if __name__ == '__main__':
 
-    test_general()
-    test_units()
+#    test_general()
+#    test_units()
     pass