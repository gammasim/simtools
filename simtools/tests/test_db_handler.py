#!/usr/bin/python3

import logging
import subprocess
from pathlib import Path

from simtools import db_handler
import simtools.config as cfg
from simtools.model.telescope_model import TelescopeModel

logger = logging.getLogger()
logger.setLevel(logging.DEBUG)

testDataDirectory = './data/test-output'
DB_CTA_SIMULATION_MODEL = 'CTA-Simulation-Model'


def test_reading_db_lst():

    logger.info('----Testing reading LST-----')
    db = db_handler.DatabaseHandler(logger.name)
    pars = db.getModelParameters('north-lst-1', 'prod4', testDataDirectory)
    assert(pars['parabolic_dish']['Value'] == 1)
    assert(pars['camera_pixels']['Value'] == 1855)

    logger.info('Listing files written in {}'.format(testDataDirectory))
    subprocess.call(['ls -lh {}'.format(testDataDirectory)], shell=True)

    return


def test_reading_db_mst_nc():

    logger.info('----Testing reading MST-NectarCam-----')
<<<<<<< HEAD
    db = db_handler.DatabaseHandler(logger.name)
    pars = db.getModelParameters('north-mst-nectarcam-d', 'prod4', testDataDirectory)
=======
    pars = db.getModelParameters('north-mst-NectarCam-D', 'prod4', testDataDirectory)
>>>>>>> 284bf2c9
    assert(pars['camera_pixels']['Value'] == 1855)

    logger.info('Listing files written in {}'.format(testDataDirectory))
    subprocess.call(['ls -lh {}'.format(testDataDirectory)], shell=True)

    logger.info('Removing the files written in {}'.format(testDataDirectory))
    subprocess.call(['rm -f {}/*'.format(testDataDirectory)], shell=True)

    return


def test_reading_db_mst_fc():

    logger.info('----Testing reading MST-FlashCam-----')
<<<<<<< HEAD
    db = db_handler.DatabaseHandler(logger.name)
    pars = db.getModelParameters('north-mst-flashcam-d', 'prod4', testDataDirectory)
=======
    pars = db.getModelParameters('north-mst-FlashCam-D', 'prod4', testDataDirectory)
>>>>>>> 284bf2c9
    assert(pars['camera_pixels']['Value'] == 1764)

    logger.info('Listing files written in {}'.format(testDataDirectory))
    subprocess.call(['ls -lh {}'.format(testDataDirectory)], shell=True)

    logger.info('Removing the files written in {}'.format(testDataDirectory))
    subprocess.call(['rm -f {}/*'.format(testDataDirectory)], shell=True)

    return


def test_reading_db_sst():

    logger.info('----Testing reading SST-----')
<<<<<<< HEAD
    db = db_handler.DatabaseHandler(logger.name)
    pars = db.getModelParameters('south-sst-d', 'prod4', testDataDirectory)
=======
    pars = db.getModelParameters('south-sst-D', 'prod4', testDataDirectory)
>>>>>>> 284bf2c9
    assert(pars['camera_pixels']['Value'] == 2048)

    logger.info('Listing files written in {}'.format(testDataDirectory))
    subprocess.call(['ls -lh {}'.format(testDataDirectory)], shell=True)

    logger.info('Removing the files written in {}'.format(testDataDirectory))
    subprocess.call(['rm -f {}/*'.format(testDataDirectory)], shell=True)

    return


def test_modify_db():

    logger.info('----Testing copying a whole telescope-----')
    db = db_handler.DatabaseHandler(logger.name)
    db.copyTelescope(
        DB_CTA_SIMULATION_MODEL,
        'North-LST-1',
        'prod4',
        'North-LST-Test',
        'sandbox'
    )
    pars = db.readMongoDB('sandbox', 'North-LST-Test', 'prod4', testDataDirectory, False)
    assert(pars['camera_pixels']['Value'] == 1855)

    logger.info('----Testing adding a parameter-----')
    db.addParameter(
        'sandbox',
        'North-LST-Test',
        'camera_config_version',
        'test',
        42
    )
    pars = db.readMongoDB('sandbox', 'North-LST-Test', 'test', testDataDirectory, False)
    assert(pars['camera_config_version']['Value'] == 42)

    logger.info('----Testing updating a parameter-----')
    db.updateParameter(
        'sandbox',
        'North-LST-Test',
        'test',
        'camera_config_version',
        999
    )
    pars = db.readMongoDB('sandbox', 'North-LST-Test', 'test', testDataDirectory, False)
    assert(pars['camera_config_version']['Value'] == 999)

    logger.info('----Testing adding a new parameter-----')
    db.addNewParameter(
        'sandbox',
        'North-LST-Test',
        'test',
        'camera_config_version_test',
        999
    )
    pars = db.readMongoDB('sandbox', 'North-LST-Test', 'test', testDataDirectory, False)
    assert(pars['camera_config_version_test']['Value'] == 999)

    logger.info('----Testing deleting a query (a whole telescope in this case)-----')
    query = {'Telescope': 'North-LST-Test'}
    db.deleteQuery('sandbox', query)

    return


if __name__ == '__main__':

    # test_get_model_file()
    test_reading_db_lst()
    test_reading_db_mst_nc()
    test_reading_db_mst_fc()
    test_reading_db_sst()
    test_modify_db()
    pass<|MERGE_RESOLUTION|>--- conflicted
+++ resolved
@@ -32,12 +32,8 @@
 def test_reading_db_mst_nc():
 
     logger.info('----Testing reading MST-NectarCam-----')
-<<<<<<< HEAD
     db = db_handler.DatabaseHandler(logger.name)
-    pars = db.getModelParameters('north-mst-nectarcam-d', 'prod4', testDataDirectory)
-=======
     pars = db.getModelParameters('north-mst-NectarCam-D', 'prod4', testDataDirectory)
->>>>>>> 284bf2c9
     assert(pars['camera_pixels']['Value'] == 1855)
 
     logger.info('Listing files written in {}'.format(testDataDirectory))
@@ -52,12 +48,8 @@
 def test_reading_db_mst_fc():
 
     logger.info('----Testing reading MST-FlashCam-----')
-<<<<<<< HEAD
     db = db_handler.DatabaseHandler(logger.name)
-    pars = db.getModelParameters('north-mst-flashcam-d', 'prod4', testDataDirectory)
-=======
     pars = db.getModelParameters('north-mst-FlashCam-D', 'prod4', testDataDirectory)
->>>>>>> 284bf2c9
     assert(pars['camera_pixels']['Value'] == 1764)
 
     logger.info('Listing files written in {}'.format(testDataDirectory))
@@ -72,12 +64,8 @@
 def test_reading_db_sst():
 
     logger.info('----Testing reading SST-----')
-<<<<<<< HEAD
     db = db_handler.DatabaseHandler(logger.name)
-    pars = db.getModelParameters('south-sst-d', 'prod4', testDataDirectory)
-=======
     pars = db.getModelParameters('south-sst-D', 'prod4', testDataDirectory)
->>>>>>> 284bf2c9
     assert(pars['camera_pixels']['Value'] == 2048)
 
     logger.info('Listing files written in {}'.format(testDataDirectory))
