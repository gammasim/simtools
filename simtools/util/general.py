--- conflicted
+++ resolved
@@ -746,7 +746,32 @@
     return x_trans, y_trans
 
 
-<<<<<<< HEAD
+def get_log_excerpt(log_file, n_last_lines=30):
+    """
+    Get an excerpt from a log file, namely the n_last_lines of the file.
+
+    Parameters
+    ----------
+    log_file: str or Path
+        Log file to get the excerpt from.
+    n_last_lines: int
+        Number of last lines of the file to get.
+
+    Returns
+    -------
+    str
+        Excerpt from log file with header/footer
+    """
+
+    return (
+        "\n\nRuntime error - See below the relevant part of the log file.\n\n"
+        f"{log_file}\n"
+        "====================================================================\n\n"
+        f"{collect_final_lines(log_file, n_last_lines)}\n\n"
+        "====================================================================\n"
+    )
+
+
 def convert_2D_to_radial_distr(xaxis, yaxis, hist2d, bin_size=50, max_dist=1000):
     """
     Convert a 2D histogram of the photon positions on the ground to a 1D radial distribution.
@@ -798,30 +823,4 @@
             histogram_1D[radial_step] = np.sum(hist_sorted[indices_to_sum]) / weights[radial_step]
         except ValueError:
             histogram_1D[radial_step] = 0
-    return radial_edges, histogram_1D
-=======
-def get_log_excerpt(log_file, n_last_lines=30):
-    """
-    Get an excerpt from a log file, namely the n_last_lines of the file.
-
-    Parameters
-    ----------
-    log_file: str or Path
-        Log file to get the excerpt from.
-    n_last_lines: int
-        Number of last lines of the file to get.
-
-    Returns
-    -------
-    str
-        Excerpt from log file with header/footer
-    """
-
-    return (
-        "\n\nRuntime error - See below the relevant part of the log file.\n\n"
-        f"{log_file}\n"
-        "====================================================================\n\n"
-        f"{collect_final_lines(log_file, n_last_lines)}\n\n"
-        "====================================================================\n"
-    )
->>>>>>> 0f9f540a
+    return radial_edges, histogram_1D