import argparse

import simtools.version
import simtools.util.names as names


class CommandLineParser(argparse.ArgumentParser):
    """
    Command line parser for application and workflows
    Wrapper around standard python argparse.ArgumentParser

    Methods
    -------
    initialize_default_arguments:
        Initialize default arguments used by all applications
    initialize_telescope_model_arguments:
        nitialize default arguments for telescope model definitions

    """

<<<<<<< HEAD
    def initialize_default_arguments(self, add_workflow_config=True):
=======
    def initialize_default_arguments(self,
                                     require_workflow_config=False):
>>>>>>> ade5a257
        """
        Initialize default arguments used by all applications
        (e.g., verbosity or test flag)


        """

        self.add_argument(
            "--configFile",
            help="gammasim-tools configuration file",
            required=False,
        )
<<<<<<< HEAD
        if add_workflow_config:
            self.add_argument(
                "-c",
                "--workflow_config_file",
                help="Workflow configuration file",
                type=str,
                required=False,
            )
=======
        self.add_argument(
            "-c",
            "--workflow_config_file",
            help="Workflow configuration file",
            type=str,
            required=require_workflow_config,
        )
>>>>>>> ade5a257
        self.add_argument(
            "--test",
            help="Test option for faster execution during development",
            action="store_true",
            required=False,
        )
        self.add_argument(
            "-v",
            "--verbosity",
            dest="logLevel",
            action="store",
            default="info",
            help="Log level to print (default is INFO)",
            required=False,
        )
        self.add_argument(
            '-V',
            '--version',
            action='version',
            version=f'%(prog)s {simtools.version.__version__}'
        )

    def initialize_telescope_model_arguments(self,
                                             add_model_version=True,
                                             add_telescope=True):
        """
        Initialize default arguments for site and telescope model
        definition

        """

        self.add_argument(
            "-s",
            "--site",
            help="CTAO site (e.g. North, South)",
            type=self.site,
            required=True
        )
        if add_telescope:
            self.add_argument(
                "-t",
                "--telescope",
                help="Telescope model name (e.g. LST-1, SST-D, ...)",
                type=str,
                required=True,
            )
        if add_model_version:
            self.add_argument(
                "-m",
                "--model_version",
                help="Model version (default=Current)",
                type=str,
                default="Current",
            )

    @staticmethod
    def site(value):
        """
        Argument parser type to check that a valid site name is given

        Parameters
        ----------
        value: str
            site name

        Raises
        ------
        argparse.ArgumentTypeError
            for invalid sites


        """

        fsite = str(value)

        if not names.validateSiteName(fsite):
            raise argparse.ArgumentTypeError(
                "{} is an invalid site".format(fsite))

        return fsite

    @staticmethod
    def efficiency_interval(value):
        """
        Argument parser type to check that value is an efficiency
        in the interval [0,1]

        Parameters
        ----------
        value: float
            value provided through the command line

        Raises
        ------
        argparse.ArgumentTypeError
            When value is outside of the interval [0,1]


        """
        fvalue = float(value)
        if fvalue < 0. or fvalue > 1.:
            raise argparse.ArgumentTypeError(
                "{} outside of allowed [0,1] interval".format(value))

        return fvalue<|MERGE_RESOLUTION|>--- conflicted
+++ resolved
@@ -18,12 +18,7 @@
 
     """
 
-<<<<<<< HEAD
     def initialize_default_arguments(self, add_workflow_config=True):
-=======
-    def initialize_default_arguments(self,
-                                     require_workflow_config=False):
->>>>>>> ade5a257
         """
         Initialize default arguments used by all applications
         (e.g., verbosity or test flag)
@@ -36,7 +31,6 @@
             help="gammasim-tools configuration file",
             required=False,
         )
-<<<<<<< HEAD
         if add_workflow_config:
             self.add_argument(
                 "-c",
@@ -45,15 +39,6 @@
                 type=str,
                 required=False,
             )
-=======
-        self.add_argument(
-            "-c",
-            "--workflow_config_file",
-            help="Workflow configuration file",
-            type=str,
-            required=require_workflow_config,
-        )
->>>>>>> ade5a257
         self.add_argument(
             "--test",
             help="Test option for faster execution during development",
