--- conflicted
+++ resolved
@@ -18,11 +18,7 @@
 
 
 def main():
-<<<<<<< HEAD
     config = configurator.Configurator(description="Add a unit field to a parameter in the DB.")
-=======
-    config = configurator.Configurator(description=("Add a unit field to a parameter in the DB."))
->>>>>>> 06b677c5
     args_dict, db_config = config.initialize(db_config=True, telescope_model=True)
 
     logger = logging.getLogger()
