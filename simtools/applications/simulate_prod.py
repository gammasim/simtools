--- conflicted
+++ resolved
@@ -274,11 +274,7 @@
 
 
 def main():
-<<<<<<< HEAD
     args_dict, db_config = _parse(description="Run simulations for productions")
-=======
-    args_dict, db_config = _parse(description=("Run simulations for productions"))
->>>>>>> 06b677c5
 
     logger = logging.getLogger()
     logger.setLevel(gen.get_log_level_from_user(args_dict["log_level"]))
