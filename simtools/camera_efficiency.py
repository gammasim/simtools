--- conflicted
+++ resolved
@@ -505,7 +505,6 @@
         ]
         c2Sum = np.sum(c2ReducedWL)
 
-<<<<<<< HEAD
         return c2Sum / c1Sum / self._results['masts'][0]
 
     def calcNsbRate(self):
@@ -519,16 +518,13 @@
         nsbPePerNs = 1e-06 * n4Sum * pixActiveSolidAngle * onAxisEffOpticalArea
 
         # # NSB input spectrum is from Benn&Ellison (integral is in ph./(cm² ns sr) ) from 300 - 650 nm:
-        # n1ReducedWL = extraColums['n1'][[wlNow > 299 and wlNow < 651 for wlNow in table['W.l.']]]
-        # n1Sum = np.sum(n1ReducedWL)
-        # n1IntegralEdges = extraColums['n1'][[wlNow == 300 or wlNow == 650 for wlNow in table['W.l.']]]
-        # n1IntegralEdgesSum = np.sum(n1IntegralEdges)
-        # nsbIntegral = 0.0001*(n1Sum - 0.5*n1IntegralEdgesSum)
-        # nsbRate = nsbPePerNs*extraInfo['nsbRefValue']/nsbIntegral
-        # return nsbRate, n1Sum
-=======
-        return c2Sum / c1Sum / self._results["masts"][0]
->>>>>>> b9b04ddd
+        n1ReducedWL = extraColums['n1'][[wlNow > 299 and wlNow < 651 for wlNow in table['W.l.']]]
+        n1Sum = np.sum(n1ReducedWL)
+        n1IntegralEdges = extraColums['n1'][[wlNow == 300 or wlNow == 650 for wlNow in table['W.l.']]]
+        n1IntegralEdgesSum = np.sum(n1IntegralEdges)
+        nsbIntegral = 0.0001*(n1Sum - 0.5*n1IntegralEdgesSum)
+        nsbRate = nsbPePerNs*extraInfo['nsbRefValue']/nsbIntegral
+        return nsbRate, n1Sum
 
     def plot(self, key, **kwargs):
         """
