import logging
import re

_logger = logging.getLogger(__name__)

__all__ = [
    "camera_efficiency_log_file_name",
    "camera_efficiency_results_file_name",
    "camera_efficiency_simtel_file_name",
    "get_site_from_telescope_name",
    "get_telescope_type_from_telescope_name",
    "layout_telescope_list_file_name",
    "ray_tracing_file_name",
    "ray_tracing_plot_file_name",
    "ray_tracing_results_file_name",
    "sanitize_name",
    "simtel_array_config_file_name",
    "simtel_single_mirror_list_file_name",
    "simtel_telescope_config_file_name",
    "validate_array_layout_name",
    "validate_model_version_name",
    "validate_site_name",
    "validate_telescope_id_name",
    "validate_telescope_name",
]

# Telescopes and other array elements
array_element_names = {
    # CTAO telescopes
    "LSTN": {"site": "North", "observatory": "CTAO", "class": "telescope"},
    "MSTN": {"site": "North", "observatory": "CTAO", "class": "telescope"},
    "LSTS": {"site": "South", "observatory": "CTAO", "class": "telescope"},
    "MSTS": {"site": "South", "observatory": "CTAO", "class": "telescope"},
    "SSTS": {"site": "South", "observatory": "CTAO", "class": "telescope"},
    "SCTS": {"site": "South", "observatory": "CTAO", "class": "telescope"},
    # calibration devices
    "ILLN": {"site": "North", "observatory": "CTAO", "class": "calibration"},
    "RLDN": {"site": "North", "observatory": "CTAO", "class": "calibration"},
    "STPN": {"site": "North", "observatory": "CTAO", "class": "calibration"},
    "MSPN": {"site": "North", "observatory": "CTAO", "class": "calibration"},
    "CEIN": {"site": "North", "observatory": "CTAO", "class": "calibration"},
    "WSTN": {"site": "North", "observatory": "CTAO", "class": "calibration"},
    "ASCN": {"site": "North", "observatory": "CTAO", "class": "calibration"},
    "DUSN": {"site": "North", "observatory": "CTAO", "class": "calibration"},
    "LISN": {"site": "North", "observatory": "CTAO", "class": "calibration"},
    "ILLS": {"site": "South", "observatory": "CTAO", "class": "calibration"},
    "RLDS": {"site": "South", "observatory": "CTAO", "class": "calibration"},
    "STPS": {"site": "South", "observatory": "CTAO", "class": "calibration"},
    "MSPS": {"site": "South", "observatory": "CTAO", "class": "calibration"},
    "CEIS": {"site": "South", "observatory": "CTAO", "class": "calibration"},
    "WSTS": {"site": "South", "observatory": "CTAO", "class": "calibration"},
    "ASCS": {"site": "South", "observatory": "CTAO", "class": "calibration"},
    "DUSS": {"site": "South", "observatory": "CTAO", "class": "calibration"},
    "LISS": {"site": "South", "observatory": "CTAO", "class": "calibration"},
    # other telescopes
    "MAGIC": {"site": "North", "observatory": "MAGIC", "class": "telescope"},
    "VERITAS": {"site": "North", "observatory": "VERITAS", "class": "telescope"},
    "HESS": {"site": "South", "observatory": "HESS", "class": "telescope"},
}

site_names = {
    "South": ["paranal", "south", "cta-south", "ctao-south", "s"],
    "North": ["lapalma", "north", "cta-north", "ctao-north", "n"],
}

model_version_names = {
    "2015-07-21": [""],
    "2015-10-20-p1": [""],
    "prod4-v0.0": [""],
    "prod4-v0.1": [""],
    "2018-02-16": [""],
    "prod3_compatible": ["p3", "prod3", "prod3b"],
    "prod4": ["p4"],
    "post_prod3_updates": [""],
    "2016-12-20": [""],
    "2018-11-07": [""],
    "2019-02-22": [""],
    "2019-05-13": [""],
    "2019-11-20": [""],
    "2019-12-30": [""],
    "2020-02-26": [""],
    "2020-06-28": ["prod5"],
    "2024-02-01": [""],
    "prod4-prototype": [""],
    "default": [],
    "Released": [],
    "Latest": [],
}

array_layout_names = {
    "4LST": ["4-lst", "4lst"],
    "1LST": ["1-lst", "1lst"],
    "4MST": ["4-mst", "4mst"],
    "1MST": ["1-mst", "mst"],
    "4SST": ["4-sst", "4sst"],
    "1SST": ["1-sst", "sst"],
    "Prod5": ["prod5", "p5"],
    "TestLayout": ["test-layout"],
}

# List of site parameters which are not part of the simtel configuration
# or which have different naming in the database and simtel configuration.
# simtel: True if this is a simtel parameter (allows to give alternative "name")
site_parameters = {
<<<<<<< HEAD
    # Note inconsistency between old and new model
    # altitude was the corsika observation level in the old model
=======
>>>>>>> 8f2c502d
    "reference_point_altitude": {"db_name": "altitude", "simtel": False},
    "reference_point_longitude": {"db_name": "ref_long", "simtel": False},
    "reference_point_latitude": {"db_name": "ref_lat", "simtel": False},
    "reference_point_utm_north": {"db_name": "reference_point_utm_north", "simtel": False},
    "reference_point_utm_east": {"db_name": "reference_point_utm_east", "simtel": False},
    # Note naming inconsistency between old and new model
    # altitude was the corsika observation level in the old model
    "corsika_observation_level": {"db_name": "altitude", "simtel": True},
    "epsg_code": {"db_name": "epsg_code", "simtel": False},
    "geomag_horizontal": {"db_name": "geomag_horizontal", "simtel": False},
    "geomag_vertical": {"db_name": "geomag_vertical", "simtel": False},
    "geomag_rotation": {"db_name": "geomag_rotation", "simtel": False},
    "array_coordinates": {"db_name": "array_coordinates", "simtel": False},
    "atmospheric_profile": {"db_name": "atmospheric_profile", "simtel": False},
    # TODO Duplication of old names; requires renaming in DB
    "magnetic_field": {"db_name": "magnetic_field", "simtel": False},
    "EPSG": {"db_name": "EPSG", "simtel": False},
    "ref_long": {"db_name": "ref_long", "simtel": False},
    "ref_lat": {"db_name": "ref_lat", "simtel": False},
}

# List of telescope parameters which are not part of the simtel configuration
<<<<<<< HEAD
# or which have a different name in the simtel configuration.
=======
# or which has a different name in the simtel configuration.
>>>>>>> 8f2c502d
telescope_parameters = {
    "telescope_axis_height": {"db_name": "telescope_axis_height", "simtel": False},
    "telescope_sphere_radius": {"db_name": "telescope_sphere_radius", "simtel": False},
    "pixel_shape": {"db_name": "pixel_shape", "simtel": False},
    "pixel_diameter": {"db_name": "pixel_diameter", "simtel": False},
    "lightguide_efficiency_angle_file": {
        "db_name": "lightguide_efficiency_angle_file",
        "simtel": False,
    },
    "lightguide_efficiency_wavelength_file": {
        "db_name": "lightguide_efficiency_wavelength_file",
        "simtel": False,
    },
    "mirror_panel_shape": {"db_name": "mirror_panel_shape", "simtel": False},
    "mirror_panel_diameter": {"db_name": "mirror_panel_diameter", "simtel": False},
}


def validate_telescope_id_name(name):
    """
    Validate telescope ID. Allowed IDs are
    - design (for design telescopes or testing)
    - telescope ID (e.g., 1, 5, 15)
    - test (for testing)

    Parameters
    ----------
    name: str or int
        Telescope ID name.

    Returns
    -------
    str
        Validated telescope ID (added leading zeros, e.g., 1 is converted to 01).

    Raises
    ------
    ValueError
        If name is not valid.
    """

    if isinstance(name, int) or name.isdigit():
        return f"{int(name):02d}"
    if name.lower() in ("design", "test"):
        return str(name).lower()

    msg = f"Invalid telescope ID name {name}"
    _logger.error(msg)
    raise ValueError(msg)


def validate_model_version_name(name):
    """
    Validate model version name.

    Parameters
    ----------
    name: str
        Model version name.

    Returns
    -------
    str
        Validated name.
    """
    return _validate_name(name, model_version_names)


def validate_site_name(name):
    """
    Validate site name.

    Parameters
    ----------
    name: str
        Site name.

    Returns
    -------
    str
        Validated name.
    """
    return _validate_name(name, site_names)


def validate_array_layout_name(name):
    """
    Validate array layout name.

    Parameters
    ----------
    name: str
        Layout array name.

    Returns
    -------
    str
        Validated name.
    """
    return _validate_name(name, array_layout_names)


def _validate_name(name, all_names):
    """
    Validate name given the all_names options. For each key in all_names, a list of options is \
    given. If name is in this list, the key name is returned.

    Parameters
    ----------
    name: str
        Name to validate.
    all_names: dict
        Dictionary with valid names.
    Returns
    -------
    str
        Validated name.

    Raises
    ------
    ValueError
        If name is not valid.
    """

    for key in all_names.keys():
        if isinstance(all_names[key], list) and name.lower() in [
            item.lower() for item in all_names[key]
        ]:
            return key
        if name.lower() == key.lower():
            return key

    msg = f"Invalid name {name}"
    raise ValueError(msg)


def validate_telescope_name(name):
    """
    Validate telescope name (e.g., MSTN-design, MSTN-01).

    Parameters
    ----------
    name: str
        Telescope name.

    Returns
    -------
    str
        Validated name.
    """
    try:
        _tel_type, _tel_id = name.split("-")
    except ValueError as exc:
        msg = f"Invalid name {name}"
        raise ValueError(msg) from exc
    return (
        _validate_name(_tel_type, array_element_names) + "-" + validate_telescope_id_name(_tel_id)
    )


def get_telescope_name_from_type_site_id(telescope_type, site, telescope_id):
    """
    Get telescope name from type, site and ID.

    Parameters
    ----------
    telescope_type: str
        Telescope type.
    site: str
        Site name.
    telescope_id: str
        Telescope ID.

    Returns
    -------
    str
        Telescope name.
    """
    _short_site = validate_site_name(site)[0]
    _val_id = validate_telescope_id_name(telescope_id)
    return f"{telescope_type}{_short_site}-{_val_id}"


def get_telescope_type_from_telescope_name(name):
    """
    Get telescope type from name, e.g. "LSTN", "MSTN".

    Parameters
    ----------
    telescope_name: str
        Telescope name

    Returns
    -------
    str
        Telescope type.
    """
    return _validate_name(name.split("-")[0], array_element_names)


def get_list_of_telescope_types(array_element_class="telescope", site=None, observatory="CTAO"):
    """
    Get list of telescope types.

    Parameters
    ----------
    array_element_class: str
        Array element class
    site: str
        Site name (e.g., South or North).

    Returns
    -------
    list
        List of telescope types.
    """
    return [
        key
        for key, value in array_element_names.items()
        if value["class"] == array_element_class
        and (site is None or value["site"] == site)
        and (observatory is None or value["observatory"] == observatory)
    ]


def get_site_from_telescope_name(name):
    """
    Get site name from telescope name.

    Parameters
    ----------
    name: str
        Telescope name.

    Returns
    -------
    str
        Site name (South or North).
    """
    return array_element_names[get_telescope_type_from_telescope_name(name)]["site"]
<<<<<<< HEAD


=======


>>>>>>> 8f2c502d
def get_class_from_telescope_name(name):
    """
    Get class (e.g., telescope, calibration) of array element from name

    Parameters
    ----------
    name: str
        Telescope name.

    Returns
    -------
    str
        Class name.
    """

    return array_element_names[get_telescope_type_from_telescope_name(name)]["class"]


<<<<<<< HEAD
def get_simtel_name_from_parameter_name(par_name, telescope_model=True, site_model=True):
    """
    Get the simtel parameter name from the model parameter name.
    Assumes that both names are equal if not defined otherwise in names.py
=======
def get_simtel_name_from_parameter_name(
    par_name, search_telescope_parameters=True, search_site_parameters=True
):
    """
    Get the simtel parameter name from the model parameter name.
    Assumes that both names are equal if not defined otherwise in names.py
    Returns the model parameter name if no simtel name is found.
>>>>>>> 8f2c502d

    Parameters
    ----------
    par_name: str
        Model parameter name.
<<<<<<< HEAD
    telescope_model: bool
        If True, telescope model parameters are included.
    site_model: bool
=======
    search_telescope_parameters: bool
        If True, telescope model parameters are included.
    search_site_parameters: bool
>>>>>>> 8f2c502d
        If True, site model parameters are included.

    Returns
    -------
    str
        Simtel parameter name.
    """

    _parameter_names = {}
<<<<<<< HEAD
    if telescope_model:
        _parameter_names.update(telescope_parameters)
    if site_model:
=======
    if search_telescope_parameters:
        _parameter_names.update(telescope_parameters)
    if search_site_parameters:
>>>>>>> 8f2c502d
        _parameter_names.update(site_parameters)

    try:
        return (
            _parameter_names[par_name]["db_name"] if _parameter_names[par_name]["simtel"] else None
        )
    except KeyError:
        pass
    return par_name


def get_parameter_name_from_simtel_name(simtel_name):
    """
    Get the model parameter name from the simtel parameter name.
    Assumes that both names are equal if not defined otherwise in names.py.

    Parameters
    ----------
    simtel_name: str
        Simtel parameter name.

    Returns
    -------
    str
        Model parameter name.
    """

    _parameter_names = {**telescope_parameters, **site_parameters}

    for par_name, par_info in _parameter_names.items():
        if par_info.get("db_name") == simtel_name and par_info.get("simtel"):
            return par_name
    return simtel_name


def simtel_telescope_config_file_name(
    site, telescope_model_name, model_version, label, extra_label
):
    """
    sim_telarray config file name for a telescope.

    Parameters
    ----------
    site: str
        South or North.
    telescope_model_name: str
        LST-1, MST-FlashCam, ...
    model_version: str
        Version of the model.
    label: str
        Instance label.
    extra_label: str
        Extra label in case of multiple telescope config files.

    Returns
    -------
    str
        File name.
    """
    name = f"CTA-{site}-{telescope_model_name}-{model_version}"
    name += f"_{label}" if label is not None else ""
    name += f"_{extra_label}" if extra_label is not None else ""
    name += ".cfg"
    return name


def simtel_array_config_file_name(array_name, site, model_version, label):
    """
    sim_telarray config file name for an array.

    Parameters
    ----------
    array_name: str
        Prod5, ...
    site: str
        South or North.
    model_version: str
        Version of the model.
    label: str
        Instance label.

    Returns
    -------
    str
        File name.
    """
    name = f"CTA-{array_name}-{site}-{model_version}"
    name += f"_{label}" if label is not None else ""
    name += ".cfg"
    return name


def simtel_single_mirror_list_file_name(
    site, telescope_model_name, model_version, mirror_number, label
):
    """
    sim_telarray mirror list file with a single mirror.

    Parameters
    ----------
    site: str
        South or North.
    telescope_model_name: str
        North-LST-1, South-MST-FlashCam, ...
    model_version: str
        Version of the model.
    mirror_number: int
        Mirror number.
    label: str
        Instance label.

    Returns
    -------
    str
        File name.
    """
    name = f"CTA-single-mirror-list-{site}-{telescope_model_name}-{model_version}"
    name += f"-mirror{mirror_number}"
    name += f"_{label}" if label is not None else ""
    name += ".dat"
    return name


def layout_telescope_list_file_name(name, label):
    """
    File name for files required at the RayTracing class.

    Parameters
    ----------
    name: str
        Name of the array.
    label: str
        Instance label.

    Returns
    -------
    str
        File name.
    """
    file_name = f"telescope_positions-{name}"
    file_name += f"_{label}" if label is not None else ""
    file_name += ".ecsv"
    return file_name


def ray_tracing_file_name(
    site,
    telescope_model_name,
    source_distance,
    zenith_angle,
    off_axis_angle,
    mirror_number,
    label,
    base,
):
    """
    File name for files required at the RayTracing class.

    Parameters
    ----------
    site: str
        South or North.
    telescope_model_name: str
        LST-1, MST-FlashCam, ...
    source_distance: float
        Source distance (km).
    zenith_angle: float
        Zenith angle (deg).
    off_axis_angle: float
        Off-axis angle (deg).
    mirror_number: int
        Mirror number. None if not single mirror case.
    label: str
        Instance label.
    base: str
        Photons, stars or log.

    Returns
    -------
    str
        File name.
    """
    name = (
        f"{base}-{site}-{telescope_model_name}-d{source_distance:.1f}"
        f"-za{zenith_angle:.1f}-off{off_axis_angle:.3f}"
    )
    name += f"_mirror{mirror_number}" if mirror_number is not None else ""
    name += f"_{label}" if label is not None else ""
    name += ".log" if base == "log" else ".lis"
    return name


def ray_tracing_results_file_name(site, telescope_model_name, source_distance, zenith_angle, label):
    """
    Ray tracing results file name.

    Parameters
    ----------
    site: str
        South or North.
    telescope_model_name: str
        LST-1, MST-FlashCam, ...
    source_distance: float
        Source distance (km).
    zenith_angle: float
        Zenith angle (deg).
    label: str
        Instance label.

    Returns
    -------
    str
        File name.
    """
    name = f"ray-tracing-{site}-{telescope_model_name}-d{source_distance:.1f}-za{zenith_angle:.1f}"
    name += f"_{label}" if label is not None else ""
    name += ".ecsv"
    return name


def ray_tracing_plot_file_name(
    key, site, telescope_model_name, source_distance, zenith_angle, label
):
    """
    Ray tracing plot file name.

    Parameters
    ----------
    key: str
        Quantity to be plotted (d80_cm, d80_deg, eff_area or eff_flen)
    site: str
        South or North.
    telescope_model_name: str
        LST-1, MST-FlashCam, ...
    source_distance: float
        Source distance (km).
    zenith_angle: float
        Zenith angle (deg).
    label: str
        Instance label.

    Returns
    -------
    str
        File name.
    """
    name = (
        f"ray-tracing-{site}-{telescope_model_name}-{key}-"
        f"d{source_distance:.1f}-za{zenith_angle:.1f}"
    )
    name += f"_{label}" if label is not None else ""
    name += ".pdf"
    return name


def camera_efficiency_results_file_name(
    site, telescope_model_name, zenith_angle, azimuth_angle, label
):
    """
    Camera efficiency results file name.

    Parameters
    ----------
    site: str
        South or North.
    telescope_model_name: str
        LST-1, MST-FlashCam, ...
    zenith_angle: float
        Zenith angle (deg).
    azimuth_angle: float
        Azimuth angle (deg).
    label: str
        Instance label.

    Returns
    -------
    str
        File name.
    """
    _label = f"_{label}" if label is not None else ""
    name = (
        f"camera-efficiency-table-{site}-{telescope_model_name}-"
        f"za{round(zenith_angle):03}deg_azm{round(azimuth_angle):03}deg"
        f"{_label}.ecsv"
    )
    return name


def camera_efficiency_simtel_file_name(
    site, telescope_model_name, zenith_angle, azimuth_angle, label
):
    """
    Camera efficiency simtel output file name.

    Parameters
    ----------
    site: str
        South or North.
    telescope_model_name: str
        LST-1, MST-FlashCam-D, ...
    zenith_angle: float
        Zenith angle (deg).
    azimuth_angle: float
        Azimuth angle (deg).
    label: str
        Instance label.

    Returns
    -------
    str
        File name.
    """
    _label = f"_{label}" if label is not None else ""
    name = (
        f"camera-efficiency-{site}-{telescope_model_name}-"
        f"za{round(zenith_angle):03}deg_azm{round(azimuth_angle):03}deg"
        f"{_label}.dat"
    )
    return name


def camera_efficiency_log_file_name(site, telescope_model_name, zenith_angle, azimuth_angle, label):
    """
    Camera efficiency log file name.

    Parameters
    ----------
    site: str
        South or North.
    telescope_model_name: str
        LST-1, MST-FlashCam-D, ...
    zenith_angle: float
        Zenith angle (deg).
    azimuth_angle: float
        Azimuth angle (deg).
    label: str
        Instance label.

    Returns
    -------
    str
        File name.
    """
    _label = f"_{label}" if label is not None else ""
    name = (
        f"camera-efficiency-{site}-{telescope_model_name}"
        f"-za{round(zenith_angle):03}deg_azm{round(azimuth_angle):03}deg"
        f"{_label}.log"
    )
    return name


def sanitize_name(name):
    """
    Sanitize name to be a valid Python identifier.

    - Replaces spaces with underscores
    - Converts to lowercase
    - Removes characters that are not alphanumerics or underscores
    - If the name starts with a number, prepend an underscore

    Parameters
    ----------
    name: str
        name to be sanitized.

    Returns
    -------
    str:
        Sanitized name.

    Raises
    ------
    ValueError:
        if the string `name` can not be sanitized.
    """

    # Convert to lowercase
    sanitized = name.lower()

    # Replace spaces with underscores
    sanitized = sanitized.replace(" ", "_")

    # Remove characters that are not alphanumerics or underscores
    sanitized = re.sub(r"\W|^(?=\d)", "_", sanitized)
    if not sanitized.isidentifier():
        msg = f"The string {name} could not be sanitized."
        _logger.error(msg)
        raise ValueError
    return sanitized<|MERGE_RESOLUTION|>--- conflicted
+++ resolved
@@ -102,11 +102,6 @@
 # or which have different naming in the database and simtel configuration.
 # simtel: True if this is a simtel parameter (allows to give alternative "name")
 site_parameters = {
-<<<<<<< HEAD
-    # Note inconsistency between old and new model
-    # altitude was the corsika observation level in the old model
-=======
->>>>>>> 8f2c502d
     "reference_point_altitude": {"db_name": "altitude", "simtel": False},
     "reference_point_longitude": {"db_name": "ref_long", "simtel": False},
     "reference_point_latitude": {"db_name": "ref_lat", "simtel": False},
@@ -129,11 +124,7 @@
 }
 
 # List of telescope parameters which are not part of the simtel configuration
-<<<<<<< HEAD
-# or which have a different name in the simtel configuration.
-=======
 # or which has a different name in the simtel configuration.
->>>>>>> 8f2c502d
 telescope_parameters = {
     "telescope_axis_height": {"db_name": "telescope_axis_height", "simtel": False},
     "telescope_sphere_radius": {"db_name": "telescope_sphere_radius", "simtel": False},
@@ -374,13 +365,8 @@
         Site name (South or North).
     """
     return array_element_names[get_telescope_type_from_telescope_name(name)]["site"]
-<<<<<<< HEAD
-
-
-=======
-
-
->>>>>>> 8f2c502d
+
+
 def get_class_from_telescope_name(name):
     """
     Get class (e.g., telescope, calibration) of array element from name
@@ -399,12 +385,6 @@
     return array_element_names[get_telescope_type_from_telescope_name(name)]["class"]
 
 
-<<<<<<< HEAD
-def get_simtel_name_from_parameter_name(par_name, telescope_model=True, site_model=True):
-    """
-    Get the simtel parameter name from the model parameter name.
-    Assumes that both names are equal if not defined otherwise in names.py
-=======
 def get_simtel_name_from_parameter_name(
     par_name, search_telescope_parameters=True, search_site_parameters=True
 ):
@@ -412,21 +392,14 @@
     Get the simtel parameter name from the model parameter name.
     Assumes that both names are equal if not defined otherwise in names.py
     Returns the model parameter name if no simtel name is found.
->>>>>>> 8f2c502d
 
     Parameters
     ----------
     par_name: str
         Model parameter name.
-<<<<<<< HEAD
-    telescope_model: bool
-        If True, telescope model parameters are included.
-    site_model: bool
-=======
     search_telescope_parameters: bool
         If True, telescope model parameters are included.
     search_site_parameters: bool
->>>>>>> 8f2c502d
         If True, site model parameters are included.
 
     Returns
@@ -436,15 +409,9 @@
     """
 
     _parameter_names = {}
-<<<<<<< HEAD
-    if telescope_model:
-        _parameter_names.update(telescope_parameters)
-    if site_model:
-=======
     if search_telescope_parameters:
         _parameter_names.update(telescope_parameters)
     if search_site_parameters:
->>>>>>> 8f2c502d
         _parameter_names.update(site_parameters)
 
     try:
