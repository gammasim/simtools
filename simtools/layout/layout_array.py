--- conflicted
+++ resolved
@@ -75,50 +75,9 @@
         self.label = label
         self.name = name
         self._telescopeList = []
-<<<<<<< HEAD
         self._epsg = None
         self._initalizeCoordinateSystems(layoutCenterData)
         self._initializeCorsikaTelescope(corsikaTelescopeData)
-=======
-
-        # Loading configData
-        _configDataIn = gen.collectDataFromYamlOrDict(configFile, configData, allowEmpty=True)
-        _parameterFile = io.getInputDataFile("parameters", "layout-array_parameters.yml")
-        _parameters = gen.collectDataFromYamlOrDict(_parameterFile, None)
-        self.config = gen.validateConfigData(_configDataIn, _parameters)
-
-        # Making config entries into attributes
-        for par, value in zip(self.config._fields, self.config):
-            self.__dict__["_" + par] = value
-
-        self._loadArrayCenter()
-
-        # Output directory
-        self._filesLocation = cfg.getConfigArg("outputLocation", filesLocation)
-        self._outputDirectory = io.getOutputDirectory(self._filesLocation, self.label, "layout")
-        self._outputDirectory.mkdir(parents=True, exist_ok=True)
-
-    @classmethod
-    def fromKwargs(cls, **kwargs):
-        """
-        Builds a LayoutArray object from kwargs only.
-        The configurable parameters can be given as kwargs, instead of using the
-        configData or configFile arguments.
-
-        Parameters
-        ----------
-        kwargs
-            Containing the arguments and the configurable parameters.
-
-        Returns
-        -------
-        Instance of this class.
-        """
-        args, configData = gen.separateArgsAndConfigData(
-            expectedArgs=["name", "label", "filesLocation"], **kwargs
-        )
-        return cls(**args, configData=configData)
->>>>>>> 0ef78194
 
     @classmethod
     def fromLayoutArrayName(cls, layoutArrayName, label=None):
@@ -504,8 +463,8 @@
 
         """
 
-        _outputDirectory = io.getLayoutOutputDirectory(
-            cfg.getConfigArg("outputLocation", filesLocation), self.label
+        _outputDirectory = io.getOutputDirectory(
+            cfg.getConfigArg("outputLocation", filesLocation), self.label, "layout"
         )
         _outputDirectory.mkdir(parents=True, exist_ok=True)
         self.telescopeListFile = _outputDirectory.joinpath(
