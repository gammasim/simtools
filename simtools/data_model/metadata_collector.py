"""
Metadata collector for simtools.

This should be the only module in simtools with knowledge on the
implementation of the metadata model.

"""
import datetime
import getpass
import logging
from pathlib import Path

from astropy.table import Table

import simtools.constants
import simtools.utils.general as gen
import simtools.version
from simtools.data_model import metadata_model
from simtools.io_operations import io_handler

__all__ = ["MetadataCollector"]


class MetadataCollector:
    """
    Collects and combines metadata associated to describe the current
    simtools activity and its data products. Collect as much metadata
    as possible from command line configuration, input data, environment,
    schema descriptions.
    Depends on the CTAO top-level metadata definition.

    Parameters
    ----------
    args_dict: dict
        Command line parameters
    metadata_file_name: str
<<<<<<< HEAD
        Name of metadata file
=======
        Name of metadata file (only required when args_dict is None)
>>>>>>> eb50b6b1
    data_model_name: str
        Name of data model parameter

    """

    def __init__(self, args_dict, metadata_file_name=None, data_model_name=None):
        """
        Initialize metadata collector.

        """

        self._logger = logging.getLogger(__name__)
        self.io_handler = io_handler.IOHandler()

        self.args_dict = args_dict if args_dict else {}
        self.data_model_name = data_model_name
        self.schema_file = None
        self.schema_dict = None
        self.top_level_meta = gen.change_dict_keys_case(
            data_dict=metadata_model.get_default_metadata_dict(), lower_case=True
        )
        self.input_metadata = self._read_input_metadata_from_file(
            metadata_file_name=metadata_file_name
        )
        self.collect_meta_data()

    def collect_meta_data(self):
        """
        Collect and verify product metadata from different sources.

        """

        self._fill_contact_meta(self.top_level_meta["cta"]["contact"])
        self._fill_product_meta(self.top_level_meta["cta"]["product"])
        self._fill_activity_meta(self.top_level_meta["cta"]["activity"])
        self._fill_process_meta(self.top_level_meta["cta"]["process"])
        self._fill_context_from_input_meta(self.top_level_meta["cta"]["context"])
        self._fill_associated_elements_from_args(
            self.top_level_meta["cta"]["context"]["associated_elements"]
        )

    def get_data_model_schema_file_name(self):
        """
        Return data model schema file name.
        The schema file name is taken (in this order) from the command line,
        from the metadata file, from the data model name, or from the input
        metadata file.

        Returns
        -------
        str
            Name of schema file.

        """

        # from command line
        try:
            if self.args_dict["schema"]:
                self._logger.debug(f"Schema file from command line: {self.args_dict['schema']}")
                return self.args_dict["schema"]
        except KeyError:
            pass

        # from metadata
        try:
            if self.top_level_meta["cta"]["product"]["data"]["model"]["url"]:
                self._logger.debug(
                    "Schema file from product metadata: "
                    f"{self.top_level_meta['cta']['product']['data']['model']['url']}"
                )
                return self.top_level_meta["cta"]["product"]["data"]["model"]["url"]
        except KeyError:
            pass

        # from data model name
        if self.data_model_name:
            self._logger.debug(f"Schema file from data model name: {self.data_model_name}")
            return f"{simtools.constants.SCHEMA_URL}{self.data_model_name}.schema.yml"

        # from input metadata
        try:
            self._logger.debug(
                "Schema file from input metadata: "
                f"{self.input_metadata['cta']['product']['data']['model']['url']}"
            )
            return self.input_metadata["cta"]["product"]["data"]["model"]["url"]
        except KeyError:
            pass

        self._logger.warning("No schema file found.")
        return None

    def get_data_model_schema_dict(self):
        """
        Return data model schema dictionary.

        Returns
        -------
        dict
            Data model schema dictionary.

        """

        try:
            return gen.collect_data_from_yaml_or_dict(in_yaml=self.schema_file, in_dict=None)
        except gen.InvalidConfigData:
            self._logger.debug(f"No valid schema file provided ({self.schema_file}).")
        return {}

    def _fill_contact_meta(self, contact_dict):
        """
        Fill contact metadata fields.

        Parameters
        ----------
        contact_dict: dict
            Dictionary for contact metadata fields.

        """

        if contact_dict.get("name", None) is None:
            contact_dict["name"] = getpass.getuser()

    def _fill_associated_elements_from_args(self, associated_elements_dict):
        """
        Append association metadata set through configurator.

        Note
        ----
        This function might go in future, as instrument
        information will not be given via command line.

        Parameters
        ----------
        associated_elements_dict: dict
            Dictionary for associated elements field.

        Raises
        ------
        TypeError, KeyError
            if error reading association metadata from args.
        KeyError
            if metadata description cannot be filled.

        """
        self._logger.debug(f"Fill metadata from args: {self.args_dict}")

        _association = {}

        try:
            if "site" in self.args_dict:
                _association["site"] = self.args_dict["site"]
            if "telescope" in self.args_dict:
                _split_telescope_name = self.args_dict["telescope"].split("-")
                _association["class"] = _split_telescope_name[0]
                _association["type"] = _split_telescope_name[1]
                _association["subtype"] = _split_telescope_name[2]
        except (TypeError, KeyError):
            self._logger.error("Error reading association metadata from args")
            raise

        self._fill_context_sim_list(associated_elements_dict, _association)

    def _fill_context_from_input_meta(self, context_dict):
        """
        Read and validate input metadata from file and fill CONTEXT metadata fields.

        Parameters
        ----------
        context_dict: dict
            Dictionary with context level metadata.

        Raises
        ------
        KeyError
            if corresponding fields cannot by accessed in the top-level or metadata dictionaries.

        """

        try:
            self._merge_config_dicts(context_dict, self.input_metadata["cta"]["context"])
            for key in ("document", "associated_elements", "associated_data"):
                self._copy_list_type_metadata(context_dict, self.input_metadata["cta"], key)
        except KeyError:
            self._logger.debug("No context metadata defined in input metadata file.")

        try:
            self._fill_context_sim_list(
                context_dict["associated_data"], self.input_metadata["cta"]["product"]
            )
        except (KeyError, TypeError):
            self._logger.debug("No input product metadata appended to associated data.")

    def _read_input_metadata_from_file(self, metadata_file_name=None, observatory="CTA"):
        """
        Read and validate input metadata from file. In case of an ecsv file including a
        table, the metadata is read from the table meta data. Returns empty dict in case
        no file is given.

        Parameter
        ---------
        metadata_file_name: str or Path
            Name of metadata file.
        observatory: str
            Observatory name.

        Returns
        -------
        dict
            Metadata dictionary.

        Raises
        ------
        gen.InvalidConfigData, FileNotFoundError
            if metadata cannot be read from file.
        KeyError:
            if metadata does not exist for the given observatory.

        """

        try:
            metadata_file_name = (
                self.args_dict.get("input_meta", None)
                if metadata_file_name is None
                else metadata_file_name
            )
        except TypeError:
            pass

        if metadata_file_name is None:
            self._logger.debug("No input metadata file defined.")
            return {}

        # metadata from yml file
        if Path(metadata_file_name).suffix == ".yml":
            try:
                self._logger.debug("Reading meta data from %s", metadata_file_name)
                _input_metadata = gen.collect_data_from_yaml_or_dict(
                    in_yaml=metadata_file_name, in_dict=None
                )
            except (gen.InvalidConfigData, FileNotFoundError):
                self._logger.error("Failed reading metadata from %s", metadata_file_name)
                raise
        # metadata from table meta in ecsv file
        elif Path(metadata_file_name).suffix == ".ecsv":
            try:
                _input_metadata = {observatory: Table.read(metadata_file_name).meta[observatory]}
            except (FileNotFoundError, KeyError):
                self._logger.error(
                    "Failed reading metadata for %s from %s", observatory, metadata_file_name
                )
                raise
        else:
            self._logger.error("Unknown metadata file format: %s", metadata_file_name)
            raise gen.InvalidConfigData

        metadata_model.validate_schema(_input_metadata, None)

        return gen.change_dict_keys_case(
            self._process_metadata_from_file(_input_metadata),
            lower_case=True,
        )

    def _fill_product_meta(self, product_dict):
        """
        Fill metadata for data products fields. If a schema file is given for the data products,
        try and read product:data:model metadata from there.

        Parameters
        ----------
        product_dict: dict
            Dictionary describing data product.

        Raises
        ------
        KeyError
            if relevant fields are not defined in top level metadata dictionary.

        """

        self.schema_file = self.get_data_model_schema_file_name()
        self.schema_dict = self.get_data_model_schema_dict()

        product_dict["id"] = self.args_dict.get("activity_id", "UNDEFINED_ACTIVITY_ID")
        product_dict["creation_time"] = datetime.datetime.now().isoformat(timespec="seconds")
        product_dict["description"] = self.schema_dict.get("description", None)

        # DATA:CATEGORY
        product_dict["data"]["category"] = "SIM"
        product_dict["data"]["level"] = "R1"
        product_dict["data"]["type"] = "Service"
        try:
            product_dict["data"]["association"] = self.schema_dict["instrument"]["class"]
        except KeyError:
            pass

        # DATA:MODEL
        helper_dict = {"name": "name", "version": "version", "type": "base_schema"}
        for key, value in helper_dict.items():
            product_dict["data"]["model"][key] = self.schema_dict.get(value, None)
        product_dict["data"]["model"]["url"] = self.schema_file

        product_dict["format"] = self.args_dict.get("output_file_format", None)
        product_dict["filename"] = str(self.args_dict.get("output_file", None))

    def _fill_process_meta(self, process_dict):
        """
        Fill process fields in metadata.

        Parameters
        ----------
        process_dict: dict
            Dictionary for process metadata fields.

        """

        process_dict["type"] = "simulation"

    def _fill_activity_meta(self, activity_dict):
        """
        Fill activity (software) related metadata

        Parameters
        ----------
        activity_dict: dict
            Dictionary for top-level activity metadata.

        """

        activity_dict["name"] = self.args_dict.get("label", None)
        activity_dict["type"] = "software"
        activity_dict["id"] = self.args_dict.get("activity_id", "UNDEFINED_ACTIVITY_ID")
        activity_dict["start"] = datetime.datetime.now().isoformat(timespec="seconds")
        activity_dict["end"] = activity_dict["start"]
        activity_dict["software"]["name"] = "simtools"
        activity_dict["software"]["version"] = simtools.version.__version__

    def _merge_config_dicts(self, dict_high, dict_low, add_new_fields=False):
        """
        Merge two config dicts and replace values in dict_high which are Nonetype. Priority to \
         dict_high in case of conflicting entries.

        Parameters
        ----------
        dict_high: dict
            Dictionary into which values are merged.
        dict_low: dict
            Dictionary from which values are taken for merging.
        add_new_fields: bool
            If true: add fields from dict_low to dict_high, if they don't exist in dict_high

        """

        if dict_high is None and dict_low:
            dict_high = dict_low
            return

        try:
            for k in dict_low:
                if k in dict_high:
                    if isinstance(dict_low[k], dict):
                        self._merge_config_dicts(dict_high[k], dict_low[k], add_new_fields)
                    elif dict_high[k] is None:
                        dict_high[k] = dict_low[k]
                    elif dict_high[k] != dict_low[k] and dict_low[k] is not None:
                        self._logger.debug(
                            f"Conflicting entries between dict: {dict_high[k]} vs {dict_low[k]} "
                            f"(use {dict_high[k]})"
                        )
                elif add_new_fields:
                    dict_high[k] = dict_low[k]
        except (KeyError, TypeError):
            self._logger.error("Error merging dictionaries")
            raise

    def _fill_context_sim_list(self, meta_list, new_entry_dict):
        """
        Fill list-type entries into metadata. Take into account the first list entry is the default
        value filled with Nones.

        Parameters
        ----------
        meta_list: list
            List of metadata entries.
        new_entry_dict: dict
            New metadata entry to be added to meta_list.

        Returns
        -------
        list
            Updated meta list.

        """

        if len(new_entry_dict) == 0:
            return []
        try:
            if self._all_values_none(meta_list[0]):
                meta_list[0] = new_entry_dict
            else:
                meta_list.append(new_entry_dict)
        except (TypeError, IndexError):
            meta_list = [new_entry_dict]
        return meta_list

    def _process_metadata_from_file(self, meta_dict):
        """
        Process metadata from file to ensure compatibility with metadata model.
        Changes keys to lower case and removes line feeds from description fields.

        Parameters
        ----------
        meta_dict: dict
            Input metadata dictionary.

        Returns
        -------
        dict
            Metadata dictionary.

        """

        meta_dict = gen.change_dict_keys_case(meta_dict, True)
        try:
            meta_dict["cta"]["product"]["description"] = self._remove_line_feed(
                meta_dict["cta"]["product"]["description"]
            )
        except KeyError:
            pass

        return meta_dict

    @staticmethod
    def _remove_line_feed(string):
        """
        Remove all line feeds from a string

        Parameters
        ----------
        str
            input string

        Returns
        -------
        str
            with line feeds removed
        """

        return string.replace("\n", " ").replace("\r", "").replace("  ", " ")

    def _copy_list_type_metadata(self, context_dict, _input_metadata, key):
        """
        Copy list-type metadata from file.
        Very fine tuned.

        Parameters
        ----------
        context_dict: dict
            Dictionary for top level metadata (context level)
        _input_metadata: dict
            Dictionary for metadata from file.
        key: str
            Key for metadata entry.

        """

        try:
            for document in _input_metadata["context"][key]:
                self._fill_context_sim_list(context_dict[key], document)
        except KeyError:
            pass

    def _all_values_none(self, input_dict):
        """
        Check recursively if all values in a dictionary are None.

        Parameters
        ----------
        input_dict: dict
            Input dictionary.

        Returns
        -------
        bool
            True if all entries are None, False otherwise.

        """

        if not isinstance(input_dict, dict):
            return input_dict is None

        return all(self._all_values_none(value) for value in input_dict.values())<|MERGE_RESOLUTION|>--- conflicted
+++ resolved
@@ -34,11 +34,7 @@
     args_dict: dict
         Command line parameters
     metadata_file_name: str
-<<<<<<< HEAD
-        Name of metadata file
-=======
         Name of metadata file (only required when args_dict is None)
->>>>>>> eb50b6b1
     data_model_name: str
         Name of data model parameter
 
