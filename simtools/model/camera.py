--- conflicted
+++ resolved
@@ -254,21 +254,13 @@
         float
             The camera fill factor.
         """
-<<<<<<< HEAD
-        if self._pixels["pixel_spacing"] == 9999:
-            points = np.array([self._pixels["x"], self._pixels["y"]]).T
+        if self.pixels["pixel_spacing"] == 9999:
+            points = np.array([self.pixels["x"], self.pixels["y"]]).T
             pixel_distances = distance.cdist(points, points, "euclidean")
             # pylint: disable=unsubscriptable-object
             pixel_distances = pixel_distances[pixel_distances > 0]
             pixel_spacing = np.min(pixel_distances)
-            self._pixels["pixel_spacing"] = pixel_spacing
-=======
-
-        if self.pixels["pixel_spacing"] == 9999:
-            points = np.array([self.pixels["x"], self.pixels["y"]]).T
-            pixel_distances = distance.cdist(points, points, "euclidean")
-            self.pixels["pixel_spacing"] = np.min(pixel_distances[pixel_distances > 0])
->>>>>>> 7bed4b31
+            self.pixels["pixel_spacing"] = pixel_spacing
 
         return (self.pixels["pixel_diameter"] / self.pixels["pixel_spacing"]) ** 2
 
@@ -538,331 +530,4 @@
                 neighbours = self.get_neighbour_pixels()
             return self._calc_edge_pixels(pixels, neighbours)
 
-<<<<<<< HEAD
-        return self._edge_pixel_indices
-
-    def _plot_axes_def(self, plot, rotate_angle):
-        """
-        Plot three axes definitions on the pyplot.plt instance provided. The three axes are Alt/Az,\
-        the camera coordinate system and the original coordinate system the pixel list was provided.
-
-        Parameters
-        ----------
-        plot: pyplot.plt instance
-            A pyplot.plt instance where to add the axes definitions.
-        rotate_angle: float
-            The rotation angle applied
-        """
-
-        invert_yaxis = False
-        x_left = 0.7  # Position of the left most axis
-        if not is_two_mirror_telescope(self._telescope_model_name):
-            invert_yaxis = True
-            x_left = 0.8
-
-        x_title = r"$x_{\!pix}$"
-        y_title = r"$y_{\!pix}$"
-        x_pos, y_pos = (x_left, 0.12)
-        # The rotation of LST (above 100 degrees) raises the axes.
-        # In this case, lower the starting point.
-        if np.rad2deg(rotate_angle) > 100:
-            y_pos -= 0.09
-            x_pos -= 0.05
-        kwargs = {
-            "x_title": x_title,
-            "y_title": y_title,
-            "x_pos": x_pos,
-            "y_pos": y_pos,
-            "rotate_angle": rotate_angle - (1 / 2.0) * np.pi,
-            "fc": "black",
-            "ec": "black",
-            "invert_yaxis": invert_yaxis,
-        }
-        self._plot_one_axis_def(plot, **kwargs)
-
-        x_title = r"$x_{\!cam}$"
-        y_title = r"$y_{\!cam}$"
-        x_pos, y_pos = (x_left + 0.15, 0.12)
-        kwargs = {
-            "x_title": x_title,
-            "y_title": y_title,
-            "x_pos": x_pos,
-            "y_pos": y_pos,
-            "rotate_angle": (3 / 2.0) * np.pi,
-            "fc": "blue",
-            "ec": "blue",
-            "invert_yaxis": invert_yaxis,
-        }
-        self._plot_one_axis_def(plot, **kwargs)
-
-        x_title = "Alt"
-        y_title = "Az"
-        x_pos, y_pos = (x_left + 0.15, 0.25)
-        kwargs = {
-            "x_title": x_title,
-            "y_title": y_title,
-            "x_pos": x_pos,
-            "y_pos": y_pos,
-            "rotate_angle": (3 / 2.0) * np.pi,
-            "fc": "red",
-            "ec": "red",
-            "invert_yaxis": invert_yaxis,
-        }
-        self._plot_one_axis_def(plot, **kwargs)
-
-    @staticmethod
-    def _plot_one_axis_def(plot, **kwargs):
-        """
-        Plot an axis on the pyplot.plt instance provided.
-
-        Parameters
-        ----------
-        plot: pyplot.plt instance
-            A pyplot.plt instance where to add the axes definitions.
-        **kwargs: dict
-             x_title: str
-                x-axis title
-             y_title: str
-                y-axis title,
-             x_pos: float
-                x position of the axis to draw
-             y_pos: float
-                y position of the axis to draw
-             rotate_angle: float
-                rotation angle of the axis in radians
-             fc: str
-                face colour of the axis
-             ec: str
-                edge colour of the axis
-             invert_yaxis: bool
-                Flag to invert the y-axis (for dual mirror telescopes).
-        """
-
-        x_title = kwargs["x_title"]
-        y_title = kwargs["y_title"]
-        x_pos, y_pos = (kwargs["x_pos"], kwargs["y_pos"])
-
-        r = 0.1  # size of arrow
-        sign = 1.0
-        if kwargs["invert_yaxis"]:
-            sign *= -1.0
-        x_text1 = x_pos + sign * r * np.cos(kwargs["rotate_angle"])
-        y_text1 = y_pos + r * np.sin(0 + kwargs["rotate_angle"])
-        x_text2 = x_pos + sign * r * np.cos(np.pi / 2.0 + kwargs["rotate_angle"])
-        y_text2 = y_pos + r * np.sin(np.pi / 2.0 + kwargs["rotate_angle"])
-
-        plot.gca().annotate(
-            x_title,
-            xy=(x_pos, y_pos),
-            xytext=(x_text1, y_text1),
-            xycoords="axes fraction",
-            ha="center",
-            va="center",
-            size="xx-large",
-            arrowprops={
-                "arrowstyle": "<|-",
-                "shrinkA": 0,
-                "shrinkB": 0,
-                "fc": kwargs["fc"],
-                "ec": kwargs["ec"],
-            },
-        )
-
-        plot.gca().annotate(
-            y_title,
-            xy=(x_pos, y_pos),
-            xytext=(x_text2, y_text2),
-            xycoords="axes fraction",
-            ha="center",
-            va="center",
-            size="xx-large",
-            arrowprops={
-                "arrowstyle": "<|-",
-                "shrinkA": 0,
-                "shrinkB": 0,
-                "fc": kwargs["fc"],
-                "ec": kwargs["ec"],
-            },
-        )
-
-    def plot_pixel_layout(self, camera_in_sky_coor=False, pixels_id_to_print=50):
-        """
-        Plot the pixel layout for an observer facing the camera. Including in the plot edge pixels,\
-        off pixels, pixel ID for the first 50 pixels, coordinate systems, FOV, focal length and the\
-        average edge radius.
-
-        Returns
-        -------
-        fig: plt.figure instance
-            Figure with the pixel layout.
-        """
-
-        self._logger.info(f"Plotting the {self._telescope_model_name} camera")
-
-        fig, ax = plt.subplots()
-        plt.gcf().set_size_inches(8, 8)
-
-        if not is_two_mirror_telescope(self._telescope_model_name):
-            if not camera_in_sky_coor:
-                self._pixels["y"] = [(-1) * y_val for y_val in self._pixels["y"]]
-
-        on_pixels, edge_pixels, off_pixels = [], [], []
-
-        for i_pix, xy_pix_pos in enumerate(zip(self._pixels["x"], self._pixels["y"])):
-            if self._pixels["pixel_shape"] == 1 or self._pixels["pixel_shape"] == 3:
-                hexagon = mpatches.RegularPolygon(
-                    (xy_pix_pos[0], xy_pix_pos[1]),
-                    numVertices=6,
-                    radius=self._pixels["pixel_diameter"] / np.sqrt(3),
-                    orientation=np.deg2rad(self._pixels["orientation"]),
-                )
-                if self._pixels["pix_on"][i_pix]:
-                    if len(self.get_neighbour_pixels()[i_pix]) < 6:
-                        edge_pixels.append(hexagon)
-                    else:
-                        on_pixels.append(hexagon)
-                else:
-                    off_pixels.append(hexagon)
-            elif self._pixels["pixel_shape"] == 2:
-                square = mpatches.Rectangle(
-                    (
-                        xy_pix_pos[0] - self._pixels["pixel_diameter"] / 2.0,
-                        xy_pix_pos[1] - self._pixels["pixel_diameter"] / 2.0,
-                    ),
-                    width=self._pixels["pixel_diameter"],
-                    height=self._pixels["pixel_diameter"],
-                )
-                if self._pixels["pix_on"][i_pix]:
-                    if len(self.get_neighbour_pixels()[i_pix]) < 4:
-                        edge_pixels.append(square)
-                    else:
-                        on_pixels.append(square)
-                else:
-                    off_pixels.append(square)
-
-            if self._pixels["pix_id"][i_pix] < pixels_id_to_print + 1:
-                font_size = 4
-                if "SCT" in names.get_telescope_type_from_telescope_name(
-                    self._telescope_model_name
-                ):
-                    font_size = 2
-                plt.text(
-                    xy_pix_pos[0],
-                    xy_pix_pos[1],
-                    self._pixels["pix_id"][i_pix],
-                    horizontalalignment="center",
-                    verticalalignment="center",
-                    fontsize=font_size,
-                )
-
-        ax.add_collection(
-            PatchCollection(on_pixels, facecolor="none", edgecolor="black", linewidth=0.2)
-        )
-        ax.add_collection(
-            PatchCollection(
-                edge_pixels,
-                facecolor=mcolors.to_rgb("brown") + (0.5,),
-                edgecolor=mcolors.to_rgb("black") + (1,),
-                linewidth=0.2,
-            )
-        )
-        ax.add_collection(
-            PatchCollection(off_pixels, facecolor="black", edgecolor="black", linewidth=0.2)
-        )
-
-        legend_objects = [leg_h.PixelObject(), leg_h.EdgePixelObject()]
-        legend_labels = ["Pixel", "Edge pixel"]
-        legend_handler_map = None
-        if isinstance(on_pixels[0], mlp.patches.RegularPolygon):
-            legend_handler_map = {
-                leg_h.PixelObject: leg_h.HexPixelHandler(),
-                leg_h.EdgePixelObject: leg_h.HexEdgePixelHandler(),
-                leg_h.OffPixelObject: leg_h.HexOffPixelHandler(),
-            }
-        elif isinstance(on_pixels[0], mlp.patches.Rectangle):
-            legend_handler_map = {
-                leg_h.PixelObject: leg_h.SquarePixelHandler(),
-                leg_h.EdgePixelObject: leg_h.SquareEdgePixelHandler(),
-                leg_h.OffPixelObject: leg_h.SquareOffPixelHandler(),
-            }
-
-        if len(off_pixels) > 0:
-            legend_objects.append(leg_h.OffPixelObject())
-            legend_labels.append("Disabled pixel")
-
-        plt.axis("equal")
-        plt.grid(True)
-        ax.set_axisbelow(True)
-        plt.axis(
-            [
-                min(self._pixels["x"]),
-                max(self._pixels["x"]),
-                min(self._pixels["y"]) * 1.42,
-                max(self._pixels["y"]) * 1.42,
-            ]
-        )
-        plt.xlabel("Horizontal scale [cm]", fontsize=18, labelpad=0)
-        plt.ylabel("Vertical scale [cm]", fontsize=18, labelpad=0)
-        ax.set_title(
-            f"Pixels layout in {self._telescope_model_name:s} camera",
-            fontsize=15,
-            y=1.02,
-        )
-        plt.tick_params(axis="both", which="major", labelsize=15)
-
-        self._plot_axes_def(plt, self._pixels["rotate_angle"])
-        description = "For an observer facing the camera"
-        if camera_in_sky_coor and not is_two_mirror_telescope(self._telescope_model_name):
-            description = "For an observer behind the camera looking through"
-        if is_two_mirror_telescope(self._telescope_model_name):
-            description = "For an observer looking from secondary to camera"
-        ax.text(
-            0.02,
-            0.02,
-            description,
-            transform=ax.transAxes,
-            color="black",
-            fontsize=12,
-        )
-
-        fov, r_edge_avg = self.calc_fov()
-        ax.text(
-            0.02,
-            0.96,
-            r"$f_{\mathrm{eff}}$ = " + f"{self._focal_length:.3f} cm",
-            transform=ax.transAxes,
-            color="black",
-            fontsize=12,
-        )
-        ax.text(
-            0.02,
-            0.92,
-            f"Avg. edge radius = {r_edge_avg:.3f} cm",
-            transform=ax.transAxes,
-            color="black",
-            fontsize=12,
-        )
-        ax.text(
-            0.02,
-            0.88,
-            f"FoV = {fov:.3f} deg",
-            transform=ax.transAxes,
-            color="black",
-            fontsize=12,
-        )
-
-        plt.legend(
-            legend_objects,
-            legend_labels,
-            handler_map=legend_handler_map,
-            prop={"size": 11},
-            loc="upper right",
-        )
-
-        ax.set_aspect("equal", "datalim")
-        plt.tight_layout()
-
-        return fig
-=======
-        return self._edge_pixel_indices
->>>>>>> 7bed4b31
+        return self._edge_pixel_indices