--- conflicted
+++ resolved
@@ -103,7 +103,6 @@
             label=self.label,
         )
 
-<<<<<<< HEAD
         array_elements = {}
         # Case 1: array_elements is a file name
         if isinstance(array_elements_config, str | Path):
@@ -117,15 +116,6 @@
         elif self.layout_name is not None:
             array_elements = self._get_array_elements_from_list(
                 site_model.get_array_elements_for_layout(self.layout_name)
-=======
-        if self.layout_name is not None and array_elements_file is None:
-            array_elements_file = io_handler.IOHandler().get_input_data_file(
-                "layout",
-                "telescope_positions-"
-                f"{names.validate_site_name(site)}-"
-                f"{self.layout_name}"
-                ".ecsv",
->>>>>>> 3f0ad880
             )
 
         self._set_config_file_directory()
