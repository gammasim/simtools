--- conflicted
+++ resolved
@@ -44,10 +44,6 @@
         logger: str
             Logger name to use in this instance
         '''
-<<<<<<< HEAD
-=======
-
->>>>>>> 6679160e
         self._logger = logging.getLogger(logger)
         self._logger.debug('Mirrors Init')
 
