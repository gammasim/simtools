import logging

import simtools.io_handler as io

__all__ = ['Mirrors']


class InvalidMirrorListFile(Exception):
    pass


class Mirrors:
    '''
    Mirrors class, created from a mirror list file.

    Attributes
    ----------
    mirrors: dict
        A dictionary with the mirror positions [cm], diameters, focel length and shape.
    shape: int
        Single shape code (0=circular, 1=hex. with flat side parallel to y, 2=square,
        3=other hex.)
    diameter: float
        Single diameter in cm.
    numberOfMirrors: int
        Number of mirrors.

    Methods
    -------
    readMirrorList(mirrorListFile)
        Read the mirror list and store the data.
    plotMirrorLayout()
        Plot the mirror layout (to be implemented).
    '''

    def __init__(self, mirrorListFile, logger=__name__):
        '''
        Mirrors.

        Parameters
        ----------
        mirrorListFile: string
                    The sim_telarray file name.
        logger: str
            Logger name to use in this instance
        '''
<<<<<<< HEAD
=======

>>>>>>> d82d07a1
        self._logger = logging.getLogger(logger)
        self._logger.debug('Mirrors Init')

        self._mirrorListFile = mirrorListFile
        self._readMirrorList()

    def _readMirrorList(self):
        '''
        Read the mirror list in sim_telarray format and store the data.

        Raises
        ------
        InvalidMirrorListFile
            If number of mirrors is 0.
        '''
        self._mirrors = dict()
        self._mirrors['number'] = list()
        self._mirrors['posX'] = list()
        self._mirrors['posY'] = list()
        self._mirrors['diameter'] = list()
        self._mirrors['flen'] = list()
        self._mirrors['shape'] = list()

        mirrorCounter = 0
        collectGeoPars = True
        with open(self._mirrorListFile, 'r') as file:
            for line in file:
                line = line.split()
                if '#' in line[0] or '$' in line[0]:
                    continue
                if collectGeoPars:
                    self.diameter = float(line[2])
                    self.shape = int(line[4])
                    collectGeoPars = False
                    self._logger.debug('Shape = {}'.format(self.shape))
                    self._logger.debug('Diameter = {}'.format(self.diameter))

                self._mirrors['number'].append(mirrorCounter)
                self._mirrors['posX'].append(float(line[0]))
                self._mirrors['posY'].append(float(line[1]))
                self._mirrors['diameter'].append(float(line[2]))
                self._mirrors['flen'].append(float(line[3]))
                self._mirrors['shape'].append(float(line[4]))
                mirrorCounter += 1
        self.numberOfMirrors = mirrorCounter
        if self.numberOfMirrors == 0:
            msg = 'Problem reading mirror list file'
            self._logger.error(msg)
            raise InvalidMirrorListFile()

    def getSingleMirrorParameters(self, number):
        '''
        Get parameters for a single mirror given by number.

        Parameters
        ----------
        number: int
            Mirror number of desired parameters.

        Returns
        -------
        (posX, posY, diameter, flen, shape)
        '''
        if number > self.numberOfMirrors - 1:
            self._logger.error('Mirror number is out range')
            return None
        return (
            self._mirrors['posX'][number],
            self._mirrors['posY'][number],
            self._mirrors['diameter'][number],
            self._mirrors['flen'][number],
            self._mirrors['shape'][number]
        )

    def plotMirrorLayout(self):
        '''
        Plot the mirror layout.
        '''
        pass<|MERGE_RESOLUTION|>--- conflicted
+++ resolved
@@ -44,10 +44,6 @@
         logger: str
             Logger name to use in this instance
         '''
-<<<<<<< HEAD
-=======
-
->>>>>>> d82d07a1
         self._logger = logging.getLogger(logger)
         self._logger.debug('Mirrors Init')
 
