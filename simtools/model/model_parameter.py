#!/usr/bin/python3
"""Base class for simulation model parameters."""

import logging
import shutil
from copy import copy

import astropy.units as u

import simtools.utils.general as gen
from simtools.db import db_handler
from simtools.io_operations import io_handler
from simtools.simtel.simtel_config_writer import SimtelConfigWriter
from simtools.utils import names

__all__ = ["InvalidModelParameterError", "ModelParameter"]


class InvalidModelParameterError(Exception):
    """Exception for invalid model parameter."""


class ModelParameter:
    """
    Base class for simulation model parameters.

    Provides methods to read and manipulate parameters from DB.

    Parameters
    ----------
    db: DatabaseHandler
        Database handler.
    model_version: str
        Version of the model (ex. prod5).
    site: str
        Site name (e.g., South or North).
    array_element_name: str
<<<<<<< HEAD
        Array element name (e.g., LSTN-01, LSTN-design, ILLN-01).
=======
        Name of array element (e.g., LSTN-01, LSTN-design).
>>>>>>> 1def1658
    collection: str
        instrument class (e.g. telescopes, calibration_devices)
        as stored under collection in the DB.
    mongo_db_config: dict
        MongoDB configuration.
    label: str
        Instance label. Important for output file naming.

    """

    def __init__(
        self,
        mongo_db_config,
        model_version,
        site=None,
        array_element_name=None,
        collection="telescopes",
        db=None,
        label=None,
    ):
        self._logger = logging.getLogger(__name__)
        self._extra_label = None
        self.io_handler = io_handler.IOHandler()
        self.db = (
            db if db is not None else db_handler.DatabaseHandler(mongo_db_config=mongo_db_config)
        )

        self._parameters = {}
        self._simulation_config_parameters = {"corsika": {}, "simtel": {}}
        self._derived = None
        self.collection = collection
        self.label = label
        self.model_version = self.db.model_version(model_version)
        self.site = names.validate_site_name(site) if site is not None else None
        self.name = (
            names.validate_array_element_name(
                self.db.get_array_element_db_name(
                    array_element_name=array_element_name,
                    model_version=self.model_version,
                    collection=self.collection,
                )
            )
            if array_element_name is not None
            else None
        )
        self._config_file_directory = None
        self._config_file_path = None
        self._load_parameters_from_db()

        self.simtel_config_writer = None
        self._added_parameter_files = None
        self._is_config_file_up_to_date = False
        self._is_exported_model_files_up_to_date = False

    def _get_parameter_dict(self, par_name):
        """
        Get model parameter dictionary as stored in the DB.

        No conversion to values are applied for the use in simtools
        (e.g., no conversion from the string representation of lists
        to lists).

        Parameters
        ----------
        par_name: str
            Name of the parameter.

        Returns
        -------
        dict
            Dictionary with complete DB entry for the given parameter.

        Raises
        ------
        InvalidModelParameterError
            If par_name does not match any parameter in this model.
        """
        try:
            return self._parameters[par_name]
        except KeyError:
            pass
        try:
            return self.derived[par_name]
        except (KeyError, ValueError) as e:
            msg = f"Parameter {par_name} was not found in the model"
            self._logger.error(msg)
            raise InvalidModelParameterError(msg) from e

    def get_parameter_value(self, par_name, parameter_dict=None):
        """
        Get the value of a model parameter.

        List of values stored in strings are returns as lists, so that no knowledge
        of the database structure is needed when accessing the model parameters.

        Parameters
        ----------
        par_name: str
            Name of the parameter.
        parameter_dict: dict
            Dictionary with complete DB entry for the given parameter
            (including the 'value', 'units' fields).

        Returns
        -------
        Value of the parameter.

        Raises
        ------
        KeyError
            If par_name does not match any parameter in this model.
        """
        parameter_dict = parameter_dict if parameter_dict else self._get_parameter_dict(par_name)
        try:
            _parameter = parameter_dict["value"]
        except KeyError as exc:
            self._logger.error(f"Parameter {par_name} does not have a value")
            raise exc
        if isinstance(_parameter, str):
            _is_float = False
            try:
                _is_float = self.get_parameter_type(par_name).startswith("float")
            except (InvalidModelParameterError, TypeError):  # float - in case we don't know
                _is_float = True
            _parameter = gen.convert_string_to_list(_parameter, is_float=_is_float)
            _parameter = _parameter if len(_parameter) > 1 else _parameter[0]

        return _parameter

    def get_parameter_value_with_unit(self, par_name):
        """
        Get the value of an existing parameter of the model as an Astropy Quantity with its unit.

        If no unit is provided in the model, the value is returned without a unit.

        Parameters
        ----------
        par_name: str
            Name of the parameter.

        Returns
        -------
        Astropy quantity with the value of the parameter multiplied by its unit. If no unit is \
        provided in the model, the value is returned without a unit.

        """
        _parameter = self._get_parameter_dict(par_name)
        _value = self.get_parameter_value(par_name, _parameter)
        try:
            return _value * u.Unit(_parameter.get("unit"))
        except (KeyError, TypeError):
            return _value

    def get_parameter_type(self, par_name):
        """
        Get the type of existing parameter of the model (value of 'type' field of DB entry).

        Parameters
        ----------
        par_name: str
            Name of the parameter.

        Returns
        -------
        str or None
            type of the parameter (None if no type is defined)

        """
        parameter_dict = self._get_parameter_dict(par_name)
        try:
            return parameter_dict["type"]
        except KeyError:
            self._logger.debug(f"Parameter {par_name} does not have a type.")
        return None

    def get_parameter_file_flag(self, par_name):
        """
        Get value of parameter file flag of this database entry (boolean 'file' field of DB entry).

        Parameters
        ----------
        par_name: str
            Name of the parameter.

        Returns
        -------
        bool
            True if file flag is set.

        """
        parameter_dict = self._get_parameter_dict(par_name)
        try:
            return parameter_dict["file"]
        except KeyError:
            self._logger.debug(f"Parameter {par_name} does not have a file associated with it.")
        return False

    @property
    def derived(self):
        """Load the derived values and export them if the class instance hasn't done it yet."""
        if self._derived is None:
            self._load_derived_values()
            self._export_derived_files()
        return self._derived

    def _load_derived_values(self):
        """Load derived values from the DB."""
        self._logger.debug("Reading derived values from DB")
        self._derived = self.db.get_derived_values(
            self.site,
            self.name,
            self.model_version,
        )

    def _export_derived_files(self):
        """Write to disk a file from the derived values DB."""
        for par_now in self.derived.values():
            if par_now.get("File") or par_now.get("file"):
                self.db.export_file_db(
                    db_name=self.db.DB_DERIVED_VALUES,
                    dest=self.config_file_directory,
                    file_name=(par_now.get("value") or par_now.get("Value")),
                )

    def print_parameters(self):
        """Print parameters and their values for debugging purposes."""
        for par in self._parameters:
            print(f"{par} = {self.get_parameter_value(par)}")

    def _set_config_file_directory_and_name(self):
        """Set and create the directory and the name of the config file."""
        if self.name is None:
            return

        self._config_file_directory = self.io_handler.get_output_directory(
            label=(self.label or self.name), sub_dir="model"
        )

        # Setting file name and the location
        if self.site is not None and self.name is not None:
            config_file_name = names.simtel_config_file_name(
                self.site,
                self.model_version,
                telescope_model_name=self.name,
                label=self.label,
                extra_label=self._extra_label,
            )
            self._config_file_path = self.config_file_directory.joinpath(config_file_name)

        self._logger.debug(f"Config file path: {self._config_file_path}")

    def get_simulation_software_parameters(self, simulation_software):
        """
        Get simulation software parameters.

        Parameters
        ----------
        simulation_software: str
            Simulation software name.

        Returns
        -------
        dict
            Simulation software parameters.
        """
        return self._simulation_config_parameters.get(simulation_software)

    def _load_simulation_software_parameter(self):
        """Read simulation software parameters from DB."""
        for simulation_software in self._simulation_config_parameters:
            try:
                self._simulation_config_parameters[simulation_software] = (
                    self.db.get_simulation_configuration_parameters(
                        site=self.site,
                        array_element_name=self.name,
                        model_version=self.model_version,
                        simulation_software=simulation_software,
                    )
                )
            except ValueError:
                self._logger.warning(
                    f"No {simulation_software} parameters found for "
                    f"{self.site}, {self.name} (model version {self.model_version})."
                )

    def _load_parameters_from_db(self):
        """Read parameters from DB and store them in _parameters."""
        if self.db is None:
            return

        if self.name is not None:
            self._parameters = self.db.get_model_parameters(
                self.site, self.name, self.model_version, self.collection, only_applicable=True
            )

        if self.site is not None:
            _site_pars = self.db.get_site_parameters(
                self.site, self.model_version, only_applicable=True
            )
            self._parameters.update(_site_pars)

        self._load_simulation_software_parameter()

    def set_extra_label(self, extra_label):
        """
        Set an extra label for the name of the config file.

        Notes
        -----
        The config file directory name is not affected by the extra label. Only the file name is \
        changed. This is important for the ArrayModel class to export multiple config files in the\
        same directory.

        Parameters
        ----------
        extra_label: str
            Extra label to be appended to the original label.
        """
        self._extra_label = extra_label
        self._set_config_file_directory_and_name()

    @property
    def extra_label(self):
        """Return the extra label if defined, if not return ''."""
        return self._extra_label if self._extra_label is not None else ""

    def get_simtel_parameters(self, parameters=None, telescope_model=True, site_model=True):
        """
        Get simtel parameters as name and value pairs.

        Parameters
        ----------
        parameters: dict
            Parameters (simtools) to be renamed (if necessary)
        telescope_model: bool
            If True, telescope model parameters are included.
        site_model: bool
            If True, site model parameters are included.

        Returns
        -------
        dict
            simtel parameters as dict (sorted by parameter names)

        """
        if parameters is None:
            parameters = self._parameters

        _simtel_parameter_value = {}
        for key in parameters:
            _par_name = names.get_simulation_software_name_from_parameter_name(
                key,
                simulation_software="sim_telarray",
                search_telescope_parameters=telescope_model,
                search_site_parameters=site_model,
            )
            if _par_name is not None:
                _simtel_parameter_value[_par_name] = parameters[key].get("value")
        return dict(sorted(_simtel_parameter_value.items()))

    def change_parameter(self, par_name, value):
        """
        Change the value of an existing parameter.

        This function does not modify the  DB, it affects only the current instance.

        Parameters
        ----------
        par_name: str
            Name of the parameter.
        value:
            Value of the parameter.

        Raises
        ------
        InvalidModelParameterError
            If the parameter to be changed does not exist in this model.
        """
        if par_name not in self._parameters:
            msg = f"Parameter {par_name} not in the model"
            self._logger.error(msg)
            raise InvalidModelParameterError(msg)

        if isinstance(value, str):
            value = gen.convert_string_to_list(value)

        if not gen.validate_data_type(
            reference_dtype=self.get_parameter_type(par_name),
            value=value,
            dtype=None,
            allow_subtypes=True,
        ):
            raise ValueError(
                f"Could not cast {value} of type {type(value)} "
                f"to {self.get_parameter_type(par_name)}."
            )

        self._logger.debug(
            f"Changing parameter {par_name} "
            f"from {self.get_parameter_value(par_name)} to {value}"
        )
        self._parameters[par_name]["value"] = value

        # In case parameter is a file, the model files will be outdated
        if self.get_parameter_file_flag(par_name):
            self._is_exported_model_files_up_to_date = False

        self._is_config_file_up_to_date = False

    def change_multiple_parameters_from_file(self, file_name):
        """
        Change values of multiple existing parameters in the model from a file.

        This function does not modify the DB, it affects only the current instance.
        Experimental feature: insufficient validation of parameters.

        Parameters
        ----------
        file_name: str
            File containing the parameters to be changed.
        """
        self._logger.warning(
            "Changing multiple parameters from file is an experimental feature."
            "Insufficient validation of parameters."
        )
        self._logger.debug(f"Changing parameters from file {file_name}")
        self.change_multiple_parameters(
            **gen.collect_data_from_file_or_dict(file_name=file_name, in_dict=None)
        )

    def change_multiple_parameters(self, **kwargs):
        """
        Change the value of multiple existing parameters in the model.

        This function does not modify the DB, it affects only the current instance.

        Parameters
        ----------
        **kwargs
            Parameters should be passed as parameter_name=value.

        """
        for par, value in kwargs.items():
            if par in self._parameters:
                self.change_parameter(par, value)

        self._is_config_file_up_to_date = False

    def export_parameter_file(self, par_name, file_path):
        """
        Export a file to the config file directory.

        Parameters
        ----------
        par_name: str
            Name of the parameter.
        file_path: str
            Path of the file to be added to the config file directory.
        """
        if self._added_parameter_files is None:
            self._added_parameter_files = []
        self._added_parameter_files.append(par_name)
        shutil.copy(file_path, self.config_file_directory)

    def export_model_files(self):
        """Export the model files into the config file directory."""
        # Removing parameter files added manually (which are not in DB)
        pars_from_db = copy(self._parameters)
        if self._added_parameter_files is not None:
            for par in self._added_parameter_files:
                pars_from_db.pop(par)

        self.db.export_model_files(pars_from_db, self.config_file_directory)
        self._is_exported_model_files_up_to_date = True

    def export_config_file(self):
        """Export the config file used by sim_telarray."""
        # Exporting model file
        if not self._is_exported_model_files_up_to_date:
            self.export_model_files()

        # Using SimtelConfigWriter to write the config file.
        self._load_simtel_config_writer()
        self.simtel_config_writer.write_telescope_config_file(
            config_file_path=self.config_file_path,
            parameters=self.get_simtel_parameters(parameters=self._parameters),
            config_parameters=self.get_simtel_parameters(
                parameters=self._simulation_config_parameters["simtel"]
            ),
        )

    @property
    def config_file_directory(self):
        """Directory for configure files. Configure, if necessary."""
        if self._config_file_directory is None:
            self._set_config_file_directory_and_name()
        return self._config_file_directory

    @property
    def config_file_path(self):
        """Path of the config file. Configure, if necessary."""
        if self._config_file_path is None:
            self._set_config_file_directory_and_name()
        return self._config_file_path

    def get_config_file(self, no_export=False):
        """
        Get the path of the config file for sim_telarray.

        The config file is produced if the file is not up to date.

        Parameters
        ----------
        no_export: bool
            Turn it on if you do not want the file to be exported.

        Returns
        -------
        Path
            Path of the exported config file for sim_telarray.
        """
        if not self._is_config_file_up_to_date and not no_export:
            self.export_config_file()
        return self.config_file_path

    def _load_simtel_config_writer(self):
        """Load the SimtelConfigWriter object."""
        if self.simtel_config_writer is None:
            self.simtel_config_writer = SimtelConfigWriter(
                site=self.site,
                telescope_model_name=self.name,
                model_version=self.model_version,
                label=self.label,
            )<|MERGE_RESOLUTION|>--- conflicted
+++ resolved
@@ -35,11 +35,7 @@
     site: str
         Site name (e.g., South or North).
     array_element_name: str
-<<<<<<< HEAD
         Array element name (e.g., LSTN-01, LSTN-design, ILLN-01).
-=======
-        Name of array element (e.g., LSTN-01, LSTN-design).
->>>>>>> 1def1658
     collection: str
         instrument class (e.g. telescopes, calibration_devices)
         as stored under collection in the DB.
