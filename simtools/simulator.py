"""Simulator class for managing simulations of showers and array of telescopes."""

import logging
import re
from collections import defaultdict
from pathlib import Path

import numpy as np

import simtools.utils.general as gen
from simtools.corsika.corsika_config import CorsikaConfig
from simtools.job_execution.job_manager import JobManager
from simtools.model.array_model import ArrayModel
from simtools.runners.corsika_runner import CorsikaRunner
from simtools.runners.corsika_simtel_runner import CorsikaSimtelRunner
from simtools.simtel.simulator_array import SimulatorArray

__all__ = [
    "Simulator",
    "InvalidRunsToSimulateError",
]


class InvalidRunsToSimulateError(Exception):
    """Exception for invalid runs to simulate."""


class Simulator:
    """
    Simulator is managing the simulation of showers and of the array of telescopes.

    It interfaces with simulation software packages (e.g., CORSIKA or sim_telarray).

    The configuration is set as a dict corresponding to the command line configuration groups
    (especially simulation_software, simulation_model, simulation_parameters).

    Parameters
    ----------
    args_dict : dict
        Configuration dictionary
        (includes simulation_software, simulation_model, simulation_parameters groups).
    label: str
        Instance label.
<<<<<<< HEAD
    config_data: dict
        Simulator configuration data.
    submit_engine: str
=======
    submit_command: str
>>>>>>> cf5ad156
        Job submission command.
    extra_commands: str or list of str
        Extra commands to be added to the run script before the run command.
    mongo_db_config: dict
        MongoDB configuration.
    test: bool
        If True, no jobs are submitted; only run scripts are prepared.
    """

    def __init__(
        self,
        args_dict,
        label=None,
        submit_engine=None,
        extra_commands=None,
        mongo_db_config=None,
        test=False,
    ):
        """Initialize Simulator class."""
        self._logger = logging.getLogger(__name__)
        self.args_dict = args_dict

        self.simulation_software = self.args_dict["simulation_software"]
        self._logger.debug(f"Init Simulator {self.simulation_software}")
        self.label = label

<<<<<<< HEAD
        self.io_handler = io_handler.IOHandler()
        self._output_directory = self.io_handler.get_output_directory(
            self.label, self.simulation_software
        )
        self._simulator_source_path = Path(simulator_source_path)
        self._submit_engine = submit_engine
=======
        self.runs = self._initialize_run_list()
        self._results = defaultdict(list)
        self._test = test
        self._submit_command = submit_command
>>>>>>> cf5ad156
        self._extra_commands = extra_commands

        self.array_model = self._initialize_array_model(mongo_db_config)
        self._simulation_runner = self._initialize_simulation_runner()

    @property
    def simulation_software(self):
        """The attribute simulation_software."""
        return self._simulation_software

    @simulation_software.setter
    def simulation_software(self, simulation_software):
        """
        Set and test simulation_software type.

        Parameters
        ----------
        simulation_software: choices: [simtel, corsika, corsika_simtel]
            implemented are sim_telarray and CORSIKA or corsika_simtel
            (running CORSIKA and piping it directly to sim_telarray)

        Raises
        ------
        gen.InvalidConfigDataError

        """
        if simulation_software not in ["simtel", "corsika", "corsika_simtel"]:
            self._logger.error(f"Invalid simulation software: {simulation_software}")
            raise gen.InvalidConfigDataError
        self._simulation_software = simulation_software.lower()

    def _initialize_array_model(self, mongo_db_config):
        """
        Initialize array simulation model.

        Parameters
        ----------
        mongo_db_config: dict
            Database configuration.

        Returns
        -------
        ArrayModel
            ArrayModel object.
        """
        return ArrayModel(
            label=self.label,
            site=self.args_dict.get("site"),
            layout_name=self.args_dict.get("array_layout_name"),
            mongo_db_config=mongo_db_config,
            model_version=self.args_dict.get("model_version", None),
        )

    def _initialize_run_list(self):
        """
        Initialize run list using the configuration values 'run_number_start' and 'number_of_runs'.

        Returns
        -------
        list
            List of run numbers.

        Raises
        ------
        KeyError
            If 'run_number_start' or 'number_of_runs' are not found in the configuration.
        """
        try:
            return self._validate_run_list_and_range(
                run_list=None,
                run_range=[
                    self.args_dict["run_number_start"],
                    self.args_dict["run_number_start"] + self.args_dict["number_of_runs"],
                ],
            )
        except KeyError as exc:
            self._logger.error(
                "Error in initializing run list (missing 'run_number_start' or 'number_of_runs')"
            )
            raise exc

    def _validate_run_list_and_range(self, run_list, run_range):
        """
        Prepare list of run numbers from a list or from a range.

        If both arguments are given, they will be merged into a single list.

        Attributes
        ----------
        run_list: list
            list of runs (integers)
        run_range:list
            min and max of range of runs to be simulated (two list entries)

        Returns
        -------
        list
            list of unique run numbers (integers)

        """
        if run_list is None and run_range is None:
            self._logger.debug("Nothing to validate - run_list and run_range not given.")
            return None

        validated_runs = []
        if run_list is not None:
            if not isinstance(run_list, list):
                run_list = [run_list]
            if not all(isinstance(r, int) for r in run_list):
                msg = "run_list must contain only integers."
                self._logger.error(msg)
                raise InvalidRunsToSimulateError
            validated_runs = list(run_list)

        if run_range is not None:
            if not all(isinstance(r, int) for r in run_range) or len(run_range) != 2:
                msg = "run_range must contain two integers only."
                self._logger.error(msg)
                raise InvalidRunsToSimulateError

            run_range = np.arange(run_range[0], run_range[1])
            self._logger.debug(f"run_range: {run_range}")
            validated_runs.extend(list(run_range))

        validated_runs_unique = sorted(set(validated_runs))
        self._logger.info(f"run_list: {validated_runs_unique}")
        return list(validated_runs_unique)

    def _initialize_simulation_runner(self):
        """
        Initialize corsika configuration and simulation runners.

        Returns
        -------
        CorsikaRunner or SimulatorArray or CorsikaSimtelRunner
            Simulation runner object.
        """
        corsika_config = CorsikaConfig(
            array_model=self.array_model,
            label=self.label,
            args_dict=self.args_dict,
        )

        runner_class = {
            "corsika": CorsikaRunner,
            "simtel": SimulatorArray,
            "corsika_simtel": CorsikaSimtelRunner,
        }.get(self.simulation_software)

        return runner_class(
            label=self.label,
            corsika_config=corsika_config,
            simtel_path=self.args_dict.get("simtel_path"),
            keep_seeds=False,
            use_multipipe=runner_class is CorsikaSimtelRunner,
        )

    def _fill_results_without_run(self, input_file_list):
        """
        Fill results dict without calling submit (e.g., for testing).

        Parameters
        ----------
        input_file_list: str or list of str
            Single file or list of files of shower simulations.
        """
        input_file_list = self._enforce_list_type(input_file_list)

        for file in input_file_list:
            run = self._guess_run_from_file(file)
            self._fill_results(file, run)
            if run not in self.runs:
                self.runs.append(run)

    def simulate(self, input_file_list=None):
        """
        Submit a run script as a job.

        Parameters
        ----------
        input_file_list: str or list of str
            Single file or list of files of shower simulations.
        """
        self._logger.info(f"Submission command: {self._submit_engine}")

        runs_and_files_to_submit = self._get_runs_and_files_to_submit(
            input_file_list=input_file_list
        )
        self._logger.info(
            f"Starting submission for {len(runs_and_files_to_submit)} "
            f"run{'s' if len(runs_and_files_to_submit) > 1 else ''}"
        )

        for run_number, input_file in runs_and_files_to_submit.items():
            run_script = self._simulation_runner.prepare_run_script(
                run_number=run_number, input_file=input_file, extra_commands=self._extra_commands
            )

<<<<<<< HEAD
            job_manager = JobManager(submit_engine=self._submit_engine, test=self.test)
=======
            job_manager = JobManager(submit_command=self._submit_command, test=self._test)
>>>>>>> cf5ad156
            job_manager.submit(
                run_script=run_script,
                run_out_file=self._simulation_runner.get_file_name(
                    file_type="sub_log", run_number=run_number
                ),
                log_file=self._simulation_runner.get_file_name(
                    file_type=("log"), run_number=run_number
                ),
            )

            self._fill_results(input_file, run_number)

    def _get_runs_and_files_to_submit(self, input_file_list=None):
        """
        Return a dictionary with run numbers and simulation files.

        The latter are expected to be given for the simtel simulator.

        Parameters
        ----------
        input_file_list: str or list of str
            Single file or list of files of shower simulations.

        Returns
        -------
        runs_and_files: dict
            dictionary with run number as key and (if available) simulation
            file name as value

        """
        _runs_and_files = {}
        self._logger.debug(f"Getting runs and files to submit ({input_file_list})")

        if self.simulation_software == "simtel":
            input_file_list = self._enforce_list_type(input_file_list)
            _runs_and_files = {self._guess_run_from_file(file): file for file in input_file_list}
        elif self.simulation_software in ["corsika", "corsika_simtel"]:
            _runs_and_files = {run: None for run in self._get_runs_to_simulate()}
        return _runs_and_files

    @staticmethod
    def _enforce_list_type(input_file_list):
        """
        Enforce the input list to be a list.

        Parameters
        ----------
        input_file_list: str or list of str
            Single file or list of files of shower simulations.

        Returns
        -------
        list
            List of input files.
        """
        if not input_file_list:
            return []
        return input_file_list if isinstance(input_file_list, list) else [input_file_list]

    def _guess_run_from_file(self, file):
        """
        Extract the run number from the given file name.

        Input file names can follow any pattern with the
        string 'run' followed by the run number.

        Parameters
        ----------
        file: Path
            Simulation file name

        Returns
        -------
        int
            The extracted run number. If extraction fails, returns 1 and logs a warning.
        """
        file_name = str(Path(file).name)

        try:
            run_str = re.search(r"run\d*", file_name).group()
            return int(run_str[3:])
        except (ValueError, AttributeError):
            self._logger.warning(f"Run number could not be guessed from {file_name} using run = 1")
            return 1

    def _fill_results(self, file, run_number):
        """
        Fill the results dict with input, output, hist, and log files.

        Parameters
        ----------
        file: str
            input file name
        run_number: int
            run number

        """
        self._results["output"].append(
            str(self._simulation_runner.get_file_name(file_type="output", run_number=run_number))
        )
        self._results["sub_out"].append(
            str(
                self._simulation_runner.get_file_name(
                    file_type="sub_log", run_number=run_number, mode="out"
                )
            )
        )

        if self.simulation_software in ["simtel", "corsika_simtel"]:
            self._results["log"].append(
                str(
                    self._simulation_runner.get_file_name(
                        simulation_software="simtel", file_type="log", run_number=run_number
                    )
                )
            )
            self._results["input"].append(str(file))
            self._results["hist"].append(
                str(
                    self._simulation_runner.get_file_name(
                        simulation_software="simtel", file_type="histogram", run_number=run_number
                    )
                )
            )
        else:
            self._results["corsika_autoinputs_log"].append(
                str(
                    self._simulation_runner.get_file_name(
                        simulation_software="corsika", file_type="log", run_number=run_number
                    )
                )
            )
            self._results["input"].append(None)
            self._results["hist"].append(None)
            self._results["log"].append(None)

    def get_file_list(self, file_type="output"):
        """
        Get list of files generated by simulations.

        Options are "input", "output", "hist", "log".
        Not all file types are available for all simulation types.
        Returns an empty list for an unknown file type.

        Parameters
        ----------
        file_type : str
            File type to be listed.

        Returns
        -------
        list
            List with the full path of all output files.

        """
        self._logger.info(f"Getting list of {file_type} files")
        return self._results[file_type]

    def print_list_of_files(self, file_type="output"):
        """
        Print list of output files generated by simulations.

        Options are "input", "output", "hist", "log".

        Parameters
        ----------
        file_type : str
            File type to be listed.

        """
        self._logger.info(f"Printing list of {file_type} files")
        for file in self._results[file_type]:
            print(file)

    def _make_resources_report(self, input_file_list):
        """
        Prepare a simple report on computing wall clock time used in the simulations.

        Parameters
        ----------
        input_file_list: str or list of str
            Single file or list of files of shower simulations.

        Returns
        -------
        dict
           Dictionary with reports on computing resources

        """
        if len(self._results["sub_out"]) == 0:
            if input_file_list is None:
                return {"Wall time/run [sec]": np.nan}
            self._fill_results_without_run(input_file_list)

        runtime = []

        _resources = {}
        for run in self.runs:
            _resources = self._simulation_runner.get_resources(run_number=run)
            if _resources.get("runtime"):
                runtime.append(_resources["runtime"])

        mean_runtime = np.mean(runtime)

        resource_summary = {}
        resource_summary["Wall time/run [sec]"] = mean_runtime
        if "n_events" in _resources and _resources["n_events"] > 0:
            resource_summary["#events/run"] = _resources["n_events"]
            resource_summary["Wall time/1000 events [sec]"] = (
                mean_runtime * 1000 / _resources["n_events"]
            )

        return resource_summary

    def resources(self, input_file_list=None):
        """
        Print a simple report on computing resources used.

        Includes run time per run only at this point.

        Parameters
        ----------
        input_file_list: str or list of str
            Single file or list of files of shower simulations.

        """
        resources = self._make_resources_report(input_file_list)
        print("-----------------------------")
        print(f"Computing Resources Report - {self.simulation_software} Simulations")
        for key, value in resources.items():
            print(f"{key} = {value:.2f}")
        print("-----------------------------")

    def _get_runs_to_simulate(self, run_list=None, run_range=None):
        """
        Process run_list and run_range and return the validated list of runs.

        Attributes
        ----------
        run_list: list
            list of runs (integers)
        run_range:list
            min and max of range of runs to be simulated (two list entries)

        Returns
        -------
        list
            list of unique run numbers (integers)

        """
        if run_list is None and run_range is None:
            return [] if self.runs is None else self.runs
        return self._validate_run_list_and_range(run_list, run_range)<|MERGE_RESOLUTION|>--- conflicted
+++ resolved
@@ -41,13 +41,7 @@
         (includes simulation_software, simulation_model, simulation_parameters groups).
     label: str
         Instance label.
-<<<<<<< HEAD
-    config_data: dict
-        Simulator configuration data.
     submit_engine: str
-=======
-    submit_command: str
->>>>>>> cf5ad156
         Job submission command.
     extra_commands: str or list of str
         Extra commands to be added to the run script before the run command.
@@ -74,19 +68,10 @@
         self._logger.debug(f"Init Simulator {self.simulation_software}")
         self.label = label
 
-<<<<<<< HEAD
-        self.io_handler = io_handler.IOHandler()
-        self._output_directory = self.io_handler.get_output_directory(
-            self.label, self.simulation_software
-        )
-        self._simulator_source_path = Path(simulator_source_path)
-        self._submit_engine = submit_engine
-=======
         self.runs = self._initialize_run_list()
         self._results = defaultdict(list)
         self._test = test
-        self._submit_command = submit_command
->>>>>>> cf5ad156
+        self._submit_engine = submit_engine
         self._extra_commands = extra_commands
 
         self.array_model = self._initialize_array_model(mongo_db_config)
@@ -285,11 +270,7 @@
                 run_number=run_number, input_file=input_file, extra_commands=self._extra_commands
             )
 
-<<<<<<< HEAD
-            job_manager = JobManager(submit_engine=self._submit_engine, test=self.test)
-=======
-            job_manager = JobManager(submit_command=self._submit_command, test=self._test)
->>>>>>> cf5ad156
+            job_manager = JobManager(submit_engine=self._submit_engine, test=self._test)
             job_manager.submit(
                 run_script=run_script,
                 run_out_file=self._simulation_runner.get_file_name(
