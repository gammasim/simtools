--- conflicted
+++ resolved
@@ -141,24 +141,14 @@
         self._set_simulation_runner()
 
     @property
-<<<<<<< HEAD
     def simulation_software(self):
         """The attribute simulation_software"""
         return self._simulation_software
-=======
-    def simulator(self):
-        """The attribute simulator."""
-        return self._simulator
->>>>>>> 43ae3339
 
     @simulation_software.setter
     def simulation_software(self, simulation_software):
         """
-<<<<<<< HEAD
         Set and test simulation_software type
-=======
-        Set and test simulator type.
->>>>>>> 43ae3339
 
         Parameters
         ----------
@@ -171,12 +161,7 @@
         gen.InvalidConfigDataError
 
         """
-<<<<<<< HEAD
-
         if simulation_software not in ["simtel", "corsika", "corsika_simtel"]:
-=======
-        if simulator not in ["simtel", "corsika", "corsika_simtel"]:
->>>>>>> 43ae3339
             raise gen.InvalidConfigDataError
         self._simulation_software = simulation_software.lower()
 
@@ -485,12 +470,8 @@
 
     def _guess_run_from_file(self, file):
         """
-<<<<<<< HEAD
         Extract the run number from the given file name.
-=======
-        Find the run number for a given input file name.
-
->>>>>>> 43ae3339
+
         Input file names can follow any pattern with the
         string 'run' followed by the run number.
 
