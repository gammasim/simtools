<<<<<<< HEAD
"""Application configuration."""
=======
"""Configuration of applications."""
>>>>>>> a8111bbc

import argparse
import logging
import os
import sys
import uuid

import astropy.units as u
from dotenv import load_dotenv

import simtools.configuration.commandline_parser as argparser
from simtools.io_operations import io_handler
from simtools.utils import general as gen

__all__ = [
    "Configurator",
    "InvalidConfigurationParameterError",
]


class InvalidConfigurationParameterError(Exception):
    """Exception for Invalid configuration parameter."""


class Configurator:
    """
    Application configuration.

    Allow to set configuration parameters by

    - command line arguments
    - configuration file (yml file)
    - configuration dict when calling the class
    - environmental variables

    Assigns unique ACTIVITY_ID to this configuration (uuid).

    Configuration parameter names are converted always to lower case.

    Parameters
    ----------
    config: dict
        Configuration parameters as dict.
    label: str
        Class label.
    usage: str
        Application usage description.
    description: str
        Text displayed as description.
    epilog: str
        Text display after all arguments.
    """

    def __init__(self, config=None, label=None, usage=None, description=None, epilog=None):
        """Initialize Configurator."""
        self._logger = logging.getLogger(__name__)
        self._logger.debug("Init Configuration")

        self.config_class_init = config
        self.label = label
        self.config = {}
        self.parser = argparser.CommandLineParser(
            prog=self.label,
            usage=usage,
            description=description,
            epilog=epilog,
            formatter_class=argparse.ArgumentDefaultsHelpFormatter,
        )

    def default_config(self, arg_list=None, add_db_config=False):
        """
        Return dictionary of default configuration.

        Parameters
        ----------
        arg_list: list
            List of arguments.
        add_db_config: bool
            Add DB configuration file.

        Returns
        -------
        dict
            Configuration parameters as dict.
        """
        self.parser.initialize_default_arguments()
        simulation_model = None
        if arg_list and "--site" in arg_list:
            simulation_model = ["site"]
        if arg_list and "--telescope" in arg_list:
            simulation_model = ["site", "telescope"]
        self.parser.initialize_simulation_model_arguments(simulation_model)
        if add_db_config:
            self.parser.initialize_db_config_arguments()

        self._fill_config(arg_list)
        return self.config

    def initialize(
        self,
        require_command_line=True,
        paths=True,
        output=False,
        simulation_model=None,
        simulation_configuration=None,
        db_config=False,
        job_submission=False,
    ):
        """
<<<<<<< HEAD
        Initialize configuration from command line, file, class config, or environmental variable.
=======
        Initialize application configuration.

        Configure from command line, configuration file, class config, or environmental variable.
>>>>>>> a8111bbc

        Priorities in parameter settings.
        1. command line; 2. yaml file; 3. class init; 4. env variables.

        Conflicting configuration settings raise an Exception, with the exception of settings \
        from environmental variables, which are only done when the configuration parameter \
        is None.

        Parameters
        ----------
        require_command_line: bool
            Require at least one command line argument.
        paths: bool
            Add path configuration to list of args.
        output: bool
            Add output file configuration to list of args.
        simulation_model: list
            List of simulation model configuration parameters to add to list of args
        simulation_configuration: list
            List of simulation software configuration parameters to add to list of args.
        db_config: bool
            Add database configuration parameters to list of args.
        job_submission: bool
            Add job submission configuration to list of args.

        Returns
        -------
        dict
            Configuration parameters as dict.
        dict
            Dictionary with DB parameters

        """
        self.parser.initialize_default_arguments(
            paths=paths,
            output=output,
            simulation_model=simulation_model,
            simulation_configuration=simulation_configuration,
            db_config=db_config,
            job_submission=job_submission,
        )

        self._fill_from_command_line(require_command_line=require_command_line)
        self._fill_from_config_file(self.config.get("config"))
        self._fill_from_config_dict(self.config_class_init)
        self._fill_from_environmental_variables()

        if self.config.get("activity_id", None) is None:
            self.config["activity_id"] = str(uuid.uuid4())
        if self.config["label"] is None:
            self.config["label"] = self.label

        self._initialize_io_handler()
        if output:
            self._initialize_output()
        _db_dict = self._get_db_parameters()

        return self.config, _db_dict

    def _fill_from_command_line(self, arg_list=None, require_command_line=True):
        """
        Fill configuration parameters from command line arguments.

        Triggers a print of the help if no command line arguments are given and
        require_command_line is set.

        Parameters
        ----------
        arg_list: list
            List of arguments.
        require_command_line: bool
            Require at least one command line argument.

        """
        if arg_list is None:
            arg_list = sys.argv[1:]

        if require_command_line and len(arg_list) == 0:
            self._logger.debug("No command line arguments given, printing help.")
            arg_list = ["--help"]

        if "--config" in arg_list:
            self._reset_required_arguments()

        self._fill_config(arg_list)

    def _reset_required_arguments(self):
        """
        Reset required parser arguments (i.e., arguments added with "required=True").
<<<<<<< HEAD
=======

        Includes also mutually exclusive groups.
>>>>>>> a8111bbc

        Includes also mutually exclusive groups.
        Access protected attributes of parser (no public method available).

        """
        for group in self.parser._mutually_exclusive_groups:  # pylint: disable=protected-access
            group.required = False
        for action in self.parser._actions:  # pylint: disable=protected-access
            action.required = False

    def _fill_from_config_dict(self, input_dict, overwrite=False):
        """
        Fill configuration parameters from dictionary.

        Enforce that configuration parameter names are lower case.

        Parameters
        ----------
        input_dict: dict
            dictionary with configuration parameters.
        overwrite: bool
            overwrite existing configuration parameters.

        """
        _tmp_config = {}
        try:
            for key, value in input_dict.items():
                if not overwrite:
                    self._check_parameter_configuration_status(key, value)
                _tmp_config[key.lower()] = value
        except AttributeError:
            pass

        self._fill_config(_tmp_config)

    def _check_parameter_configuration_status(self, key, value):
        """
        Check if a parameter is already configured and not still set to the default value.

        Allow configuration with None values.

        Parameters
        ----------
        key, value
           parameter key, value to be checked


        Raises
        ------
        InvalidConfigurationParameterError
           if parameter has already been defined with a different value.
        """
        # parameter not changed or None
        if self.parser.get_default(key) == self.config[key] or self.config[key] is None:
            return

        # parameter already set
        if key in self.config and self.config[key] != value:
            self._logger.error(
                f"Inconsistent configuration parameter ({key}) definition "
                f"({self.config[key]} vs {value})"
            )
            raise InvalidConfigurationParameterError

    def _fill_from_config_file(self, config_file):
        """
        Read and fill configuration parameters from yaml file.

        Parameters
        ----------
        config file: str
            Name of configuration file name

        Raises
        ------
        FileNotFoundError
           if configuration file has not been found.

        """
        try:
            self._logger.debug(f"Reading configuration from {config_file}")
            _config_dict = gen.collect_data_from_file_or_dict(
                file_name=config_file, in_dict=None, allow_empty=True
            )
            # yaml parser adds \n in multiline strings, remove them
            _config_dict = gen.remove_substring_recursively_from_dict(_config_dict, substring="\n")
            if "CTA_SIMPIPE" in _config_dict:
                try:
                    self._fill_from_config_dict(
                        input_dict=gen.change_dict_keys_case(
                            _config_dict["CTA_SIMPIPE"]["CONFIGURATION"],
                        ),
                        overwrite=True,
                    )
                except KeyError:
                    self._logger.info(f"No CTA_SIMPIPE:CONFIGURATION dict found in {config_file}.")
            else:
                self._fill_from_config_dict(
                    input_dict=gen.change_dict_keys_case(_config_dict), overwrite=True
                )
        # TypeError is raised for config_file=None
        except (TypeError, AttributeError):
            pass
        except FileNotFoundError:
            self._logger.error(f"Configuration file not found: {config_file}")
            raise

    def _fill_from_environmental_variables(self):
        """
<<<<<<< HEAD
        Fill any configuration parameters from environment variables.

        Only variables which are not already configured (i.e., parameter is None) are updated.
        Values are read from environmental variables or from  a file (default: ".env").
=======
        Fill any configuration parameters from environmental variables or from file (e.g., ".env").

        Only parameters shich are not already configured are changed (i.e., parameter is None).
>>>>>>> a8111bbc

        """
        _env_dict = {}
        try:
            load_dotenv(self.config["env_file"])
        except KeyError:
            pass
        for key, value in self.config.items():
            # environmental variables for simtools should always start with SIMTOOLS_
            env_variable_to_read = f"SIMTOOLS_{key.upper()}"
            if value is None:
                env_value = os.environ.get(env_variable_to_read)
                if env_value is not None:
                    env_value = env_value.split("#")[0].strip().replace('"', "").replace("'", "")
                _env_dict[key] = env_value

        self._fill_from_config_dict(_env_dict)

    def _initialize_io_handler(self):
        """Initialize IOHandler with input and output paths."""
        _io_handler = io_handler.IOHandler()
        _io_handler.set_paths(
            output_path=self.config.get("output_path", None),
            use_plain_output_path=self.config.get("use_plain_output_path", False),
            data_path=self.config.get("data_path", None),
            model_path=self.config.get("model_path", None),
        )

    def _initialize_output(self):
        """Initialize default output file names (in case output_file is not configured)."""
        if self.config.get("output_file", None) is None:
            self.config["output_file_from_default"] = True
            prefix = "TEST"
            label = extension = ""
            if not self.config.get("test", False):
                prefix = self.config["activity_id"]
                if self.config.get("label", "") and len(self.config.get("label", "")) > 0:
                    label = f"-{self.config['label']}"
            if len(self.config.get("output_file_format", "")) > 0:
                extension = f".{self.config['output_file_format']}"

            self.config["output_file"] = f"{prefix}{label}{extension}"

    @staticmethod
    def _arglist_from_config(input_var):
        """
        Convert input list of strings as needed by argparse.

        Special cases:
        - lists as arguments (using e.g., nargs="+") are expanded
        - boolean are expected to be handled as action="store_true" or "store_false"
        - None values or zero length values are ignored (this means setting a parameter
          to none or "" is not allowed).


        Ignore values which are None or of zero length.

        Parameters
        ----------
        input_var: dict, list, None
           Dictionary/list of commands to convert to list.

        Returns
        -------
        list
            Dict keys and values as dict.

        """
        if isinstance(input_var, dict):
            _list_args = []
            for key, value in input_var.items():
                if isinstance(value, list):
                    _list_args.append("--" + key)
                    _list_args += value
                elif isinstance(value, u.Quantity) or (
                    not isinstance(value, bool) and value is not None and len(str(value)) > 0
                ):
                    _list_args.append("--" + key)
                    _list_args.append(str(value))
                elif value:
                    _list_args.append("--" + key)
            return _list_args

        try:
            return [str(value) for value in list(input_var) if value != "None"]
        except TypeError:
            return []

    @staticmethod
    def _convert_string_none_to_none(input_dict):
        """
        Convert string type 'None' to type None (argparse returns None as str).

        Parameters
        ----------
        input_dict
            Dictionary with values to be converted.

        """
        for key, value in input_dict.items():
            input_dict[key] = None if value == "None" else value

        return input_dict

    def _fill_config(self, input_container):
        """
        Fill configuration dictionary.

        Parameters
        ----------
        input_container
            List or dictionary with configuration updates.
        """
        self.config = self._convert_string_none_to_none(
            vars(
                self.parser.parse_args(
                    self._arglist_from_config(self.config)
                    + self._arglist_from_config(input_container)
                )
            )
        )

    def _get_db_parameters(self):
        """
        Return parameters for DB configuration.

        Parameters
        ----------
        dict
            Dictionary with DB parameters
        """
        _db_dict = {}
        _db_para = (
            "db_api_user",
            "db_api_pw",
            "db_api_port",
            "db_server",
            "db_simulation_model",
            "db_simulation_model_url",
        )
        try:
            for _para in _db_para:
                _db_dict[_para] = self.config[_para]
        except KeyError:
            pass

        return _db_dict<|MERGE_RESOLUTION|>--- conflicted
+++ resolved
@@ -1,8 +1,4 @@
-<<<<<<< HEAD
 """Application configuration."""
-=======
-"""Configuration of applications."""
->>>>>>> a8111bbc
 
 import argparse
 import logging
@@ -112,13 +108,9 @@
         job_submission=False,
     ):
         """
-<<<<<<< HEAD
-        Initialize configuration from command line, file, class config, or environmental variable.
-=======
         Initialize application configuration.
 
         Configure from command line, configuration file, class config, or environmental variable.
->>>>>>> a8111bbc
 
         Priorities in parameter settings.
         1. command line; 2. yaml file; 3. class init; 4. env variables.
@@ -208,11 +200,6 @@
     def _reset_required_arguments(self):
         """
         Reset required parser arguments (i.e., arguments added with "required=True").
-<<<<<<< HEAD
-=======
-
-        Includes also mutually exclusive groups.
->>>>>>> a8111bbc
 
         Includes also mutually exclusive groups.
         Access protected attributes of parser (no public method available).
@@ -322,16 +309,9 @@
 
     def _fill_from_environmental_variables(self):
         """
-<<<<<<< HEAD
-        Fill any configuration parameters from environment variables.
-
-        Only variables which are not already configured (i.e., parameter is None) are updated.
-        Values are read from environmental variables or from  a file (default: ".env").
-=======
         Fill any configuration parameters from environmental variables or from file (e.g., ".env").
 
         Only parameters shich are not already configured are changed (i.e., parameter is None).
->>>>>>> a8111bbc
 
         """
         _env_dict = {}
