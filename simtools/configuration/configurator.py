--- conflicted
+++ resolved
@@ -1,12 +1,9 @@
 import logging
 import os
 import sys
-<<<<<<< HEAD
 import uuid
-=======
 
 import astropy.units as u
->>>>>>> abfbef98
 import yaml
 
 import simtools.configuration.commandline_parser as argparser
