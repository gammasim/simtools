#!/usr/bin/python3
<<<<<<< HEAD
"""SimtelConfigRead to read sim_telarray configuration output."""
=======
"""Read model parameters and configuration from sim_telarray configuration files."""
>>>>>>> 43ae3339

import logging
import re

import numpy as np

import simtools.utils.general as gen
from simtools.data_model import validate_data
from simtools.data_model.model_data_writer import ModelDataWriter
from simtools.utils import names

__all__ = ["SimtelConfigReader"]


<<<<<<< HEAD
class SimtelConfigReader:
    """
    SimtelConfigReader reads model parameters and converts to the simtools representation.

    Model parameters are read from sim_telarray configuration files.
=======
class JsonNumpyEncoder(json.JSONEncoder):
    """Convert numpy to python types as accepted by json.dump."""

    def default(self, o):
        if isinstance(o, np.floating):
            return float(o)
        if isinstance(o, np.integer):
            return int(o)
        if isinstance(o, np.ndarray):
            return o.tolist()
        if isinstance(o, u.core.CompositeUnit | u.core.IrreducibleUnit | u.core.Unit):
            return str(o) if o != u.dimensionless_unscaled else None
        if np.issubdtype(type(o), np.bool_):
            return bool(o)
        return super().default(o)


class SimtelConfigReader:
    """
    Reads model parameters from configuration files and converts to the simtools representation.

    The output format are simtool-db-style json dicts.

>>>>>>> 43ae3339
    The sim_telarray configuration can be generated using e.g., the following simtel_array command:

    ... code-block:: console

        sim_telarray/bin/sim_telarray \
            -c sim_telarray/cfg/CTA/CTA-PROD6-LaPalma.cfg\
            -C limits=no-internal -C initlist=no-internal -C list=no-internal\
            -C typelist=no-internal -C maximum_telescopes=30\
            -DNSB_AUTOSCALE -DNECTARCAM -DHYPER_LAYOUT\
            -DNUM_TELESCOPES=30 /dev/null 2>|/dev/null | grep '(@cfg)'

    Parameters
    ----------
    schema_file: str
        Schema file describing the model parameter.
    simtel_config_file: str or Path
        Path of the file to read from.
    simtel_telescope_name: str
        Telescope name (sim_telarray convention)
    parameter_name: str
        Parameter name (default: read from schema file)
    camera_pixels: int
        Number of camera pixels
    """

    def __init__(
        self,
        schema_file,
        simtel_config_file,
        simtel_telescope_name,
        parameter_name=None,
        camera_pixels=None,
    ):
        """Initialize SimtelConfigReader."""
        self._logger = logging.getLogger(__name__)
        self._logger.debug("Init SimtelConfigReader")

        self.schema_file = schema_file
        self.schema_dict = (
            gen.collect_data_from_file_or_dict(file_name=self.schema_file, in_dict=None)
            if self.schema_file is not None
            else None
        )
        self.parameter_name = self.schema_dict.get("name") if self.schema_dict else parameter_name
        self.simtel_parameter_name = self._get_simtel_parameter_name(self.parameter_name)
        self.simtel_telescope_name = simtel_telescope_name
        self.camera_pixels = camera_pixels
        self.parameter_dict = self._read_simtel_config_file(
            simtel_config_file, simtel_telescope_name
        )

    def get_validated_parameter_dict(self, telescope_name, model_version=None):
        """
        Return a validated model parameter dictionary as filled into the database.

        Parameters
        ----------
        telescope_name: str
            Telescope name (e.g., LSTN-01)
        model_version: str
            Model version string.

        Returns
        -------
        dict
            Model parameter dictionary.

        """
        self._logger.debug(f"Getting validated parameter dictionary for {telescope_name}")

        _json_dict = {
            "parameter": self.parameter_name,
            "instrument": telescope_name,
            "site": names.get_site_from_telescope_name(telescope_name),
            "version": model_version,
            "value": self.parameter_dict.get(self.simtel_telescope_name),
            "unit": self._get_unit_from_schema(),
            "type": (
                "string"
                if self.parameter_dict.get("type") == "str"
                else (
                    "boolean"
                    if self.parameter_dict.get("type") == "bool"
                    else self.parameter_dict.get("type")
                )
            ),
            "applicable": self._check_parameter_applicability(telescope_name),
            "file": self._parameter_is_a_file(),
        }
        return self._validate_parameter_dict(_json_dict)

    def export_parameter_dict_to_json(self, file_name, dict_to_write):
        """
        Export parameter dictionary to json.

        Parameters
        ----------
        file_name: str or Path
            File name to export to.
        dict_to_write: dict
            Dictionary to export.

        """
        try:
            dict_to_write["value"] = gen.convert_list_to_string(dict_to_write["value"])
            dict_to_write["unit"] = gen.convert_list_to_string(dict_to_write["unit"], True)
            dict_to_write["limits"] = gen.convert_list_to_string(dict_to_write["limits"])
        except KeyError:
            pass

        self._logger.info(f"Exporting parameter dictionary to {file_name}")
        ModelDataWriter.write_dict_to_model_parameter_json(
            file_name=file_name, data_dict=dict_to_write
        )

    def compare_simtel_config_with_schema(self):
        """
        Compare limits and defaults reported by simtel_array with schema.

<<<<<<< HEAD
        This is mostly for debugging purposes snd for simple printing.
        Check for differences in 'default' and 'limits' entries.

=======
        This is mostly for debugging purposes and includes simple printing.
        Check for differences in 'default' and 'limits' entries.
>>>>>>> 43ae3339
        """
        for data_type in ["default", "limits"]:
            _from_simtel = self.parameter_dict.get(data_type)
            # ignore limits checks for boolean
            if data_type == "limits" and self.parameter_dict.get("type") == "bool":
                continue
            try:
                if data_type == "limits":
                    _from_schema = [
                        self.schema_dict["data"][0]["allowed_range"].get("min"),
                        self.schema_dict["data"][0]["allowed_range"].get("max"),
                    ]
                    _from_schema = _from_schema[0] if _from_schema[1] is None else _from_schema
                else:
                    if len(self.schema_dict["data"]) == 1:
                        _from_schema = self.schema_dict["data"][0]["default"]
                    else:
                        _from_schema = [data.get("default") for data in self.schema_dict["data"]]
            except (KeyError, IndexError):
                _from_schema = None

            if isinstance(_from_schema, list):
                _from_schema = np.array(_from_schema, dtype=np.dtype(self.parameter_dict["type"]))

            try:
                if not isinstance(_from_schema, list | np.ndarray) and _from_simtel == _from_schema:
                    self._logger.debug(f"Values for {data_type} match")
                    continue
            except ValueError:
                pass
            try:
                if np.all(np.isclose(_from_simtel, _from_schema)):
                    self._logger.debug(f"Values for {data_type} match")
                    continue
            except (TypeError, ValueError):
                pass
            self._logger.warning(f"Values for {data_type} do not match:")
            self._logger.warning(
                f"  from simtel: {self.simtel_parameter_name} {_from_simtel}"
                f" ({type(_from_simtel)})"
            )
            self._logger.warning(
                f"  from schema: {self.parameter_name} {_from_schema}" f" ({type(_from_schema)})"
            )

    def _read_simtel_config_file(self, simtel_config_file, simtel_telescope_name):
        """
        Read sim_telarray configuration file and return a dictionary with the parameter values.

        Parameters
        ----------
        simtel_config_file: str or Path
            Path of the file to read from.
        simtel_telescope_name: str
            Telescope name (sim_telarray convention)

        Returns
        -------
        dict
            Dictionary with the parameter values.

        """
        self._logger.debug(
            f"Reading simtel config file {simtel_config_file} "
            f"for parameter {self.parameter_name}"
        )
        matching_lines = {}
        try:
            with open(simtel_config_file, encoding="utf-8") as file:
                for line in file:
                    # split line into parts (space, tabs, comma separated)
                    parts_of_lines = re.split(r",\s*|\s+", line.strip())
                    if self.simtel_parameter_name == parts_of_lines[1].upper():
                        matching_lines[parts_of_lines[0]] = parts_of_lines[2:]
        except FileNotFoundError as exc:
            self._logger.error(f"File {simtel_config_file} not found.")
            raise exc
        if len(matching_lines) == 0:
            self._logger.info(f"No entries found for parameter {self.simtel_parameter_name}")
            return None

        _para_dict = {}
        # first: extract line type (required for conversions and dimension)
        _para_dict["type"], _para_dict["dimension"] = self._get_type_and_dimension_from_simtel_cfg(
            matching_lines["type"]
        )
        # then: extract other fields
        # (order of keys matter; not all field are present for all parameters)
        for key in ["default", simtel_telescope_name, "limits"]:
            try:
                _para_dict[key], _ = self._add_value_from_simtel_cfg(
                    matching_lines[key],
                    dtype=_para_dict.get("type"),
                    n_dim=_para_dict.get("dimension"),
                    default=_para_dict.get("default"),
                )
            except KeyError:
                pass

        return _para_dict

    def _resolve_all_in_column(self, column):
        """
        Resolve 'all' entries in a column.

        This needs to resolve the following cases:
        no 'all' in any entry; ['all:', '5'], ['all: 5'], ['all:5', '3:1']
        This function is fine-tuned to the simtel configuration output.

        Parameters
        ----------
        column: list
            List of strings to resolve.

        Returns
        -------
        list
            List of resolved strings.

        """
        # don't do anything if all string items in column do not start with 'all'
        if not any(isinstance(item, str) and item.startswith("all") for item in column):
            return column, {}

        self._logger.debug(f"Resolving 'all' entries in column: {column}")
        # remove 'all:' entries
        column = [item for item in column if item not in ("all:", "all")]
        # resolve 'all:5' type entries
        column = [
            item.split(":")[1].replace(" ", "") if item.startswith("all:") else item
            for item in column
        ]
        # find 'index:value' type entries
        except_from_all = {}
        for item in column:
            if ":" in item:
                index, value = item.split(":")
                except_from_all[index] = value
        # finally remove entries containing ':'
        column = [item for item in column if ":" not in item]

        return column, except_from_all

    def _add_value_from_simtel_cfg(self, column, dtype=None, n_dim=1, default=None):
        """
        Extract value(s) from simtel configuration file columns.

        This function is fine-tuned to the simtel configuration output.

        Parameters
        ----------
        column: list
            List of strings to extract value from.
        dtype: str
            Data type to convert value to.
        n_dim: int
            Length of array to be returned.
        default: object
            Default value to extend array to required length.

        Returns
        -------
        object, int
            Values extracted from column. Of object is a list of array, return length of array.

        """
        # string represents a lists of values (space or comma separated)
        if len(column) == 1:
            column = column[0].split(",") if "," in column[0] else column[0].split(" ")
        self._logger.debug(
            f"Adding value from simtel config: {column} (n_dim={n_dim}, default={default})"
        )
        column = [None if item.lower() == "none" else item for item in column]
        column, except_from_all = self._resolve_all_in_column(column)
        # extend array to required length (simtel uses sometimes 'all:' for all entries)
        if n_dim > 1 and len(column) < n_dim:
            try:
                # skip formatting: black reformats and violates E203
                column += default[len(column):]  # fmt: skip
            except TypeError:
                # extend array to required length using previous value
                column.extend([column[-1]] * (n_dim - len(column)))
        if len(except_from_all) > 0:
            for index, value in except_from_all.items():
                column[int(index)] = value
        if dtype == "bool":
            column = np.array([bool(int(item)) for item in column])

        if len(column) == 1:
            return (
                np.array(column, dtype=np.dtype(dtype) if dtype else None)[0]
                if column[0] is not None
                else None
            ), 1
        if len(column) > 1:
            return np.array(column, dtype=np.dtype(dtype) if dtype else None), len(column)
        return None, None

    def _get_type_and_dimension_from_simtel_cfg(self, column):
        """
        Return type and dimension from simtel configuration column.

        'Func' type from simtel is treated as string. Return number
        of camera pixel for a hard-wired set up parameters.

        Parameters
        ----------
        column: list
            List of strings to extract value from.

        Returns
        -------
        str, int
            Type and dimension.

        """
        if column[0].lower() == "text" or column[0].lower() == "func":
            return "str", 1
        if column[0].lower() == "ibool":
            return "bool", int(column[1])
        if self.camera_pixels is not None and self.simtel_parameter_name in ["NIGHTSKY_BACKGROUND"]:
            return str(np.dtype(column[0].lower())), self.camera_pixels
        return str(np.dtype(column[0].lower())), int(column[1])

    def _get_simtel_parameter_name(self, parameter_name):
        """
        Return parameter name as used in sim_telarray.

        This is documented in the schema file.

        Parameters
        ----------
        parameter_name: str
            Model parameter name (as used in simtools)

        Returns
        -------
        str
            Parameter name as used in sim_telarray.

        """
        try:
            for sim_soft in self.schema_dict["simulation_software"]:
                if sim_soft["name"] == "sim_telarray":
                    return sim_soft["internal_parameter_name"].upper()
        except (KeyError, TypeError):
            pass

        return parameter_name.upper()

    def _check_parameter_applicability(self, telescope_name):
        """
<<<<<<< HEAD
        Check if a parameter is applicable for a given telescope using the the schema file.

        First check for exact telescope name, if not listed in the schema use telescope type.
=======
        Check if a parameter is applicable for a given telescope using schema files.

        First check for exact telescope name, if not listed in the schema
        use telescope type.
>>>>>>> 43ae3339

        Parameters
        ----------
        telescope_name: str
            Telescope name (e.g., LSTN-01)

        Returns
        -------
        bool
            True if parameter is applicable to telescope.

        """
        try:
            if telescope_name in self.schema_dict["instrument"]["type"]:
                return True
        except KeyError as exc:
            self._logger.error("Schema file does not contain 'instrument:type' key.")
            raise exc

        return (
            names.get_telescope_type_from_telescope_name(telescope_name)
            in self.schema_dict["instrument"]["type"]
        )

    def _parameter_is_a_file(self):
        """
        Check if parameter is a file.

        Returns
        -------
        bool
            True if parameter is a file.

        """
        try:
            return self.schema_dict["data"][0]["type"] == "file"
        except (KeyError, IndexError):
            pass
        return False

    def _get_unit_from_schema(self):
        """
        Return unit(s) from schema dict.

        Returns
        -------
        str or list
            Parameter unit(s)
        """
        try:
            unit_list = []
            for data in self.schema_dict["data"]:
                unit_list.append(data["unit"] if data["unit"] != "dimensionless" else None)
            return unit_list if len(unit_list) > 1 else unit_list[0]
        except (KeyError, IndexError):
            pass
        return None

    def _validate_parameter_dict(self, parameter_dict):
        """
        Validate json dictionary against model parameter data schema.

        Parameters
        ----------
        parameter_dict: dict
            Dictionary to validate.

        Returns
        -------
        dict
            Validated dictionary (possibly converted to reference units).

        """
        self._logger.debug(
            f"Validating parameter dictionary {parameter_dict} using {self.schema_file}"
        )
        data_validator = validate_data.DataValidator(
            schema_file=self.schema_file,
            data_dict=parameter_dict,
            check_exact_data_type=False,
        )
        data_validator.validate_and_transform()
        return data_validator.data_dict<|MERGE_RESOLUTION|>--- conflicted
+++ resolved
@@ -1,9 +1,5 @@
 #!/usr/bin/python3
-<<<<<<< HEAD
-"""SimtelConfigRead to read sim_telarray configuration output."""
-=======
 """Read model parameters and configuration from sim_telarray configuration files."""
->>>>>>> 43ae3339
 
 import logging
 import re
@@ -18,38 +14,13 @@
 __all__ = ["SimtelConfigReader"]
 
 
-<<<<<<< HEAD
-class SimtelConfigReader:
-    """
-    SimtelConfigReader reads model parameters and converts to the simtools representation.
-
-    Model parameters are read from sim_telarray configuration files.
-=======
-class JsonNumpyEncoder(json.JSONEncoder):
-    """Convert numpy to python types as accepted by json.dump."""
-
-    def default(self, o):
-        if isinstance(o, np.floating):
-            return float(o)
-        if isinstance(o, np.integer):
-            return int(o)
-        if isinstance(o, np.ndarray):
-            return o.tolist()
-        if isinstance(o, u.core.CompositeUnit | u.core.IrreducibleUnit | u.core.Unit):
-            return str(o) if o != u.dimensionless_unscaled else None
-        if np.issubdtype(type(o), np.bool_):
-            return bool(o)
-        return super().default(o)
-
-
 class SimtelConfigReader:
     """
     Reads model parameters from configuration files and converts to the simtools representation.
 
     The output format are simtool-db-style json dicts.
-
->>>>>>> 43ae3339
-    The sim_telarray configuration can be generated using e.g., the following simtel_array command:
+    Model parameters are read from sim_telarray configuration files.
+    The sim_telarray configuration can be generated using e.g., the following sim_telarray command:
 
     ... code-block:: console
 
@@ -168,14 +139,8 @@
         """
         Compare limits and defaults reported by simtel_array with schema.
 
-<<<<<<< HEAD
-        This is mostly for debugging purposes snd for simple printing.
-        Check for differences in 'default' and 'limits' entries.
-
-=======
         This is mostly for debugging purposes and includes simple printing.
         Check for differences in 'default' and 'limits' entries.
->>>>>>> 43ae3339
         """
         for data_type in ["default", "limits"]:
             _from_simtel = self.parameter_dict.get(data_type)
@@ -428,16 +393,10 @@
 
     def _check_parameter_applicability(self, telescope_name):
         """
-<<<<<<< HEAD
-        Check if a parameter is applicable for a given telescope using the the schema file.
-
-        First check for exact telescope name, if not listed in the schema use telescope type.
-=======
         Check if a parameter is applicable for a given telescope using schema files.
 
         First check for exact telescope name, if not listed in the schema
         use telescope type.
->>>>>>> 43ae3339
 
         Parameters
         ----------
