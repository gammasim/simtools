import matplotlib.colors as mcolors
import matplotlib.patches as mpatches
import numpy as np

<<<<<<< HEAD
# from simtools.corsika.corsika_config import CorsikaConfig
# from simtools.io_operations.io_handler import IOHandler

=======
>>>>>>> 8f2c502d
__all__ = [
    "EdgePixelObject",
    "HexEdgePixelHandler",
    "HexOffPixelHandler",
    "HexPixelHandler",
    "LSTHandler",
    "LSTObject",
    "MSTHandler",
    "MSTObject",
    "MeanRadiusOuterEdgeHandler",
    "MeanRadiusOuterEdgeObject",
    "OffPixelObject",
    "PixelObject",
    "SCTHandler",
    "SCTObject",
    "SSTHandler",
    "SSTObject",
    "SquareEdgePixelHandler",
    "SquareOffPixelHandler",
    "SquarePixelHandler",
    "TelescopeHandler",
]

# assume same size of telescope at both sides
# (good assumption for plotting)
lst = "LSTN"
mst = "MSTN"
sst = "SSTS"
sct = "SCTS"
hess = "HESS"
magic = "MAGIC"
veritas = "VERITAS"


class TelescopeHandler(object):
    """
    Telescope handler that centralizes the telescope information. Individual telescopes handlers
    inherit from this class.
    """

    def __init__(self, radius=None):
        self.colors_dict = {
            "LSTN": "darkorange",
            "MSTN": "dodgerblue",
            "LSTS": "darkorange",
            "MSTS": "dodgerblue",
            "SCTS": "black",
            "SSTS": "darkgreen",
            "HESS": "grey",
            "MAGIC": "grey",
            "VERITAS": "grey",
        }

        # hardwired values; this is for plotting purposes only
        self.radius_dict = {
            "LSTN": 12.5,
            "MSTN": 9.15,
            "LSTS": 12.5,
            "MSTS": 9.15,
            "SCTS": 7.15,
            "SSTS": 3.0,
            "HESS": 6.0,
            "MAGIC": 8.5,
            "VERITAS": 6.0,
        }


class PixelObject(object):
    """Pixel Object."""


class EdgePixelObject(object):
    """Edge-Pixel Object."""


class OffPixelObject(object):
    """Off-Pixel Object."""


class LSTObject(object):
    """LST Object."""


class MSTObject(object):
    """MST Object."""


class SCTObject(object):
    """SCT Object."""


class SSTObject(object):
    """SST Object."""


class HESSObject(object):
    """HESS Object."""


class MAGICObject(object):
    """MAGIC Object."""


class VERITASObject(object):
    """VERITAS Object."""


class MeanRadiusOuterEdgeObject(object):
    """Object for Mean radius outer edge."""


class HexPixelHandler(object):
    """
    Legend handler class to plot a hexagonal "on" pixel.
    """

    @staticmethod
    def legend_artist(legend, orig_handle, fontsize, handlebox):
        x0, y0 = handlebox.xdescent + handlebox.width / 3, handlebox.ydescent + handlebox.height / 3
        # width = height = handlebox.height
        patch = mpatches.RegularPolygon(
            (x0, y0),
            numVertices=6,
            radius=0.7 * handlebox.height,
            orientation=np.deg2rad(30),
            facecolor=(1, 1, 1, 0),
            edgecolor=(0, 0, 0, 1),
            transform=handlebox.get_transform(),
        )
        handlebox.add_artist(patch)
        return patch


class HexEdgePixelHandler(object):
    """
    Legend handler class to plot a hexagonal "edge" pixel.
    """

    @staticmethod
    def legend_artist(legend, orig_handle, fontsize, handlebox):
        x0, y0 = (
            handlebox.xdescent + handlebox.width / 3,
            handlebox.ydescent + handlebox.height / 3,
        )
        # width = height = handlebox.height
        patch = mpatches.RegularPolygon(
            (x0, y0),
            numVertices=6,
            radius=0.7 * handlebox.height,
            orientation=np.deg2rad(30),
            facecolor=mcolors.to_rgb("brown") + (0.5,),
            edgecolor=mcolors.to_rgb("black") + (1,),
            transform=handlebox.get_transform(),
        )
        handlebox.add_artist(patch)
        return patch


class HexOffPixelHandler(object):
    """
    Legend handler class to plot a hexagonal "off" pixel.
    """

    @staticmethod
    def legend_artist(legend, orig_handle, fontsize, handlebox):
        x0, y0 = (
            handlebox.xdescent + handlebox.width / 3,
            handlebox.ydescent + handlebox.height / 3,
        )
        # width = height = handlebox.height
        patch = mpatches.RegularPolygon(
            (x0, y0),
            numVertices=6,
            radius=0.7 * handlebox.height,
            orientation=np.deg2rad(30),
            facecolor="black",
            edgecolor="black",
            transform=handlebox.get_transform(),
        )
        handlebox.add_artist(patch)
        return patch


class SquarePixelHandler(object):
    """
    Legend handler class to plot a square "on" pixel.
    """

    @staticmethod
    def legend_artist(legend, orig_handle, fontsize, handlebox):
        x0, y0 = handlebox.xdescent, handlebox.ydescent
        width = height = handlebox.height
        patch = mpatches.Rectangle(
            [x0, y0],
            width,
            height,
            facecolor=(1, 1, 1, 0),
            edgecolor=(0, 0, 0, 1),
            transform=handlebox.get_transform(),
        )
        handlebox.add_artist(patch)
        return patch


class SquareEdgePixelHandler(object):
    """
    Legend handler class to plot a square "edge" pixel.
    """

    @staticmethod
    def legend_artist(legend, orig_handle, fontsize, handlebox):
        x0, y0 = handlebox.xdescent, handlebox.ydescent
        width = height = handlebox.height
        patch = mpatches.Rectangle(
            [x0, y0],
            width,
            height,
            facecolor=mcolors.to_rgb("brown") + (0.5,),
            edgecolor=mcolors.to_rgb("black") + (1,),
            transform=handlebox.get_transform(),
        )
        handlebox.add_artist(patch)
        return patch


class SquareOffPixelHandler(object):
    """
    Legend handler class to plot a square "off" pixel.
    """

    @staticmethod
    def legend_artist(legend, orig_handle, fontsize, handlebox):
        x0, y0 = handlebox.xdescent, handlebox.ydescent
        width = height = handlebox.height
        patch = mpatches.Rectangle(
            [x0, y0],
            width,
            height,
            facecolor="black",
            edgecolor="black",
            transform=handlebox.get_transform(),
        )
        handlebox.add_artist(patch)
        return patch


class LSTHandler(TelescopeHandler):
    """
    Legend handler class to plot a representation of an LST in an array layout.
    """

    def legend_artist(self, legend, orig_handle, fontsize, handlebox):
        center = (
            handlebox.xdescent + 0.3 * handlebox.width,
            handlebox.ydescent + 0.5 * handlebox.height,
        )
        radius = handlebox.height
        patch = mpatches.Circle(
            xy=center,
            radius=radius * self.radius_dict[lst] / self.radius_dict[lst],
            facecolor="none",
            edgecolor=self.colors_dict[lst],
            transform=handlebox.get_transform(),
        )
        handlebox.add_artist(patch)
        return patch


class MSTHandler(TelescopeHandler):
    """
    Legend handler class to plot a representation of an MST in an array layout.
    """

    def legend_artist(self, legend, orig_handle, fontsize, handlebox):
        center = (
            handlebox.xdescent + 0.25 * handlebox.width,
            handlebox.ydescent + 0.5 * handlebox.height,
        )
        radius = handlebox.height
        patch = mpatches.Circle(
            xy=center,
            radius=radius * self.radius_dict[mst] / self.radius_dict[mst],
            facecolor=self.colors_dict[mst],
            edgecolor=self.colors_dict[mst],
            transform=handlebox.get_transform(),
        )
        handlebox.add_artist(patch)
        return patch


class SSTHandler(TelescopeHandler):
    """
    Legend handler class to plot a representation of an SST in an array layout.
    """

    def legend_artist(self, legend, orig_handle, fontsize, handlebox):
        center = (
            handlebox.xdescent + 0.25 * handlebox.width,
            handlebox.ydescent + 0.5 * handlebox.height,
        )
        radius = handlebox.height
        patch = mpatches.Circle(
            xy=center,
            radius=radius * self.radius_dict[sst] / self.radius_dict[lst],
            facecolor=self.colors_dict[sst],
            edgecolor=self.colors_dict[sst],
            transform=handlebox.get_transform(),
        )
        handlebox.add_artist(patch)
        return patch


class SCTHandler(TelescopeHandler):
    """
    Legend handler class to plot a representation of an SCT in an array layout.
    """

    def legend_artist(self, legend, orig_handle, fontsize, handlebox):
        x0, y0 = handlebox.xdescent + 0.1 * handlebox.width, handlebox.ydescent
        width = height = handlebox.height
        patch = mpatches.Rectangle(
            [x0, y0],
            width,
            height,
            facecolor=self.colors_dict[sct],
            edgecolor=self.colors_dict[sct],
            transform=handlebox.get_transform(),
        )
        handlebox.add_artist(patch)
        return patch


class HESSHandler(TelescopeHandler):
    """
    Legend handler class to plot a representation of an HESS in an array layout.
    """

    def legend_artist(self, legend, orig_handle, fontsize, handlebox):
        x0, y0 = (
            handlebox.xdescent + handlebox.width / 3,
            handlebox.ydescent + handlebox.height / 3,
        )
        radius = handlebox.height
        patch = mpatches.RegularPolygon(
            (x0, y0),
            numVertices=6,
            radius=0.7 * radius * self.radius_dict[hess] / self.radius_dict[lst],
            orientation=np.deg2rad(30),
            facecolor=self.colors_dict[hess],
            edgecolor=self.colors_dict[hess],
            transform=handlebox.get_transform(),
        )
        handlebox.add_artist(patch)
        return patch


class MAGICHandler(TelescopeHandler):
    """
    Legend handler class to plot a representation of an MAGIC in an array layout.
    """

    def legend_artist(self, legend, orig_handle, fontsize, handlebox):
        x0, y0 = (
            handlebox.xdescent + handlebox.width / 3,
            handlebox.ydescent + handlebox.height / 3,
        )
        radius = handlebox.height
        patch = mpatches.RegularPolygon(
            (x0, y0),
            numVertices=6,
            radius=0.7 * radius * self.radius_dict[magic] / self.radius_dict[lst],
            orientation=np.deg2rad(30),
            facecolor=self.colors_dict[magic],
            edgecolor=self.colors_dict[magic],
            transform=handlebox.get_transform(),
        )
        handlebox.add_artist(patch)
        return patch


class VERITASHandler(TelescopeHandler):
    """
    Legend handler class to plot a representation of an VERITAS in an array layout.
    """

    def legend_artist(self, legend, orig_handle, fontsize, handlebox):
        x0, y0 = (
            handlebox.xdescent + handlebox.width / 3,
            handlebox.ydescent + handlebox.height / 3,
        )
        radius = handlebox.height
        patch = mpatches.RegularPolygon(
            (x0, y0),
            numVertices=6,
            radius=0.7 * radius * self.radius_dict[veritas] / self.radius_dict[lst],
            orientation=np.deg2rad(30),
            facecolor=self.colors_dict[veritas],
            edgecolor=self.colors_dict[veritas],
            transform=handlebox.get_transform(),
        )
        handlebox.add_artist(patch)
        return patch


class MeanRadiusOuterEdgeHandler(object):
    """
    Legend handler class to plot a the mean radius outer edge of the dish.
    """

    @staticmethod
    def legend_artist(legend, orig_handle, fontsize, handlebox):
        center = (
            handlebox.xdescent + 0.25 * handlebox.width,
            handlebox.ydescent + 0.25 * handlebox.height,
        )
        radius = handlebox.height
        patch = mpatches.Circle(
            xy=center,
            radius=radius,
            facecolor="none",
            edgecolor="darkorange",
            transform=handlebox.get_transform(),
        )
        handlebox.add_artist(patch)
        return patch


all_telescope_objects = {
    "LSTN": LSTObject,
    "LSTS": LSTObject,
    "MSTN": MSTObject,
    "MSTS": MSTObject,
    sct: SCTObject,
    sst: SSTObject,
    hess: HESSObject,
    magic: MAGICObject,
    veritas: VERITASObject,
}
all_telescope_handlers = {
    "LSTN": LSTHandler,
    "LSTS": LSTHandler,
    "MSTN": MSTHandler,
    "MSTS": MSTHandler,
    sct: SCTHandler,
    sst: SSTHandler,
    hess: HESSHandler,
    magic: MAGICHandler,
    veritas: VERITASHandler,
}
legend_handler_map = {}
try:
    for tel_type in all_telescope_objects.keys():
        legend_handler_map[all_telescope_objects[tel_type]] = all_telescope_handlers[tel_type]
except KeyError:
    pass<|MERGE_RESOLUTION|>--- conflicted
+++ resolved
@@ -2,12 +2,6 @@
 import matplotlib.patches as mpatches
 import numpy as np
 
-<<<<<<< HEAD
-# from simtools.corsika.corsika_config import CorsikaConfig
-# from simtools.io_operations.io_handler import IOHandler
-
-=======
->>>>>>> 8f2c502d
 __all__ = [
     "EdgePixelObject",
     "HexEdgePixelHandler",
@@ -289,7 +283,7 @@
         radius = handlebox.height
         patch = mpatches.Circle(
             xy=center,
-            radius=radius * self.radius_dict[mst] / self.radius_dict[mst],
+            radius=radius * self.radius_dict[mst] / self.radius_dict[lst],
             facecolor=self.colors_dict[mst],
             edgecolor=self.colors_dict[mst],
             transform=handlebox.get_transform(),
