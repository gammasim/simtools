--- conflicted
+++ resolved
@@ -7,9 +7,6 @@
 
 <!-- towncrier release notes start -->
 
-<<<<<<< HEAD
-## [v0.18.0](https://github.com/gammasim/simtools/releases/tag/v0.18.0) - 2025-07-08
-=======
 ## [v0.19.0](https://github.com/gammasim/simtools/releases/tag/v0.19.0) - 2025-08-27
 
 ### Bugfixes
@@ -66,16 +63,11 @@
 
 
 ## [v0.18.0](https://github.com/gammasim/simtools/tree/v0.18.0) - 2025-07-08
->>>>>>> e6a3c163
 
 ### Bugfixes
 
 - Run documentation generation CI on release to obtain current version of docs. ([#1607](https://github.com/gammasim/simtools/pull/1607))
-<<<<<<< HEAD
-- Fix authentication errors in script to setup a local MongoDB . ([#1610](https://github.com/gammasim/simtools/pull/1610))
-=======
 - Fix authentication errors in script to setup a local MongoDB. ([#1610](https://github.com/gammasim/simtools/pull/1610))
->>>>>>> e6a3c163
 
 ### Documentation
 
