--- conflicted
+++ resolved
@@ -64,13 +64,8 @@
 
     db = db_handler.DatabaseHandler()
 
-<<<<<<< HEAD
     if args.model_version == "all":
-        raise NotImplemented("Printing last 5 versions is not implemented yet.")
-=======
-    if args.model_version == 'all':
-        raise NotImplementedError('Printing last 5 versions is not implemented yet.')
->>>>>>> 59c84a9b
+        raise NotImplementedError("Printing last 5 versions is not implemented yet.")
     else:
         version = args.model_version
     pars = db.getModelParameters(args.site, args.telescope, version)
