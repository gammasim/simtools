--- conflicted
+++ resolved
@@ -148,11 +148,7 @@
           simtools-db-upload-model-repository \
             --db_simulation_model ${{ env.SIMTOOLS_DB_SIMULATION_MODEL }} \
             --db_simulation_model_version ${{ env.SIMTOOLS_DB_SIMULATION_MODEL_VERSION }} \
-<<<<<<< HEAD
-            --branch remove-led-laser-parameters-from-ILL
-=======
             --branch "$SIMTOOLS_DB_SIMULATION_MODEL_BRANCH"
->>>>>>> 032546d5
 
       - name: Unit tests
         shell: bash -l {0}
