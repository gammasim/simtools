CTA_SIMPIPE:
<<<<<<< HEAD
  APPLICATION: simtools-validate-file-using-schema
  TEST_NAME: json_validate_schema-0.2.0
  CONFIGURATION:
    SCHEMA: src/simtools/schemas/model_parameter.metaschema.yml
    FILE_NAME: tests/resources/model_parameters/schema-0.2.0/num_gains-1.0.0.json
    DATA_TYPE: schema
=======
  APPLICATIONS:
  - APPLICATION: simtools-validate-file-using-schema
    TEST_NAME: json_validate_schema-0.2.0
    CONFIGURATION:
      SCHEMA: src/simtools/schemas/model_parameter.metaschema.yml
      FILE_NAME: tests/resources/model_parameters/num_gains-0.2.0.json
      DATA_TYPE: schema
SCHEMA_NAME: application_workflow.metaschema
SCHEMA_VERSION: 0.3.0
>>>>>>> f6805066
<|MERGE_RESOLUTION|>--- conflicted
+++ resolved
@@ -1,19 +1,11 @@
 CTA_SIMPIPE:
-<<<<<<< HEAD
-  APPLICATION: simtools-validate-file-using-schema
-  TEST_NAME: json_validate_schema-0.2.0
-  CONFIGURATION:
-    SCHEMA: src/simtools/schemas/model_parameter.metaschema.yml
-    FILE_NAME: tests/resources/model_parameters/schema-0.2.0/num_gains-1.0.0.json
-    DATA_TYPE: schema
-=======
   APPLICATIONS:
   - APPLICATION: simtools-validate-file-using-schema
     TEST_NAME: json_validate_schema-0.2.0
     CONFIGURATION:
       SCHEMA: src/simtools/schemas/model_parameter.metaschema.yml
       FILE_NAME: tests/resources/model_parameters/num_gains-0.2.0.json
+      FILE_NAME: tests/resources/model_parameters/schema-0.2.0/num_gains-1.0.0.json
       DATA_TYPE: schema
 SCHEMA_NAME: application_workflow.metaschema
-SCHEMA_VERSION: 0.3.0
->>>>>>> f6805066
+SCHEMA_VERSION: 0.3.0