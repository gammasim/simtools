CTA_SIMPIPE:
<<<<<<< HEAD
  APPLICATION: simtools-convert-geo-coordinates-of-array-elements
  TEST_NAME: utm_to_ground_json
  CONFIGURATION:
    INPUT: tests/resources/model_parameters/array_element_position_utm-2.0.0.json
    SITE: North
    EXPORT: ground
    MODEL_VERSION: "6.0.0"
    PARAMETER_VERSION: "2.0.0"
    OUTPUT_PATH: simtools-output
    OUTPUT_FILE: test.json
    LOG_LEVEL: DEBUG
  INTEGRATION_TESTS:
    - REFERENCE_OUTPUT_FILE: |
        tests/resources/model_parameters/array_element_position_ground-2.0.0.json
      TOLERANCE: 1.e-2
=======
  APPLICATIONS:
  - APPLICATION: simtools-convert-geo-coordinates-of-array-elements
    TEST_NAME: utm_to_ground_json
    CONFIGURATION:
      INPUT: tests/resources/model_parameters/array_element_position_utm.json
      SITE: North
      EXPORT: ground
      MODEL_VERSION: 6.0.0
      PARAMETER_VERSION: 2.0.0
      OUTPUT_PATH: simtools-output
      OUTPUT_FILE: test.json
      LOG_LEVEL: DEBUG
    INTEGRATION_TESTS:
    - REFERENCE_OUTPUT_FILE: 'tests/resources/model_parameters/array_element_position_ground.json

        '
      TOLERANCE: 0.01
SCHEMA_NAME: application_workflow.metaschema
SCHEMA_VERSION: 0.3.0
>>>>>>> f6805066
<|MERGE_RESOLUTION|>--- conflicted
+++ resolved
@@ -1,26 +1,10 @@
 CTA_SIMPIPE:
-<<<<<<< HEAD
-  APPLICATION: simtools-convert-geo-coordinates-of-array-elements
-  TEST_NAME: utm_to_ground_json
-  CONFIGURATION:
-    INPUT: tests/resources/model_parameters/array_element_position_utm-2.0.0.json
-    SITE: North
-    EXPORT: ground
-    MODEL_VERSION: "6.0.0"
-    PARAMETER_VERSION: "2.0.0"
-    OUTPUT_PATH: simtools-output
-    OUTPUT_FILE: test.json
-    LOG_LEVEL: DEBUG
-  INTEGRATION_TESTS:
-    - REFERENCE_OUTPUT_FILE: |
-        tests/resources/model_parameters/array_element_position_ground-2.0.0.json
-      TOLERANCE: 1.e-2
-=======
   APPLICATIONS:
   - APPLICATION: simtools-convert-geo-coordinates-of-array-elements
     TEST_NAME: utm_to_ground_json
     CONFIGURATION:
       INPUT: tests/resources/model_parameters/array_element_position_utm.json
+      INPUT: tests/resources/model_parameters/array_element_position_utm-2.0.0.json
       SITE: North
       EXPORT: ground
       MODEL_VERSION: 6.0.0
@@ -29,10 +13,8 @@
       OUTPUT_FILE: test.json
       LOG_LEVEL: DEBUG
     INTEGRATION_TESTS:
-    - REFERENCE_OUTPUT_FILE: 'tests/resources/model_parameters/array_element_position_ground.json
-
-        '
+    - REFERENCE_OUTPUT_FILE: |
+        tests/resources/model_parameters/array_element_position_ground-2.0.0.json
       TOLERANCE: 0.01
 SCHEMA_NAME: application_workflow.metaschema
-SCHEMA_VERSION: 0.3.0
->>>>>>> f6805066
+SCHEMA_VERSION: 0.3.0