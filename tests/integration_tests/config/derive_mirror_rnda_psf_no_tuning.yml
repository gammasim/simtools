--- conflicted
+++ resolved
@@ -1,36 +1,14 @@
 CTA_SIMPIPE:
-<<<<<<< HEAD
-  APPLICATION: simtools-derive-mirror-rnda
-  TEST_NAME: psf_no_tuning
-  CONFIGURATION:
-    SITE: South
-    TELESCOPE: MSTx-FlashCam
-    MODEL_VERSION: 6.0.0
-    CONTAINMENT_FRACTION: 0.8
-    MIRROR_LIST: |
-      ./tests/resources/mirror_list_CTA-N-LST1_v2019-03-31_rotated.ecsv
-    PSF_MEASUREMENT: ./tests/resources/MLTdata-preproduction.ecsv
-    USE_RANDOM_FOCAL_LENGTH: false
-    NO_TUNING: true
-    RNDA: 0.0063
-    TEST: true
-    OUTPUT_PATH: simtools-output
-    OUTPUT_FILE: test_derive_mirror_rnda_psf_no_tuning.ecsv
-    USE_PLAIN_OUTPUT_PATH: true
-    LOG_LEVEL: DEBUG
-  INTEGRATION_TESTS:
-=======
   APPLICATIONS:
   - APPLICATION: simtools-derive-mirror-rnda
     TEST_NAME: psf_no_tuning
     CONFIGURATION:
       SITE: South
-      TELESCOPE: MSTS-design
+      TELESCOPE: MSTx-FlashCam
       MODEL_VERSION: 6.0.0
       CONTAINMENT_FRACTION: 0.8
-      MIRROR_LIST: './tests/resources/mirror_list_CTA-N-LST1_v2019-03-31_rotated.ecsv
-
-        '
+      MIRROR_LIST: |
+        ./tests/resources/mirror_list_CTA-N-LST1_v2019-03-31_rotated.ecsv
       PSF_MEASUREMENT: ./tests/resources/MLTdata-preproduction.ecsv
       USE_RANDOM_FOCAL_LENGTH: false
       NO_TUNING: true
@@ -41,13 +19,11 @@
       USE_PLAIN_OUTPUT_PATH: true
       LOG_LEVEL: DEBUG
     INTEGRATION_TESTS:
->>>>>>> f6805066
-    - OUTPUT_FILE: test_derive_mirror_rnda_psf_no_tuning.ecsv
-    - REFERENCE_OUTPUT_FILE: 'tests/resources/derive_mirror_rnda_psf_no_tuning.ecsv
-
-        '
-      TOLERANCE: 0.1
-      TEST_COLUMNS:
+      - OUTPUT_FILE: test_derive_mirror_rnda_psf_no_tuning.ecsv
+      - REFERENCE_OUTPUT_FILE: |
+          tests/resources/derive_mirror_rnda_psf_no_tuning.ecsv
+        TOLERANCE: 0.1
+        TEST_COLUMNS:
       - TEST_COLUMN_NAME: mirror_reflection_random_angle_sigma1
         CUT_COLUMN_NAME: best_fit
         CUT_CONDITION: ==True
