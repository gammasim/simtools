CTA_SIMPIPE:
<<<<<<< HEAD
  APPLICATION: simtools-derive-mirror-rnda
  TEST_NAME: psf_random_flen
  CONFIGURATION:
    SITE: South
    TELESCOPE: MSTx-FlashCam
    MODEL_VERSION: 6.0.0
    CONTAINMENT_FRACTION: 0.8
    PSF_MEASUREMENT_CONTAINMENT_MEAN: 1.4
    USE_RANDOM_FOCAL_LENGTH: true
    RNDA: 0.0063
    TEST: true
    OUTPUT_PATH: simtools-output
    OUTPUT_FILE: test_derive_mirror_rnda_psf_random_flen.ecsv
    USE_PLAIN_OUTPUT_PATH: true
    LOG_LEVEL: DEBUG
  INTEGRATION_TESTS:
=======
  APPLICATIONS:
  - APPLICATION: simtools-derive-mirror-rnda
    TEST_NAME: psf_random_flen
    CONFIGURATION:
      SITE: South
      TELESCOPE: MSTS-design
      MODEL_VERSION: 6.0.0
      CONTAINMENT_FRACTION: 0.8
      PSF_MEASUREMENT_CONTAINMENT_MEAN: 1.4
      USE_RANDOM_FOCAL_LENGTH: true
      RNDA: 0.0063
      TEST: true
      OUTPUT_PATH: simtools-output
      OUTPUT_FILE: test_derive_mirror_rnda_psf_random_flen.ecsv
      USE_PLAIN_OUTPUT_PATH: true
      LOG_LEVEL: DEBUG
    INTEGRATION_TESTS:
>>>>>>> f6805066
    - OUTPUT_FILE: test_derive_mirror_rnda_psf_random_flen.ecsv
    - REFERENCE_OUTPUT_FILE: 'tests/resources/derive_mirror_rnda_psf_random_flen.ecsv

        '
      TOLERANCE: 0.3
      TEST_COLUMNS:
      - TEST_COLUMN_NAME: mirror_reflection_random_angle_sigma1
        CUT_COLUMN_NAME: best_fit
        CUT_CONDITION: ==True
SCHEMA_NAME: application_workflow.metaschema
SCHEMA_VERSION: 0.3.0<|MERGE_RESOLUTION|>--- conflicted
+++ resolved
@@ -1,28 +1,10 @@
 CTA_SIMPIPE:
-<<<<<<< HEAD
-  APPLICATION: simtools-derive-mirror-rnda
-  TEST_NAME: psf_random_flen
-  CONFIGURATION:
-    SITE: South
-    TELESCOPE: MSTx-FlashCam
-    MODEL_VERSION: 6.0.0
-    CONTAINMENT_FRACTION: 0.8
-    PSF_MEASUREMENT_CONTAINMENT_MEAN: 1.4
-    USE_RANDOM_FOCAL_LENGTH: true
-    RNDA: 0.0063
-    TEST: true
-    OUTPUT_PATH: simtools-output
-    OUTPUT_FILE: test_derive_mirror_rnda_psf_random_flen.ecsv
-    USE_PLAIN_OUTPUT_PATH: true
-    LOG_LEVEL: DEBUG
-  INTEGRATION_TESTS:
-=======
   APPLICATIONS:
   - APPLICATION: simtools-derive-mirror-rnda
     TEST_NAME: psf_random_flen
     CONFIGURATION:
       SITE: South
-      TELESCOPE: MSTS-design
+      TELESCOPE: MSTx-FlashCam
       MODEL_VERSION: 6.0.0
       CONTAINMENT_FRACTION: 0.8
       PSF_MEASUREMENT_CONTAINMENT_MEAN: 1.4
@@ -34,11 +16,9 @@
       USE_PLAIN_OUTPUT_PATH: true
       LOG_LEVEL: DEBUG
     INTEGRATION_TESTS:
->>>>>>> f6805066
     - OUTPUT_FILE: test_derive_mirror_rnda_psf_random_flen.ecsv
-    - REFERENCE_OUTPUT_FILE: 'tests/resources/derive_mirror_rnda_psf_random_flen.ecsv
-
-        '
+    - REFERENCE_OUTPUT_FILE: |
+        tests/resources/derive_mirror_rnda_psf_random_flen.ecsv
       TOLERANCE: 0.3
       TEST_COLUMNS:
       - TEST_COLUMN_NAME: mirror_reflection_random_angle_sigma1
