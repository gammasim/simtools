CTA_SIMPIPE:
<<<<<<< HEAD
  APPLICATION: simtools-db-get-parameter-from-db
  TEST_NAME: telescope_parameter_array_element_position_ground
  CONFIGURATION:
    SITE: North
    TELESCOPE: MSTN-09
    PARAMETER: array_element_position_ground
    MODEL_VERSION: 6.0.0
    OUTPUT_FILE: test.json
    OUTPUT_PATH: simtools-output
    LOG_LEVEL: DEBUG
  INTEGRATION_TESTS:
    - REFERENCE_OUTPUT_FILE: |
        ./tests/resources/model_parameters/array_element_position_ground-2.0.0.json
      TOLERANCE: 1.e-5
=======
  APPLICATIONS:
  - APPLICATION: simtools-db-get-parameter-from-db
    TEST_NAME: telescope_parameter_array_element_position_ground
    CONFIGURATION:
      SITE: North
      TELESCOPE: MSTN-09
      PARAMETER: array_element_position_ground
      MODEL_VERSION: 6.0.0
      OUTPUT_FILE: test.json
      OUTPUT_PATH: simtools-output
      LOG_LEVEL: DEBUG
    INTEGRATION_TESTS:
    - REFERENCE_OUTPUT_FILE: './tests/resources/model_parameters/array_element_position_ground.json

        '
      TOLERANCE: 1.0e-05
SCHEMA_NAME: application_workflow.metaschema
SCHEMA_VERSION: 0.3.0
>>>>>>> f6805066
<|MERGE_RESOLUTION|>--- conflicted
+++ resolved
@@ -1,20 +1,4 @@
 CTA_SIMPIPE:
-<<<<<<< HEAD
-  APPLICATION: simtools-db-get-parameter-from-db
-  TEST_NAME: telescope_parameter_array_element_position_ground
-  CONFIGURATION:
-    SITE: North
-    TELESCOPE: MSTN-09
-    PARAMETER: array_element_position_ground
-    MODEL_VERSION: 6.0.0
-    OUTPUT_FILE: test.json
-    OUTPUT_PATH: simtools-output
-    LOG_LEVEL: DEBUG
-  INTEGRATION_TESTS:
-    - REFERENCE_OUTPUT_FILE: |
-        ./tests/resources/model_parameters/array_element_position_ground-2.0.0.json
-      TOLERANCE: 1.e-5
-=======
   APPLICATIONS:
   - APPLICATION: simtools-db-get-parameter-from-db
     TEST_NAME: telescope_parameter_array_element_position_ground
@@ -27,10 +11,8 @@
       OUTPUT_PATH: simtools-output
       LOG_LEVEL: DEBUG
     INTEGRATION_TESTS:
-    - REFERENCE_OUTPUT_FILE: './tests/resources/model_parameters/array_element_position_ground.json
-
-        '
+    - REFERENCE_OUTPUT_FILE: |
+        ./tests/resources/model_parameters/array_element_position_ground-2.0.0.json
       TOLERANCE: 1.0e-05
 SCHEMA_NAME: application_workflow.metaschema
-SCHEMA_VERSION: 0.3.0
->>>>>>> f6805066
+SCHEMA_VERSION: 0.3.0