---
applications:
- application: simtools-derive-psf-parameters
  configuration:
<<<<<<< HEAD
    data: ./tests/resources/PSFcurve_data_v2.txt
    model_version: 6.0
=======
    data: ./tests/resources/PSFcurve_data_v2.ecsv
    model_version: 6.0.0
>>>>>>> e7cfb958
    output_path: simtools-output/derive_psf_parameters/ray_tracing/
    site: North
    telescope: LSTN-01
    test: true
    zenith: 20
    use_plain_output_path: true
  integration_tests:
  - output_file: results/ray_tracing_North_LSTN-01_d10.0km_za20.0deg_derive_psf_parameters.ecsv
  test_name: run
schema_name: application_workflow.metaschema
schema_version: 0.4.0<|MERGE_RESOLUTION|>--- conflicted
+++ resolved
@@ -2,13 +2,8 @@
 applications:
 - application: simtools-derive-psf-parameters
   configuration:
-<<<<<<< HEAD
-    data: ./tests/resources/PSFcurve_data_v2.txt
+    data: ./tests/resources/PSFcurve_data_v2.ecsv
     model_version: 6.0
-=======
-    data: ./tests/resources/PSFcurve_data_v2.ecsv
-    model_version: 6.0.0
->>>>>>> e7cfb958
     output_path: simtools-output/derive_psf_parameters/ray_tracing/
     site: North
     telescope: LSTN-01
