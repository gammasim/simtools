CTA_SIMPIPE:
<<<<<<< HEAD
  APPLICATION: simtools-db-get-parameter-from-db
  TEST_NAME: telescope_parameter_parameter_version
  CONFIGURATION:
    SITE: North
    TELESCOPE: LSTN-01
    PARAMETER: mirror_list
    PARAMETER_VERSION: 2.0.0
    OUTPUT_FILE: test.json
    OUTPUT_PATH: simtools-output
    LOG_LEVEL: DEBUG
  INTEGRATION_TESTS:
    - REFERENCE_OUTPUT_FILE: |
        ./tests/resources/model_parameters/mirror_list-2.0.0.json
=======
  APPLICATIONS:
  - APPLICATION: simtools-db-get-parameter-from-db
    TEST_NAME: telescope_parameter_parameter_version
    CONFIGURATION:
      SITE: North
      TELESCOPE: LSTN-01
      PARAMETER: mirror_list
      PARAMETER_VERSION: 2.0.0
      OUTPUT_FILE: test.json
      OUTPUT_PATH: simtools-output
      LOG_LEVEL: DEBUG
    INTEGRATION_TESTS:
    - REFERENCE_OUTPUT_FILE: './tests/resources/model_parameters/mirror_list.json

        '
SCHEMA_NAME: application_workflow.metaschema
SCHEMA_VERSION: 0.3.0
>>>>>>> f6805066
<|MERGE_RESOLUTION|>--- conflicted
+++ resolved
@@ -1,19 +1,4 @@
 CTA_SIMPIPE:
-<<<<<<< HEAD
-  APPLICATION: simtools-db-get-parameter-from-db
-  TEST_NAME: telescope_parameter_parameter_version
-  CONFIGURATION:
-    SITE: North
-    TELESCOPE: LSTN-01
-    PARAMETER: mirror_list
-    PARAMETER_VERSION: 2.0.0
-    OUTPUT_FILE: test.json
-    OUTPUT_PATH: simtools-output
-    LOG_LEVEL: DEBUG
-  INTEGRATION_TESTS:
-    - REFERENCE_OUTPUT_FILE: |
-        ./tests/resources/model_parameters/mirror_list-2.0.0.json
-=======
   APPLICATIONS:
   - APPLICATION: simtools-db-get-parameter-from-db
     TEST_NAME: telescope_parameter_parameter_version
@@ -26,9 +11,7 @@
       OUTPUT_PATH: simtools-output
       LOG_LEVEL: DEBUG
     INTEGRATION_TESTS:
-    - REFERENCE_OUTPUT_FILE: './tests/resources/model_parameters/mirror_list.json
-
-        '
+    - REFERENCE_OUTPUT_FILE: |
+        ./tests/resources/model_parameters/mirror_list-2.0.0.json
 SCHEMA_NAME: application_workflow.metaschema
-SCHEMA_VERSION: 0.3.0
->>>>>>> f6805066
+SCHEMA_VERSION: 0.3.0