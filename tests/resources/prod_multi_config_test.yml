common:
  # Make sure to include "divergent/convergent" in the label in case that is the pointing strategy. This tells sim_telarray not to overwrite the telescope pointings
  label: 'test-production'
  site: North
  layout_name: test-layout
  data_directory: ./
  zenith: 20 deg
  phi: 0 deg
  primary: gamma
showers:
  eslope: -2.0
  viewcone: [0 deg, 0 deg]
  nshow: 10
  erange: [3 GeV, 330 TeV]
<<<<<<< HEAD
  cscat: [10, 1400.0 m, 0]
array:
  model_version: Prod6
  default:
    LSTN: 'design'
    MSTN: 'design'
  LSTN-01: '1'
=======
  cscat: [10, 1400.0 m, 0]
>>>>>>> 32ac5e89
<|MERGE_RESOLUTION|>--- conflicted
+++ resolved
@@ -12,14 +12,4 @@
   viewcone: [0 deg, 0 deg]
   nshow: 10
   erange: [3 GeV, 330 TeV]
-<<<<<<< HEAD
-  cscat: [10, 1400.0 m, 0]
-array:
-  model_version: Prod6
-  default:
-    LSTN: 'design'
-    MSTN: 'design'
-  LSTN-01: '1'
-=======
-  cscat: [10, 1400.0 m, 0]
->>>>>>> 32ac5e89
+  cscat: [10, 1400.0 m, 0]