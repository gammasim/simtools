#!/usr/bin/python3

import logging
from copy import copy

import pytest
from astropy import units as u

from simtools.corsika.corsika_config import (
    CorsikaConfig,
    InvalidCorsikaInput,
    MissingRequiredInputInCorsikaConfigData,
)

logger = logging.getLogger()
logger.setLevel(logging.DEBUG)


@pytest.fixture
def corsika_config_data():
    return {
        "nshow": 100,
        "nrun": 10,
        "zenith": 20 * u.deg,
        "viewcone": 5 * u.deg,
        "erange": [10 * u.GeV, 10 * u.TeV],
        "eslope": -2,
        "phi": 0 * u.deg,
        "cscat": [10, 1500 * u.m, 0],
        "primary": "proton",
    }


@pytest.fixture
def corsika_config(io_handler, corsika_config_data, array_model_south):
    corsika_config = CorsikaConfig(
<<<<<<< HEAD
        mongo_db_config=db_config,
        model_version=model_version,
        site="South",
        layout_name="4LST",
=======
        array_model=array_model_south,
>>>>>>> 547674e6
        label="test-corsika-config",
        corsika_config_data=corsika_config_data,
    )
    return corsika_config


def test_repr(corsika_config):
    logger.info("test_repr")
    text = repr(corsika_config)

    assert "site" in text


def test_user_parameters(corsika_config):
    logger.info("test_user_parameters")

    assert corsika_config.get_user_parameter("nshow") == 100
    assert corsika_config.get_user_parameter("thetap") == [20, 20]
    assert corsika_config.get_user_parameter("erange") == [10.0, 10000.0]
    # Testing conversion between AZM (sim_telarray) and PHIP (corsika)
    assert corsika_config.get_user_parameter("azm") == [0.0, 0.0]
    assert corsika_config.get_user_parameter("phip") == [180.0, 180.0]

    with pytest.raises(KeyError):
        corsika_config.get_user_parameter("inexistent_par")


def test_export_input_file(corsika_config):
    logger.info("test_export_input_file")
    corsika_config.export_input_file()
    input_file = corsika_config.get_input_file()
    assert input_file.exists()
    with open(input_file, "r") as f:
        assert "TELFIL |" not in f.read()


def test_export_input_file_multipipe(corsika_config):
    logger.info("test_export_input_file")
    corsika_config.export_input_file(use_multipipe=True)
    input_file = corsika_config.get_input_file()
    assert input_file.exists()
    with open(input_file, "r") as f:
        assert "TELFIL |" in f.read()


def test_wrong_par_in_config_data(corsika_config, corsika_config_data, array_model_north):
    logger.info("test_wrong_primary_name")
    new_config_data = copy(corsika_config_data)
    new_config_data["wrong_par"] = 20 * u.m
    with pytest.raises(InvalidCorsikaInput):
        corsika_test_Config = CorsikaConfig(
<<<<<<< HEAD
            mongo_db_config=db_config,
            model_version=model_version,
            site="North",
            layout_name="1LST",
=======
            array_model=array_model_north,
>>>>>>> 547674e6
            label="test-corsika-config",
            corsika_config_data=new_config_data,
        )
        corsika_test_Config.print_user_parameters()


def test_units_of_config_data(corsika_config, corsika_config_data, array_model_north):
    logger.info("test_units_of_config_data")
    new_config_data = copy(corsika_config_data)
    new_config_data["zenith"] = 20 * u.m
    with pytest.raises(InvalidCorsikaInput):
        corsika_test_Config = CorsikaConfig(
<<<<<<< HEAD
            mongo_db_config=db_config,
            model_version=model_version,
            site="North",
            layout_name="1LST",
=======
            array_model=array_model_north,
>>>>>>> 547674e6
            label="test-corsika-config",
            corsika_config_data=new_config_data,
        )
        corsika_test_Config.print_user_parameters()


def test_len_of_config_data(corsika_config, corsika_config_data, array_model_north):
    logger.info("test_len_of_config_data")
    new_config_data = copy(corsika_config_data)
    new_config_data["erange"] = [20 * u.TeV]
    with pytest.raises(InvalidCorsikaInput):
        corsika_test_Config = CorsikaConfig(
<<<<<<< HEAD
            mongo_db_config=db_config,
            model_version=model_version,
            site="North",
            layout_name="1LST",
=======
            array_model=array_model_north,
>>>>>>> 547674e6
            label="test-corsika-config",
            corsika_config_data=new_config_data,
        )
        corsika_test_Config.print_user_parameters()


def test_wrong_primary_name(corsika_config, corsika_config_data, array_model_north):
    logger.info("test_wrong_primary_name")
    new_config_data = copy(corsika_config_data)
    new_config_data["primary"] = "rock"
    with pytest.raises(InvalidCorsikaInput):
        corsika_test_Config = CorsikaConfig(
<<<<<<< HEAD
            mongo_db_config=db_config,
            model_version=model_version,
            site="North",
            layout_name="1LST",
=======
            array_model=array_model_north,
>>>>>>> 547674e6
            label="test-corsika-config",
            corsika_config_data=new_config_data,
        )
        corsika_test_Config.print_user_parameters()


def test_missing_input(corsika_config, corsika_config_data, array_model_north):
    logger.info("test_missing_input")
    new_config_data = copy(corsika_config_data)
    new_config_data.pop("primary")
    with pytest.raises(MissingRequiredInputInCorsikaConfigData):
        corsika_test_Config = CorsikaConfig(
<<<<<<< HEAD
            mongo_db_config=db_config,
            model_version=model_version,
            site="North",
            layout_name="1LST",
=======
            array_model=array_model_north,
>>>>>>> 547674e6
            label="test-corsika-config",
            corsika_config_data=new_config_data,
        )
        corsika_test_Config.print_user_parameters()


def test_set_user_parameters(corsika_config_data, corsika_config):
    logger.info("test_set_user_parameters")
    new_config_data = copy(corsika_config_data)
    new_config_data["zenith"] = 0 * u.deg
    new_corsika_config = copy(corsika_config)
    new_corsika_config.set_user_parameters(new_config_data)

    assert new_corsika_config.get_user_parameter("thetap") == [0, 0]


def test_config_data_from_yaml_file(io_handler, array_model_south):
    logger.info("test_config_data_from_yaml_file")
    cc = CorsikaConfig(
<<<<<<< HEAD
        mongo_db_config=db_config,
        model_version=model_version,
        site="South",
        layout_name="4LST",
=======
        array_model=array_model_south,
>>>>>>> 547674e6
        label="test-corsika-config",
        corsika_config_file="tests/resources/corsikaConfigTest.yml",
    )
    cc.print_user_parameters()

    test_dict = {
        "RUNNR": [10],
        "NSHOW": [100],
        "PRMPAR": [14],
        "ERANGE": [0.01, 10.0],
        "ESLOPE": [-2],
        "THETAP": [20.0, 20.0],
        "AZM": [0.0, 0.0],
        "CSCAT": [10, 150000.0, 0],
        "VIEWCONE": [0.0, 5.0],
        "EVTNR": [1],
        "PHIP": [180.0, 180.0],
    }
    assert test_dict == cc._user_parameters


def test_get_file_name(corsika_config, io_handler):
    file_name = "proton_South_TestLayout_za020-azm000deg_cone0-5_test-corsika-config"

    assert (
        corsika_config.get_file_name("config_tmp", run_number=1)
        == f"corsika_config_run000001_{file_name}.txt"
    )
    with pytest.raises(ValueError):
        assert (
            corsika_config.get_file_name("config_tmp")
            == f"corsika_config_run000001_{file_name}.txt"
        )

    assert corsika_config.get_file_name("config") == f"corsika_config_{file_name}.input"
    # The test below includes the placeholder XXXXXX for the run number because
    # that is the way we get the run number later in the CORSIKA input file with zero padding.
    assert corsika_config.get_file_name("output_generic") == (
        "corsika_runXXXXXX_proton_za020deg_azm000deg_South_TestLayout_test-corsika-config.zst"
    )
    assert corsika_config.get_file_name("multipipe") == "multi_cta-South-TestLayout.cfg"
    with pytest.raises(ValueError):
        corsika_config.get_file_name("foobar")


def test_convert_to_quantities(corsika_config):

    assert corsika_config._convert_to_quantities("10 m") == [10 * u.m]
    assert corsika_config._convert_to_quantities("simple_string") == ["simple_string"]
    assert corsika_config._convert_to_quantities({"value": 10, "unit": "m"}) == [10 * u.m]
    assert corsika_config._convert_to_quantities({"not_value": 10, "not_unit": "m"}) == [
        {"not_value": 10, "not_unit": "m"}
    ]
    assert corsika_config._convert_to_quantities(["10 m", "20 m", "simple_string"]) == [
        10 * u.m,
        20 * u.m,
        "simple_string",
    ]
    assert corsika_config._convert_to_quantities(
        [{"value": 10, "unit": "m"}, "20 m", "simple_string"]
    ) == [10 * u.m, 20 * u.m, "simple_string"]<|MERGE_RESOLUTION|>--- conflicted
+++ resolved
@@ -34,14 +34,7 @@
 @pytest.fixture
 def corsika_config(io_handler, corsika_config_data, array_model_south):
     corsika_config = CorsikaConfig(
-<<<<<<< HEAD
-        mongo_db_config=db_config,
-        model_version=model_version,
-        site="South",
-        layout_name="4LST",
-=======
         array_model=array_model_south,
->>>>>>> 547674e6
         label="test-corsika-config",
         corsika_config_data=corsika_config_data,
     )
@@ -93,14 +86,7 @@
     new_config_data["wrong_par"] = 20 * u.m
     with pytest.raises(InvalidCorsikaInput):
         corsika_test_Config = CorsikaConfig(
-<<<<<<< HEAD
-            mongo_db_config=db_config,
-            model_version=model_version,
-            site="North",
-            layout_name="1LST",
-=======
-            array_model=array_model_north,
->>>>>>> 547674e6
+            array_model=array_model_north,
             label="test-corsika-config",
             corsika_config_data=new_config_data,
         )
@@ -113,14 +99,7 @@
     new_config_data["zenith"] = 20 * u.m
     with pytest.raises(InvalidCorsikaInput):
         corsika_test_Config = CorsikaConfig(
-<<<<<<< HEAD
-            mongo_db_config=db_config,
-            model_version=model_version,
-            site="North",
-            layout_name="1LST",
-=======
-            array_model=array_model_north,
->>>>>>> 547674e6
+            array_model=array_model_north,
             label="test-corsika-config",
             corsika_config_data=new_config_data,
         )
@@ -133,14 +112,7 @@
     new_config_data["erange"] = [20 * u.TeV]
     with pytest.raises(InvalidCorsikaInput):
         corsika_test_Config = CorsikaConfig(
-<<<<<<< HEAD
-            mongo_db_config=db_config,
-            model_version=model_version,
-            site="North",
-            layout_name="1LST",
-=======
-            array_model=array_model_north,
->>>>>>> 547674e6
+            array_model=array_model_north,
             label="test-corsika-config",
             corsika_config_data=new_config_data,
         )
@@ -153,14 +125,7 @@
     new_config_data["primary"] = "rock"
     with pytest.raises(InvalidCorsikaInput):
         corsika_test_Config = CorsikaConfig(
-<<<<<<< HEAD
-            mongo_db_config=db_config,
-            model_version=model_version,
-            site="North",
-            layout_name="1LST",
-=======
-            array_model=array_model_north,
->>>>>>> 547674e6
+            array_model=array_model_north,
             label="test-corsika-config",
             corsika_config_data=new_config_data,
         )
@@ -173,14 +138,7 @@
     new_config_data.pop("primary")
     with pytest.raises(MissingRequiredInputInCorsikaConfigData):
         corsika_test_Config = CorsikaConfig(
-<<<<<<< HEAD
-            mongo_db_config=db_config,
-            model_version=model_version,
-            site="North",
-            layout_name="1LST",
-=======
-            array_model=array_model_north,
->>>>>>> 547674e6
+            array_model=array_model_north,
             label="test-corsika-config",
             corsika_config_data=new_config_data,
         )
@@ -200,14 +158,7 @@
 def test_config_data_from_yaml_file(io_handler, array_model_south):
     logger.info("test_config_data_from_yaml_file")
     cc = CorsikaConfig(
-<<<<<<< HEAD
-        mongo_db_config=db_config,
-        model_version=model_version,
-        site="South",
-        layout_name="4LST",
-=======
         array_model=array_model_south,
->>>>>>> 547674e6
         label="test-corsika-config",
         corsika_config_file="tests/resources/corsikaConfigTest.yml",
     )
