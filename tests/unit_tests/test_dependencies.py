#!/usr/bin/python3

import logging
from unittest import mock

import pytest

from simtools import dependencies


@pytest.fixture
def db_config():
    return {
        "db_simulation_model": "sim_model_db",
        "db_simulation_model_version": "v1.0.0",
        "host": "localhost",
        "port": 27017,
    }


@pytest.fixture
def db_handler_function():
    return "simtools.dependencies.DatabaseHandler"


@pytest.fixture
def fake_path():
    return "/fake/path"


@pytest.fixture
def corsika_version_string():
    return "NUMBER OF VERSION :  7.7550\n"


@pytest.fixture
def corsika_request_for_input():
    return "DATA CARDS FOR RUN STEERING ARE EXPECTED FROM STANDARD INPUT\n"


@pytest.fixture
def subprocess_run():
    return "subprocess.run"


@pytest.fixture
def subprocess_popen():
    return "subprocess.Popen"


@pytest.fixture
def env_not_set_error():
    return "Environment variable SIMTOOLS_SIMTEL_PATH is not set."


@pytest.fixture
def get_build_options_literal():
    return "simtools.dependencies.get_build_options"


def test_get_version_string_success(
    monkeypatch,
<<<<<<< HEAD
    db_config,
    db_handler_function,
=======
    mongo_db_config,
>>>>>>> bc5713d3
    fake_path,
    corsika_version_string,
    corsika_request_for_input,
    subprocess_run,
    subprocess_popen,
    get_build_options_literal,
):
<<<<<<< HEAD
    mock_db_handler = mock.MagicMock(spec=DatabaseHandler)
    mock_db_handler.db_config = db_config

    with mock.patch(db_handler_function, return_value=mock_db_handler):
        monkeypatch.setenv("SIMTOOLS_SIMTEL_PATH", fake_path)

        mock_sim_telarray_result = mock.Mock()
        mock_sim_telarray_result.stdout = "Release: 2024.271.0 from 2024-09-27"
        mock_sim_telarray_result.stderr = ""

        mock_corsika_process = mock.Mock()
        mock_corsika_process.stdout.readline.side_effect = [
            corsika_version_string,
            corsika_request_for_input,
            "",
        ]

        with mock.patch(subprocess_run, return_value=mock_sim_telarray_result):
            with mock.patch(subprocess_popen, return_value=mock_corsika_process):
                with mock.patch(get_build_options_literal, return_value={"corsika_version": "7.7"}):
                    expected_output = (
                        "Database name: sim_model_db\n"
                        "Database version: v1.0.0\n"
                        "sim_telarray version: 2024.271.0\n"
                        "CORSIKA version: 7.7550\n"
                        "Build options: {'corsika_version': '7.7'}\n"
                        "Runtime environment: None\n"
                    )
                    assert dependencies.get_version_string(db_config) == expected_output


def test_get_version_string_no_env_var(
    monkeypatch,
    db_config,
    db_handler_function,
    env_not_set_error,
    caplog,
    get_build_options_literal,
):
    mock_db_handler = mock.MagicMock(spec=DatabaseHandler)
    mock_db_handler.db_config = db_config
=======
    monkeypatch.setenv("SIMTOOLS_SIMTEL_PATH", fake_path)

    mock_sim_telarray_result = mock.Mock()
    mock_sim_telarray_result.stdout = "Release: 2024.271.0 from 2024-09-27"
    mock_sim_telarray_result.stderr = ""
>>>>>>> bc5713d3

    mock_corsika_process = mock.Mock()
    mock_corsika_process.stdout.readline.side_effect = [
        corsika_version_string,
        corsika_request_for_input,
        "",
    ]

    with mock.patch(subprocess_run, return_value=mock_sim_telarray_result):
        with mock.patch(subprocess_popen, return_value=mock_corsika_process):
            with mock.patch(get_build_options_literal, return_value={"corsika_version": "7.7"}):
                expected_output = (
                    "Database name: sim_model_db\n"
                    "Database version: v1.0.0\n"
                    "sim_telarray version: 2024.271.0\n"
                    "CORSIKA version: 7.7550\n"
                    "Build options: {'corsika_version': '7.7'}\n"
                    "Runtime environment: None\n"
                )
                assert dependencies.get_version_string(mongo_db_config) == expected_output


<<<<<<< HEAD
def test_get_database_version_or_name_success(db_config, db_handler_function):
    mock_db_handler = mock.MagicMock(spec=DatabaseHandler)
    mock_db_handler.db_config = db_config
=======
def test_get_version_string_no_env_var(
    monkeypatch,
    mongo_db_config,
    env_not_set_error,
    caplog,
    get_build_options_literal,
):
    monkeypatch.delenv("SIMTOOLS_SIMTEL_PATH", raising=False)
>>>>>>> bc5713d3

    with caplog.at_level(logging.WARNING):
        with mock.patch(get_build_options_literal, return_value=None):
            expected_output = (
                "Database name: sim_model_db\n"
                "Database version: v1.0.0\n"
                "sim_telarray version: None\n"
                "CORSIKA version: None\n"
                "Build options: None\n"
                "Runtime environment: None\n"
            )
            assert dependencies.get_version_string(mongo_db_config) == expected_output

    assert env_not_set_error in caplog.text


<<<<<<< HEAD
def test_get_database_version_or_name_no_version(db_config, db_handler_function):
    mock_db_handler = mock.MagicMock(spec=DatabaseHandler)
    mock_db_handler.db_config = {}
=======
def test_get_database_version_or_name_success(mongo_db_config):
    assert dependencies.get_database_version_or_name(mongo_db_config) == "v1.0.0"
    assert dependencies.get_database_version_or_name(mongo_db_config, False) == "sim_model_db"
>>>>>>> bc5713d3

    assert dependencies.get_database_version_or_name(None) is None


def test_get_sim_telarray_version_success(monkeypatch, fake_path, subprocess_run):
    monkeypatch.setenv("SIMTOOLS_SIMTEL_PATH", fake_path)
    expected_version = "2024.271.0"
    mock_result = mock.Mock()
    mock_result.stdout = "Release: 2024.271.0 from 2024-09-27"
    mock_result.stderr = ""

    with mock.patch(subprocess_run, return_value=mock_result):
        assert dependencies.get_sim_telarray_version(None) == expected_version

    with mock.patch(subprocess_run, return_value=mock_result):
        assert dependencies.get_sim_telarray_version("podman run") == expected_version


def test_get_sim_telarray_version_no_env_var(caplog, monkeypatch, env_not_set_error):
    monkeypatch.delenv("SIMTOOLS_SIMTEL_PATH", raising=False)

    with caplog.at_level(logging.WARNING):
        assert dependencies.get_sim_telarray_version(None) is None

    assert env_not_set_error in caplog.text


def test_get_sim_telarray_version_no_release(monkeypatch, subprocess_run):
    monkeypatch.setenv("SIMTOOLS_SIMTEL_PATH", "/fake/path_simtel")
    mock_result = mock.Mock()
    mock_result.stdout = "Some other output"
    mock_result.stderr = ""

    with mock.patch(subprocess_run, return_value=mock_result):
        with pytest.raises(ValueError, match="sim_telarray release not found in Some other output"):
            dependencies.get_sim_telarray_version(None)


def test_build_options(monkeypatch, fake_path):
    # no SIMTEL_PATH defined
    monkeypatch.delenv("SIMTOOLS_SIMTEL_PATH", raising=False)
    with pytest.raises(ValueError, match="SIMTOOLS_SIMTEL_PATH not defined"):
        dependencies.get_build_options()
    # SIMTEL_PATH defined, but no build_opts.yml file
    monkeypatch.setenv("SIMTOOLS_SIMTEL_PATH", fake_path)
    with pytest.raises(FileNotFoundError, match=r"No build_opts.yml file found."):
        dependencies.get_build_options()

    # mock ascii_handler.collect_data_from_file to return a dict
    with mock.patch(
        "simtools.dependencies.ascii_handler.collect_data_from_file",
        return_value={"corsika_version": "7.7"},
    ):
        build_opts = dependencies.get_build_options()
        assert build_opts == {"corsika_version": "7.7"}


def test_get_corsika_version_success(
    monkeypatch, fake_path, corsika_version_string, corsika_request_for_input, subprocess_popen
):
    monkeypatch.setenv("SIMTOOLS_SIMTEL_PATH", fake_path)
    mock_process = mock.Mock()
    mock_process.stdout.readline.side_effect = [
        corsika_version_string,
        corsika_request_for_input,
        "",
    ]

    with mock.patch(subprocess_popen, return_value=mock_process):
        assert dependencies.get_corsika_version() == "7.7550"


def test_get_corsika_version_no_env_var(caplog, monkeypatch, env_not_set_error):
    monkeypatch.delenv("SIMTOOLS_SIMTEL_PATH", raising=False)

    with caplog.at_level(logging.WARNING):
        assert dependencies.get_corsika_version() is None

    assert env_not_set_error in caplog.text


def test_get_corsika_version_no_version(
    monkeypatch,
    fake_path,
    corsika_request_for_input,
    subprocess_popen,
    get_build_options_literal,
    caplog,
):
    monkeypatch.setenv("SIMTOOLS_SIMTEL_PATH", fake_path)
    mock_process = mock.Mock()
    mock_process.stdout.readline.side_effect = [
        "Some other output\n",
        corsika_request_for_input,
        "",
    ]

    with mock.patch(subprocess_popen, return_value=mock_process):
        with mock.patch(get_build_options_literal, return_value={"corsika_version": "7.7"}):
            with caplog.at_level(logging.DEBUG):
                assert dependencies.get_corsika_version() == "7.7"

            assert "Getting the CORSIKA version from the build options." in caplog.text

            assert dependencies.get_corsika_version("podman run") == "7.7"


def test_get_corsika_version_no_build_opts(
    monkeypatch,
    fake_path,
    corsika_request_for_input,
    subprocess_popen,
    get_build_options_literal,
    caplog,
):
    monkeypatch.setenv("SIMTOOLS_SIMTEL_PATH", fake_path)
    mock_process = mock.Mock()
    mock_process.stdout.readline.side_effect = [
        "Some other output\n",
        corsika_request_for_input,
        "",
    ]

    with mock.patch(subprocess_popen, return_value=mock_process):
        with mock.patch(get_build_options_literal, side_effect=FileNotFoundError):
            with caplog.at_level(logging.WARNING):
                assert dependencies.get_corsika_version() is None

            assert "Could not get CORSIKA version." in caplog.text


def test_get_corsika_version_empty_line(
    monkeypatch, fake_path, corsika_version_string, subprocess_popen, get_build_options_literal
):
    # The empty line causes the function to break before reaching the version
    # When actually running CORSIKA, we won't get an empty line in the stdout
    # but rather "\n" at the end of the line. An empty line is a sign that the
    # process has finished.
    monkeypatch.setenv("SIMTOOLS_SIMTEL_PATH", fake_path)
    mock_process = mock.Mock()
    mock_process.stdout.readline.side_effect = [
        "",  # Empty line first
        corsika_version_string,  # This should not be reached due to break
    ]

    with mock.patch(subprocess_popen, return_value=mock_process):
        with mock.patch(get_build_options_literal, return_value={"corsika_version": "7.7"}):
            assert dependencies.get_corsika_version() == "7.7"

    # Verify readline was called only once before breaking
    assert mock_process.stdout.readline.call_count == 1


def test_get_build_options_no_env_var(monkeypatch):
    monkeypatch.delenv("SIMTOOLS_SIMTEL_PATH", raising=False)
    with pytest.raises(ValueError, match=r"SIMTOOLS_SIMTEL_PATH not defined."):
        dependencies.get_build_options()


def test_get_build_options_file_not_found(monkeypatch, fake_path):
    monkeypatch.setenv("SIMTOOLS_SIMTEL_PATH", fake_path)
    with pytest.raises(FileNotFoundError, match=r"No build_opts.yml file found."):
        dependencies.get_build_options()


def test_get_build_options_success(monkeypatch, fake_path):
    monkeypatch.setenv("SIMTOOLS_SIMTEL_PATH", fake_path)
    mock_build_opts = {"corsika_version": "7.7"}
    with mock.patch(
        "simtools.dependencies.ascii_handler.collect_data_from_file", return_value=mock_build_opts
    ):
        assert dependencies.get_build_options() == mock_build_opts


def test_get_build_options_container_file_not_found(monkeypatch, fake_path, subprocess_run):
    monkeypatch.setenv("SIMTOOLS_SIMTEL_PATH", fake_path)
    mock_result = mock.Mock()
    mock_result.returncode = 1
    mock_result.stderr = "File not found in container."
    with mock.patch(subprocess_run, return_value=mock_result):
        with pytest.raises(
            FileNotFoundError,
            match=r"No build_opts.yml file found in container: File not found in container.",
        ):
            dependencies.get_build_options(run_time=["docker", "exec", "container"])


def test_get_build_options_container_success(monkeypatch, fake_path, subprocess_run):
    monkeypatch.setenv("SIMTOOLS_SIMTEL_PATH", fake_path)
    mock_result = mock.Mock()
    mock_result.returncode = 0
    mock_result.stdout = "corsika_version: '7.7'"
    with mock.patch(subprocess_run, return_value=mock_result):
        assert dependencies.get_build_options(run_time=["docker", "exec", "container"]) == {
            "corsika_version": "7.7"
        }


def test_get_build_options_container_yaml_error(monkeypatch, fake_path, subprocess_run):
    monkeypatch.setenv("SIMTOOLS_SIMTEL_PATH", fake_path)
    mock_result = mock.Mock()
    mock_result.returncode = 0
    mock_result.stdout = "invalid_yaml: ["
    with mock.patch(subprocess_run, return_value=mock_result):
        with pytest.raises(ValueError, match=r"Error parsing build_opts.yml from container:"):
            dependencies.get_build_options(run_time=["docker", "exec", "container"])


def test_get_software_version_simtools():
    assert dependencies.get_software_version("simtools") == dependencies.__version__
    assert dependencies.get_software_version("SIMTOOLS") == dependencies.__version__


def test_get_software_version_corsika(get_build_options_literal):
    with mock.patch(get_build_options_literal, return_value={"corsika_version": "7.7"}):
        with mock.patch("simtools.dependencies.get_corsika_version", return_value="7.7550"):
            assert dependencies.get_software_version("corsika") == "7.7550"


def test_get_software_version_sim_telarray(subprocess_run, fake_path, monkeypatch):
    monkeypatch.setenv("SIMTOOLS_SIMTEL_PATH", fake_path)
    mock_result = mock.Mock()
    mock_result.stdout = "Release: 2024.271.0 from 2024-09-27"
    mock_result.stderr = ""

    with mock.patch(subprocess_run, return_value=mock_result):
        assert dependencies.get_software_version("sim_telarray") == "2024.271.0"


def test_get_software_version_unknown():
    with pytest.raises(ValueError, match="Unknown software: unknown_software"):
        dependencies.get_software_version("unknown_software")<|MERGE_RESOLUTION|>--- conflicted
+++ resolved
@@ -19,11 +19,6 @@
 
 
 @pytest.fixture
-def db_handler_function():
-    return "simtools.dependencies.DatabaseHandler"
-
-
-@pytest.fixture
 def fake_path():
     return "/fake/path"
 
@@ -60,12 +55,7 @@
 
 def test_get_version_string_success(
     monkeypatch,
-<<<<<<< HEAD
     db_config,
-    db_handler_function,
-=======
-    mongo_db_config,
->>>>>>> bc5713d3
     fake_path,
     corsika_version_string,
     corsika_request_for_input,
@@ -73,55 +63,11 @@
     subprocess_popen,
     get_build_options_literal,
 ):
-<<<<<<< HEAD
-    mock_db_handler = mock.MagicMock(spec=DatabaseHandler)
-    mock_db_handler.db_config = db_config
-
-    with mock.patch(db_handler_function, return_value=mock_db_handler):
-        monkeypatch.setenv("SIMTOOLS_SIMTEL_PATH", fake_path)
-
-        mock_sim_telarray_result = mock.Mock()
-        mock_sim_telarray_result.stdout = "Release: 2024.271.0 from 2024-09-27"
-        mock_sim_telarray_result.stderr = ""
-
-        mock_corsika_process = mock.Mock()
-        mock_corsika_process.stdout.readline.side_effect = [
-            corsika_version_string,
-            corsika_request_for_input,
-            "",
-        ]
-
-        with mock.patch(subprocess_run, return_value=mock_sim_telarray_result):
-            with mock.patch(subprocess_popen, return_value=mock_corsika_process):
-                with mock.patch(get_build_options_literal, return_value={"corsika_version": "7.7"}):
-                    expected_output = (
-                        "Database name: sim_model_db\n"
-                        "Database version: v1.0.0\n"
-                        "sim_telarray version: 2024.271.0\n"
-                        "CORSIKA version: 7.7550\n"
-                        "Build options: {'corsika_version': '7.7'}\n"
-                        "Runtime environment: None\n"
-                    )
-                    assert dependencies.get_version_string(db_config) == expected_output
-
-
-def test_get_version_string_no_env_var(
-    monkeypatch,
-    db_config,
-    db_handler_function,
-    env_not_set_error,
-    caplog,
-    get_build_options_literal,
-):
-    mock_db_handler = mock.MagicMock(spec=DatabaseHandler)
-    mock_db_handler.db_config = db_config
-=======
     monkeypatch.setenv("SIMTOOLS_SIMTEL_PATH", fake_path)
 
     mock_sim_telarray_result = mock.Mock()
     mock_sim_telarray_result.stdout = "Release: 2024.271.0 from 2024-09-27"
     mock_sim_telarray_result.stderr = ""
->>>>>>> bc5713d3
 
     mock_corsika_process = mock.Mock()
     mock_corsika_process.stdout.readline.side_effect = [
@@ -141,24 +87,16 @@
                     "Build options: {'corsika_version': '7.7'}\n"
                     "Runtime environment: None\n"
                 )
-                assert dependencies.get_version_string(mongo_db_config) == expected_output
-
-
-<<<<<<< HEAD
-def test_get_database_version_or_name_success(db_config, db_handler_function):
-    mock_db_handler = mock.MagicMock(spec=DatabaseHandler)
-    mock_db_handler.db_config = db_config
-=======
+                assert dependencies.get_version_string(db_config) == expected_output
+
+
 def test_get_version_string_no_env_var(
     monkeypatch,
-    mongo_db_config,
+    db_config,
     env_not_set_error,
     caplog,
     get_build_options_literal,
 ):
-    monkeypatch.delenv("SIMTOOLS_SIMTEL_PATH", raising=False)
->>>>>>> bc5713d3
-
     with caplog.at_level(logging.WARNING):
         with mock.patch(get_build_options_literal, return_value=None):
             expected_output = (
@@ -169,22 +107,23 @@
                 "Build options: None\n"
                 "Runtime environment: None\n"
             )
-            assert dependencies.get_version_string(mongo_db_config) == expected_output
+            assert dependencies.get_version_string(db_config) == expected_output
 
     assert env_not_set_error in caplog.text
 
 
-<<<<<<< HEAD
-def test_get_database_version_or_name_no_version(db_config, db_handler_function):
-    mock_db_handler = mock.MagicMock(spec=DatabaseHandler)
-    mock_db_handler.db_config = {}
-=======
-def test_get_database_version_or_name_success(mongo_db_config):
-    assert dependencies.get_database_version_or_name(mongo_db_config) == "v1.0.0"
-    assert dependencies.get_database_version_or_name(mongo_db_config, False) == "sim_model_db"
->>>>>>> bc5713d3
-
+def test_get_database_version_or_name_success(db_config):
+    assert dependencies.get_database_version_or_name(db_config) == "v1.0.0"
     assert dependencies.get_database_version_or_name(None) is None
+
+
+def test_get_database_version_or_name_no_version(db_config):
+    db_config_no_version = {
+        "db_simulation_model": "sim_model_db",
+        "host": "localhost",
+        "port": 27017,
+    }
+    assert dependencies.get_database_version_or_name(db_config_no_version) is None
 
 
 def test_get_sim_telarray_version_success(monkeypatch, fake_path, subprocess_run):
