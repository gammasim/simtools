#!/usr/bin/python3

import copy
import logging
from pathlib import Path
from unittest.mock import patch

import pytest

logger = logging.getLogger()


test_file = "test-file.txt"


def test_get_output_directory(args_dict, io_handler):
    # default adding label
    assert io_handler.get_output_directory() == Path(f"{args_dict['output_path']}/output/")

    # label and subdirectory
    assert io_handler.get_output_directory(sub_dir="model") == Path(
        f"{args_dict['output_path']}/output/model/"
    )

    # path ends with '-output' - no additional 'output' is added
    io_handler_copy = copy.deepcopy(io_handler)
    io_handler_copy.output_path = Path(f"{args_dict['output_path']}/unittest-output")
    assert io_handler_copy.get_output_directory(sub_dir="model") == Path(
        f"{args_dict['output_path']}/unittest-output/model"
    )

    # FileNotFoundError
    with patch.object(Path, "mkdir", side_effect=FileNotFoundError):
        with pytest.raises(FileNotFoundError, match=r"^Error creating directory"):
            io_handler.get_output_directory(sub_dir="model")


def test_get_output_file(args_dict, io_handler):
    assert io_handler.get_output_file(file_name=test_file) == Path(
        f"{args_dict['output_path']}/output/{test_file}"
    )

    assert io_handler.get_output_file(
        file_name=test_file,
        sub_dir="test-io-handler",
    ) == Path(f"{args_dict['output_path']}/output/test-io-handler/{test_file}")


def test_get_test_data_file(args_dict, io_handler):
    assert (
        io_handler.get_test_data_file(file_name=test_file)
        == Path(f"tests/resources/{test_file}").absolute()
    )


def test_get_model_configuration_directory(args_dict, io_handler):
    model_version = "1.0.0"
    label = "test-io-handler"

    # Test directory creation
    expected_path = Path(f"{args_dict['output_path']}/output/{label}/model/{model_version}")
    assert (
        io_handler.get_model_configuration_directory(sub_dir=label, model_version=model_version)
        == expected_path
    )

    # Test FileNotFoundError
    with patch.object(Path, "mkdir", side_effect=FileNotFoundError):
        with pytest.raises(FileNotFoundError, match=r"^Error creating directory"):
<<<<<<< HEAD
            io_handler.get_model_configuration_directory(sub_dir=label, model_version=model_version)


def test_mkdir(io_handler, tmp_test_directory):
    # Test successful directory creation
    test_path = Path(tmp_test_directory / "new_test_dir")
    created_path = io_handler._mkdir(test_path)
    assert created_path == test_path.absolute()
    assert test_path.exists()

    # Cleanup
    test_path.rmdir()

    # Test FileNotFoundError
    with patch.object(Path, "mkdir", side_effect=FileNotFoundError):
        with pytest.raises(FileNotFoundError, match=r"^Error creating directory"):
            io_handler._mkdir(test_path)
=======
            io_handler.get_model_configuration_directory(sub_dir=label, model_version=model_version)
>>>>>>> f46b74d7
<|MERGE_RESOLUTION|>--- conflicted
+++ resolved
@@ -67,24 +67,4 @@
     # Test FileNotFoundError
     with patch.object(Path, "mkdir", side_effect=FileNotFoundError):
         with pytest.raises(FileNotFoundError, match=r"^Error creating directory"):
-<<<<<<< HEAD
-            io_handler.get_model_configuration_directory(sub_dir=label, model_version=model_version)
-
-
-def test_mkdir(io_handler, tmp_test_directory):
-    # Test successful directory creation
-    test_path = Path(tmp_test_directory / "new_test_dir")
-    created_path = io_handler._mkdir(test_path)
-    assert created_path == test_path.absolute()
-    assert test_path.exists()
-
-    # Cleanup
-    test_path.rmdir()
-
-    # Test FileNotFoundError
-    with patch.object(Path, "mkdir", side_effect=FileNotFoundError):
-        with pytest.raises(FileNotFoundError, match=r"^Error creating directory"):
-            io_handler._mkdir(test_path)
-=======
-            io_handler.get_model_configuration_directory(sub_dir=label, model_version=model_version)
->>>>>>> f46b74d7
+            io_handler.get_model_configuration_directory(sub_dir=label, model_version=model_version)