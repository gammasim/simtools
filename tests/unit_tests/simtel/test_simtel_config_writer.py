#!/usr/bin/python3

import logging
from pathlib import Path
from unittest import mock

import numpy as np
import pytest

from simtools.simtel.simtel_config_writer import SimtelConfigWriter, sim_telarray_random_seeds

logger = logging.getLogger()


@pytest.fixture
def simtel_config_writer(model_version):
    return SimtelConfigWriter(
        site="North",
        model_version=model_version,
        label="test-simtel-config-writer",
        telescope_model_name="test_telescope",
    )


def test_write_array_config_file(
    simtel_config_writer, telescope_model_lst, io_handler, file_has_text, site_model_north
):
    file = io_handler.get_output_file(file_name="simtel-config-writer_array.txt")
    telescope_model = {
        "LSTN-01": telescope_model_lst,
        "LSTN-02": telescope_model_lst,
        "LSTN-03": telescope_model_lst,
        "LSTN-04": telescope_model_lst,
    }
    simtel_config_writer.write_array_config_file(
        config_file_path=file,
        telescope_model=telescope_model,
        site_model=site_model_north,
    )
    assert file_has_text(file, "TELESCOPE == 1")

    # sim_telarray configuration files need to end with two new lines
    with open(file) as f:
        lines = f.readlines()
        assert lines[-2].endswith("\n")
        assert lines[-1] == "\n"

    with mock.patch.object(
        SimtelConfigWriter,
        "_write_random_seeds_file",
    ) as write_random_seeds_file_mock:
        simtel_config_writer.write_array_config_file(
            config_file_path=file,
            telescope_model=telescope_model,
            site_model=site_model_north,
            sim_telarray_seeds={
                "seed": 12345,
                "seed_file_name": "sim_telarray_instrument_seeds.txt",
                "random_instrument_instances": 5,
            },
        )
        write_random_seeds_file_mock.assert_called_once()


def test_write_tel_config_file(simtel_config_writer, io_handler, file_has_text):
    file = io_handler.get_output_file(file_name="simtel-config-writer_telescope.txt")
    simtel_config_writer.write_telescope_config_file(
        config_file_path=file,
        parameters={
            "num_gains": {
                "parameter": "num_gains",
                "value": 1,
                "unit": None,
                "meta_parameter": False,
            }
        },
    )
    assert file_has_text(file, "num_gains = 1")

    simtel_config_writer.write_telescope_config_file(
        config_file_path=file,
        parameters={
            "array_triggers": {
                "parameter": "array_triggers",
                "value": "array_triggers.dat",
                "unit": None,
                "meta_parameter": False,
            }
        },
    )
    assert not file_has_text(file, "array_triggers = array_triggers.dat")


def test_get_value_string_for_simtel(simtel_config_writer):
    assert simtel_config_writer._get_value_string_for_simtel(None) == "none"
    assert simtel_config_writer._get_value_string_for_simtel(True) == 1
    assert simtel_config_writer._get_value_string_for_simtel(False) == 0
    assert simtel_config_writer._get_value_string_for_simtel([1, 2, 3]) == "1 2 3"
    assert simtel_config_writer._get_value_string_for_simtel(np.array([1, 2, 3])) == "1 2 3"
    assert simtel_config_writer._get_value_string_for_simtel(5) == 5


def test_get_array_triggers_for_telescope_type(simtel_config_writer):
    array_triggers = [
        {"name": "LSTN_array", "multiplicity": {"value": 2}, "width": {"value": 10, "unit": "ns"}},
        {"name": "MSTN_single_telescope", "multiplicity": {"value": 1}},
    ]

    result = simtel_config_writer._get_array_triggers_for_telescope_type(array_triggers, "LSTN")
    assert result is not None
    assert result["name"] == "LSTN_array"
    assert result["multiplicity"]["value"] == 2
    assert result["width"]["value"] == 10
    assert result["width"]["unit"] == "ns"

    result = simtel_config_writer._get_array_triggers_for_telescope_type(array_triggers, "MSTN")
    assert result is None

    result = simtel_config_writer._get_array_triggers_for_telescope_type(array_triggers, "SST")
    assert result is None


def test_convert_model_parameters_to_simtel_format(
    simtel_config_writer, tmp_test_directory, telescope_model_lst
):
    model_path = Path(tmp_test_directory) / "model"
    model_path.mkdir(exist_ok=True)

    simtel_name, value = simtel_config_writer._convert_model_parameters_to_simtel_format(
        "some_parameter", "some_value", model_path, {"LSTN-01": telescope_model_lst}
    )
    assert simtel_name == "some_parameter"
    assert value == "some_value"

    array_triggers = [
        {
            "name": "LSTN_array",
            "multiplicity": {"value": 2},
            "width": {"value": 10, "unit": "ns"},
            "min_separation": {"value": 40, "unit": "m"},
            "hard_stereo": {"value": True, "unit": None},
        },
    ]
    simtel_name, value = simtel_config_writer._convert_model_parameters_to_simtel_format(
        "array_triggers", array_triggers, model_path, {"LSTN-01": telescope_model_lst}
    )
    assert simtel_name == "array_triggers"
    assert value == "array_triggers.dat"

    with open(Path(model_path) / value) as f:
        content = f.read()
        assert "Trigger 2 of 1" in content


def test_get_sim_telarray_metadata_with_model_parameters(simtel_config_writer):
    model_parameters = {"test_param": {"value": 42, "meta_parameter": True}}

    def mock_get_name(key, software_name, set_meta_parameter):
        if software_name == "sim_telarray":
            if set_meta_parameter:
                return "test_set_param_meta"
            return "test_add_param"
        return None

    with mock.patch(
        "simtools.utils.names.get_simulation_software_name_from_parameter_name",
        side_effect=mock_get_name,
    ):
        tel_meta = simtel_config_writer._get_sim_telarray_metadata(
            "telescope", model_parameters, "test_telescope"
        )
        assert "metaparam telescope add test_add_param" in tel_meta
        assert "metaparam telescope set test_set_param_meta=42" in tel_meta

        site_meta = simtel_config_writer._get_sim_telarray_metadata("site", model_parameters, None)
        assert "metaparam global add test_add_param" in site_meta
        assert "metaparam global set test_set_param_meta=42" in site_meta


def test_get_sim_telarray_metadata_without_model_parameters(simtel_config_writer):
    _tel = simtel_config_writer._get_sim_telarray_metadata(
        "telescope", None, simtel_config_writer._telescope_model_name
    )
    assert len(_tel) == 8
    assert f"camera_config_name = {simtel_config_writer._telescope_model_name}" in _tel
    assert f"optics_config_name = {simtel_config_writer._telescope_model_name}" in _tel

    _site = simtel_config_writer._get_sim_telarray_metadata("site", None, None)
    assert f"site_config_name = {simtel_config_writer._site}" in _site
    assert f"array_config_name = {simtel_config_writer._layout_name}" in _site

    with pytest.raises(ValueError, match=r"^Unknown metadata type"):
        simtel_config_writer._get_sim_telarray_metadata("unknown", None, None)


def test_write_dummy_telescope_configuration_file(
    simtel_config_writer, io_handler, tmp_test_directory, file_has_text
):
    config_file_path = Path(tmp_test_directory) / "dummy_config.cfg"
    telescope_name = "DummyTel"
    parameters = {
        "camera_config_file": {
            "parameter": "camera_config_file",
            "value": "camera.dat",
            "unit": None,
            "meta_parameter": False,
        },
        "discriminator_pulse_shape": {
            "parameter": "discriminator_pulse_shape",
            "value": "pulse.dat",
            "unit": None,
            "meta_parameter": False,
        },
        "mirror_list": {
            "parameter": "mirror_list",
            "value": "mirror.dat",
            "unit": None,
            "meta_parameter": False,
        },
        "camera_pixels": {
            "parameter": "camera_pixels",
            "value": 1024,
            "unit": None,
            "meta_parameter": False,
        },
        # this needs to be a parameter which is not overwritten by the
        # dummy telescope configuration
        "fadc_pedestal": {
            "parameter": "fadc_pedestal",
            "value": 10.0,
            "unit": None,
            "meta_parameter": False,
        },
    }

    simtel_config_writer.write_dummy_telescope_configuration_file(
        parameters, config_file_path, telescope_name
    )

    assert config_file_path.exists()
    assert file_has_text(config_file_path, "camera_config_file = DummyTel_single_pixel_camera.dat")
    assert file_has_text(config_file_path, "mirror_list = DummyTel_single_12m_mirror.dat")
    assert file_has_text(config_file_path, "camera_pixels = 1")

    mirror_file = Path(tmp_test_directory) / f"{telescope_name}_single_12m_mirror.dat"
    assert mirror_file.exists()
    assert file_has_text(mirror_file, "0 0 1200 0.0 0")

    camera_file = Path(tmp_test_directory) / f"{telescope_name}_single_pixel_camera.dat"
    assert camera_file.exists()
    assert file_has_text(camera_file, f'"{telescope_name}_funnels.dat"')

    # ensure that non-dummy telescopes are not lost
    assert file_has_text(config_file_path, "fadc_pedestal = 10.0")

    # ensure that the dummy configuration is not adding extra parameters
    assert not file_has_text(config_file_path, "trigger_pixels = 1")


def test_write_random_seeds_file(simtel_config_writer, tmp_test_directory):
    seed_file_name = "sim_telarray_instrument_seeds.txt"
    config_file_directory = Path(tmp_test_directory) / "model"
    config_file_directory.mkdir(exist_ok=True)
    sim_telarray_seeds = {
        "seed": 12345,
<<<<<<< HEAD
        "seed_file_name": "sim_telarray_instrument_seeds.txt",
        "random_instrument_instances": 5,
=======
        "seed_file_name": seed_file_name,
        "random_instances": 5,
>>>>>>> 863d5925
    }

    simtel_config_writer._write_random_seeds_file(sim_telarray_seeds, config_file_directory)

    seed_file_path = config_file_directory / sim_telarray_seeds["seed_file_name"]
    assert seed_file_path.exists()

    with open(seed_file_path, encoding="utf-8") as file:
        lines = file.readlines()
        assert len(lines) == sim_telarray_seeds["random_instrument_instances"] + 1
        for line in lines:
            if line[0] == "#":
                continue
            assert line.strip().isdigit()

    sim_telarray_seeds = {
        "seed": 12345,
        "seed_file_name": seed_file_name,
        "random_instances": 1025,
    }
    with pytest.raises(
        ValueError, match="Number of random instances of instrument must be less than 1024"
    ):
        simtel_config_writer._write_random_seeds_file(sim_telarray_seeds, config_file_directory)


def test_sim_telarray_random_seeds():
    seed = 12345
    number = 5
    seeds = sim_telarray_random_seeds(seed, number)
    assert len(seeds) == number
    assert all(isinstance(s, np.int32) for s in seeds)
    assert all(s >= 1 for s in seeds)  # sim_telarray seeds needs to be >0

    seed = 54321
    number = 10
    seeds = sim_telarray_random_seeds(seed, number)
    assert len(seeds) == number
    assert all(isinstance(s, np.int32) for s in seeds)

    # Test with zero number of seeds
    seed = 12345
    number = 0
    seeds = sim_telarray_random_seeds(seed, number)
    assert len(seeds) == number<|MERGE_RESOLUTION|>--- conflicted
+++ resolved
@@ -263,13 +263,8 @@
     config_file_directory.mkdir(exist_ok=True)
     sim_telarray_seeds = {
         "seed": 12345,
-<<<<<<< HEAD
-        "seed_file_name": "sim_telarray_instrument_seeds.txt",
+        "seed_file_name": seed_file_name,
         "random_instrument_instances": 5,
-=======
-        "seed_file_name": seed_file_name,
-        "random_instances": 5,
->>>>>>> 863d5925
     }
 
     simtel_config_writer._write_random_seeds_file(sim_telarray_seeds, config_file_directory)
@@ -288,7 +283,7 @@
     sim_telarray_seeds = {
         "seed": 12345,
         "seed_file_name": seed_file_name,
-        "random_instances": 1025,
+        "random_instrument_instances": 1025,
     }
     with pytest.raises(
         ValueError, match="Number of random instances of instrument must be less than 1024"
