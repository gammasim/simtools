--- conflicted
+++ resolved
@@ -430,7 +430,6 @@
     """Test _get_flasher_parameters_for_sim_telarray with missing parameters and existing ones."""
     simtel_par = {"existing_param": "existing_value"}
 
-<<<<<<< HEAD
     result = simtel_config_writer._get_flasher_parameters_for_sim_telarray({}, simtel_par)
 
     assert result == simtel_par
@@ -448,19 +447,9 @@
         )
 
     assert "Flasher pulse shape 'bad_shape' without width definition" in caplog.text
-=======
-    with caplog.at_level(logging.WARNING):
-        result = simtel_config_writer._get_flasher_parameters_for_sim_telarray({}, simtel_par)
->>>>>>> d3d719ba
 
     # All flasher parameters should be 0.0, existing parameter preserved
     assert all(
         result[key] == pytest.approx(0.0)
         for key in ["laser_pulse_sigtime", "laser_pulse_twidth", "laser_pulse_exptime"]
-<<<<<<< HEAD
-    )
-=======
-    )
-    assert result["existing_param"] == "existing_value"
-    assert "Flasher pulse shape '' without width definition" in caplog.text
->>>>>>> d3d719ba
+    )