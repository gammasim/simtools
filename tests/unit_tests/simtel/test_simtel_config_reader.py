--- conflicted
+++ resolved
@@ -137,15 +137,10 @@
     assert "CT1000" not in _para_dict
 
     # non existing parameter
-<<<<<<< HEAD
-    _config_ng.simtel_parameter_name = "this parameter does not exist"
-    assert _config_ng.read_simtel_config_file(simtel_config_file, "CT1") is None
-=======
     with caplog.at_level("INFO"):
         _config_ng.simtel_parameter_name = "this parameter does not exist"
-    assert _config_ng._read_simtel_config_file(simtel_config_file, "CT1") is None
->>>>>>> d1f1c171
-    assert "No entries found for parameter" in caplog.text
+    assert _config_ng.read_simtel_config_file(simtel_config_file, "CT1") is None
+    assert "not found" in caplog.text
 
 
 def test_get_type_and_dimension_from_simtel_cfg(config_reader_num_gains):
