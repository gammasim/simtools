--- conflicted
+++ resolved
@@ -275,8 +275,6 @@
     simulator_instance.calibration_model.get_parameter_value.assert_called_once_with(
         "flasher_pulse_shape"
     )
-<<<<<<< HEAD
-=======
 
     # Reset mocks for third test (exponential branch)
     simulator_instance.calibration_model.reset_mock()
@@ -294,7 +292,6 @@
     simulator_instance.calibration_model.get_parameter_value.assert_called_once_with(
         "flasher_pulse_shape"
     )
->>>>>>> 315f70fe
 
 
 def test__add_illuminator_command_options(simulator_instance):
