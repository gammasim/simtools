import tempfile
from pathlib import Path
<<<<<<< HEAD
from unittest.mock import MagicMock, Mock, PropertyMock, mock_open, patch
=======
from unittest.mock import MagicMock, Mock, call, mock_open, patch
>>>>>>> 619490fd

import astropy.units as u
import matplotlib.pyplot as plt
import numpy as np
import pytest

from simtools.model.calibration_model import CalibrationModel
from simtools.model.telescope_model import TelescopeModel
from simtools.simtel.simulator_light_emission import SimulatorLightEmission
from simtools.utils import general as gen
from simtools.visualization.visualize import plot_simtel_ctapipe


@pytest.fixture(name="label")
def label_fixture():
    return "test-simtel-light-emission"


@pytest.fixture(name="default_config")
def default_config_fixture():
    return {
        "x_pos": {
            "len": 1,
            "unit": u.Unit("cm"),
            "default": 0 * u.cm,
            "names": ["x_position"],
        },
        "y_pos": {
            "len": 1,
            "unit": u.Unit("cm"),
            "default": 0 * u.cm,
            "names": ["y_position"],
        },
        "z_pos": {
            "len": 1,
            "unit": u.Unit("cm"),
            "default": 100000 * u.cm,
            "names": ["z_position"],
        },
        "direction": {
            "len": 3,
            "unit": u.dimensionless_unscaled,
            "default": [0, 0, -1],
            "names": ["direction", "cx,cy,cz"],
        },
    }


@pytest.fixture
def mock_simulator(
    db_config, default_config, label, model_version, simtel_path, site_model_north, io_handler
):
    telescope_model = TelescopeModel(
        site="North",
        telescope_name="LSTN-01",
        model_version=model_version,
        label="test-simtel-light-emission",
        mongo_db_config=db_config,
    )
    calibration_model = CalibrationModel(
        site="North",
        calibration_device_model_name="ILLN-01",
        mongo_db_config=db_config,
        model_version=model_version,
        label="test-simtel-light-emission",
    )

    le_application = "xyzls", "layout"
    light_source_type = "led"
    return SimulatorLightEmission(
        telescope_model=telescope_model,
        calibration_model=calibration_model,
        site_model=site_model_north,
        light_emission_config={},
        le_application=le_application,
        simtel_path=simtel_path,
        light_source_type=light_source_type,
        label=label,
        test=True,
    )


@pytest.fixture
def mock_simulator_variable(
    db_config, default_config, label, model_version, simtel_path, site_model_north, io_handler
):
    telescope_model = TelescopeModel(
        site="North",
        telescope_name="LSTN-01",
        model_version=model_version,
        label="test-simtel-light-emission",
        mongo_db_config=db_config,
    )
    calibration_model = CalibrationModel(
        site="North",
        calibration_device_model_name="ILLN-01",
        mongo_db_config=db_config,
        model_version=model_version,
        label="test-simtel-light-emission",
    )

    le_application = "xyzls", "variable"
    light_source_type = "led"
    return SimulatorLightEmission(
        telescope_model=telescope_model,
        calibration_model=calibration_model,
        site_model=site_model_north,
        light_emission_config=default_config,
        le_application=le_application,
        simtel_path=simtel_path,
        light_source_type=light_source_type,
        label=label,
        test=True,
    )


@pytest.fixture
def mock_simulator_laser(
    db_config, default_config, label, model_version, simtel_path, site_model_north, io_handler
):
    telescope_model = TelescopeModel(
        site="North",
        telescope_name="LSTN-01",
        model_version=model_version,
        label="test-simtel-light-emission",
        mongo_db_config=db_config,
    )
    calibration_model = CalibrationModel(
        site="North",
        calibration_device_model_name="ILLN-01",
        mongo_db_config=db_config,
        model_version=model_version,
        label="test-simtel-light-emission",
    )

    le_application = "ls-beam", "layout"
    light_source_type = "laser"
    return SimulatorLightEmission(
        telescope_model=telescope_model,
        calibration_model=calibration_model,
        site_model=site_model_north,
        light_emission_config=default_config,
        le_application=le_application,
        simtel_path=simtel_path,
        light_source_type=light_source_type,
        label=label,
        test=True,
    )


@pytest.fixture
def mock_output_path(label, io_handler):
    return io_handler.get_output_directory(label)


@pytest.fixture
def calibration_model_illn(db_config, io_handler, model_version):
    return CalibrationModel(
        site="North",
        calibration_device_model_name="ILLN-01",
        mongo_db_config=db_config,
        model_version=model_version,
        label="test-simtel-light-emission",
    )


def test_initialization(mock_simulator, default_config):
    assert isinstance(mock_simulator, SimulatorLightEmission)
    assert mock_simulator.le_application[0] == "xyzls"
    assert mock_simulator.light_source_type == "led"
    assert mock_simulator.light_emission_config == {}


def test_initialization_variable(mock_simulator_variable, default_config):
    assert isinstance(mock_simulator_variable, SimulatorLightEmission)
    assert mock_simulator_variable.le_application[0] == "xyzls"
    assert mock_simulator_variable.light_source_type == "led"
    assert mock_simulator_variable.light_emission_config == default_config


def test_runs(mock_simulator):
    assert mock_simulator.runs == 1


def test_photons_per_run_default(mock_simulator):
    assert mock_simulator.photons_per_run == pytest.approx(1e7)


def test_make_light_emission_script(
    mock_simulator,
    site_model_north,
    mock_output_path,
):
    """layout coordinate vector between LST and ILLN"""
    expected_command = (
        f" rm {mock_output_path}/xyzls_layout.simtel.gz\n"
        f"sim_telarray/LightEmission/xyzls"
        " -x -51627.0"
        " -y 5510.0"
        " -z 9200.0"
        " -d 0.979101,-0.104497,-0.174477"
        " -n 10000000.0"
        " -s 300"
        " -p Gauss:0.0"
        " -a isotropic"
        f" -A {mock_output_path}/model/"
        f"{site_model_north.get_parameter_value('atmospheric_profile')}"
        f" -o {mock_output_path}/xyzls.iact.gz\n"
    )

    command = mock_simulator._make_light_emission_script()

    assert command == expected_command


def test_make_light_emission_script_variable(
    mock_simulator_variable,
    site_model_north,
    mock_output_path,
):
    """layout coordinate vector between LST and ILLN"""
    expected_command = (
        f" rm {mock_output_path}/xyzls_variable.simtel.gz\n"
        f"sim_telarray/LightEmission/xyzls"
        " -x 0.0"
        " -y 0.0"
        " -z 100000.0"
        " -d 0,0,-1"
        " -n 10000000.0"
        f" -A {mock_output_path}/model/"
        f"{site_model_north.get_parameter_value('atmospheric_profile')}"
        f" -o {mock_output_path}/xyzls.iact.gz\n"
    )
    assert mock_simulator_variable.le_application[0] == "xyzls"
    assert mock_simulator_variable.le_application[1] == "variable"

    command = mock_simulator_variable._make_light_emission_script()

    assert command == expected_command


def test_make_light_emission_script_laser(
    mock_simulator_laser,
    site_model_north,
    mock_output_path,
):
    command = mock_simulator_laser._make_light_emission_script()

    expected_command = (
        f" rm {mock_output_path}/ls-beam_layout.simtel.gz\n"
        f"sim_telarray/LightEmission/ls-beam"
        " --events 1"
        " --bunches 2500000"
        " --step 0.1"
        " --bunchsize 1"
        " --spectrum "
        f"{mock_simulator_laser._calibration_model.get_parameter_value('laser_wavelength')}"
        " --lightpulse Gauss:"
        f"{mock_simulator_laser._calibration_model.get_parameter_value('laser_pulse_sigtime')}"
        " --laser-position '-51627.0,5510.0,9200.0'"
        " --telescope-theta 79.951773"
        " --telescope-phi 186.091952"
        " --laser-theta 10.048226999999997"
        " --laser-phi 173.908048"
        f" --atmosphere {mock_output_path}/model/"
        f"{site_model_north.get_parameter_value('atmospheric_profile')}"
        f" -o {mock_output_path}/ls-beam.iact.gz\n"
    )

    assert command == expected_command


def test_calibration_pointing_direction(mock_simulator):
    pointing_vector, angles = mock_simulator.calibration_pointing_direction()

    expected_pointing_vector = [0.979, -0.104, -0.174]
    expected_angles = [79.952, 186.092, 79.952, 173.908]

    np.testing.assert_array_almost_equal(pointing_vector, expected_pointing_vector, decimal=3)
    np.testing.assert_array_almost_equal(angles, expected_angles, decimal=3)


def test_create_postscript(mock_simulator, simtel_path, mock_output_path):
    expected_command = (
        f"hessioxxx/bin/read_cta"
        " --min-tel 1 --min-trg-tel 1"
        " -q --integration-scheme 4 --integration-window 7,3 -r 5"
        " --plot-with-sum-only"
        " --plot-with-pixel-amp --plot-with-pixel-id"
        f" -p {mock_output_path}/postscripts/xyzls_layout_d_1000.ps"
        f" {mock_output_path}/xyzls_layout.simtel.gz\n"
    )
    mock_simulator.distance = 1000 * u.m

    command = mock_simulator._create_postscript(integration_window=["7", "3"], level="5")

    assert command == expected_command


def test_plot_simtel_ctapipe(mock_simulator, mock_output_path):
    mock_simulator.output_directory = "./tests/resources/"
    cleaning_args = [5, 3, 2]
    filename = f"{mock_simulator.output_directory}/"
    filename += f"{mock_simulator.le_application[0]}_{mock_simulator.le_application[1]}.simtel.gz"
    distance = 1000 * u.m
    fig = plot_simtel_ctapipe(
        filename, cleaning_args=cleaning_args, distance=distance, return_cleaned=True
    )
    assert isinstance(fig, plt.Figure)  # Check if fig is an instance of matplotlib figure


def test_make_simtel_script(mock_simulator):
    mock_file_content = "Sample content of config file"

    # Patch the built-in open function to return a mock file
    with patch("builtins.open", mock_open(read_data=mock_file_content)) as mock_file:
        mock_file.reset_mock()

        # Mock the necessary attributes and methods used within _make_simtel_script
        mock_simulator._simtel_path = MagicMock()
        mock_simulator._telescope_model = MagicMock()
        mock_simulator._site_model = MagicMock()

        mock_simulator._simtel_path.joinpath.return_value = (
            "/path/to/sim_telarray/bin/sim_telarray/"
        )
        path_to_config_directory = "/path/to/config/"
        mock_simulator._telescope_model.config_file_directory = path_to_config_directory
        path_to_config_file = "/path/to/config/config.cfg"
        config_file_path_mock = PropertyMock(return_value=path_to_config_file)
        type(mock_simulator._telescope_model).config_file_path = config_file_path_mock

        # Patch Path.open to mock file handling for the config file
        with patch("pathlib.Path.open", mock_open(read_data=mock_file_content)) as mock_path_open:

            def get_telescope_model_param(param):
                if param == "atmospheric_transmission":
                    return "atm_test"
                if param == "array_element_position_ground":
                    return (1, 1, 1)
                return MagicMock()

            mock_simulator._telescope_model.get_parameter_value.side_effect = (
                get_telescope_model_param
            )

            mock_simulator._site_model.get_parameter_value.side_effect = lambda param: (
                "999" if param == "corsika_observation_level" else MagicMock()
            )

            mock_simulator.output_directory = "/directory"

            expected_command = (
                "SIM_TELARRAY_CONFIG_PATH='' "
                "/path/to/sim_telarray/bin/sim_telarray/ "
                "-I -I/path/to/config/ "
                "-c /path/to/config/config.cfg "
                "-DNUM_TELESCOPES=1 "
                "-C altitude=999 -C atmospheric_transmission=atm_test "
                "-C TRIGGER_TELESCOPES=1 "
                "-C TELTRIG_MIN_SIGSUM=2 -C PULSE_ANALYSIS=-30 "
                "-C MAXIMUM_TELESCOPES=1 "
                "-C telescope_theta=76.980826 -C telescope_phi=180.17047 "
                "-C power_law=2.68 -C input_file=/directory/xyzls.iact.gz "
                "-C output_file=/directory/xyzls_layout.simtel.gz "
                "-C histogram_file=/directory/xyzls_layout.ctsim.hdata\n"
            )

            command = mock_simulator._make_simtel_script()

            assert command == expected_command

            mock_path_open.assert_has_calls(
                [
                    call("r", encoding="utf-8"),
                    call("w", encoding="utf-8"),
                ],
                any_order=True,
            )


@patch("os.system")
@patch(
    "simtools.simtel.simulator_light_emission.SimulatorLightEmission._make_light_emission_script"
)
@patch("simtools.simtel.simulator_light_emission.SimulatorLightEmission._make_simtel_script")
@patch("builtins.open", create=True)
def test_prepare_script(
    mock_open,
    mock_make_simtel_script,
    mock_make_light_emission_script,
    mock_os_system,
    mock_simulator,
):
    mock_file = Mock()
    mock_open.return_value.__enter__.return_value = mock_file
    mock_make_light_emission_script.return_value = "light_emission_script_command"
    mock_make_simtel_script.return_value = "simtel_script_command"
    mock_simulator.distance = 1000 * u.m
    script_path = mock_simulator.prepare_script(
        generate_postscript=True, integration_window=["7", "3"], level="5"
    )

    assert gen.program_is_executable(script_path)
    mock_make_light_emission_script.assert_called_once()  # Ensure this mock is called
    mock_make_simtel_script.assert_called_once()  # Ensure this mock is called

    expected_calls = [
        "#!/usr/bin/env bash\n\n",
        "light_emission_script_command\n\n",
        "simtel_script_command\n\n",
        "# Generate postscript\n\n",
        "postscript_command\n\n",
        "# End\n\n",
    ]
    for call_args, expected_content in zip(mock_file.write.call_args_list, expected_calls):
        assert call_args[0][0] == expected_content


def test_remove_line_from_config(mock_simulator):
    config_content = """array_triggers: value1
    axes_offsets: value2
    some_other_config: value3
    """
    with tempfile.NamedTemporaryFile(delete=False) as tmp_file:
        config_path = Path(tmp_file.name)
        tmp_file.write(config_content.encode("utf-8"))

    mock_simulator._remove_line_from_config(config_path, "array_triggers")

    with open(config_path, encoding="utf-8") as f:
        updated_content = f.read()

    expected_content = """
    axes_offsets: value2
    some_other_config: value3
    """
    assert updated_content.strip() == expected_content.strip()

    config_path.unlink()


def test_update_light_emission_config(mock_simulator_variable):
    """Test updating the light emission configuration."""
    # Valid key
    mock_simulator_variable.update_light_emission_config("z_pos", [200 * u.cm, 300 * u.cm])
    assert mock_simulator_variable.light_emission_config["z_pos"]["default"] == [
        200 * u.cm,
        300 * u.cm,
    ]

    # Invalid key
    with pytest.raises(
        KeyError, match="Key 'invalid_key' not found in light emission configuration."
    ):
        mock_simulator_variable.update_light_emission_config("invalid_key", 100 * u.cm)


def test_distance_list(mock_simulator_variable):
    """Test converting a list of distances to astropy.Quantity."""
    distances = mock_simulator_variable.distance_list(["100", "200", "300"])
    assert distances == [100 * u.m, 200 * u.m, 300 * u.m]

    # Invalid input
    with pytest.raises(ValueError, match="Distances must be numeric values"):
        mock_simulator_variable.distance_list(["100", "invalid", "300"])


def test_calculate_distance_telescope_calibration_device_layout(mock_simulator):
    """Test distance calculation for layout positions."""
    distances = mock_simulator.calculate_distance_telescope_calibration_device()
    assert len(distances) == 1
    assert isinstance(distances[0], u.Quantity)


def test_calculate_distance_telescope_calibration_device_variable(mock_simulator_variable):
    """Test distance calculation for variable positions."""
    mock_simulator_variable.light_emission_config["z_pos"]["default"] = [100 * u.m, 200 * u.m]
    distances = mock_simulator_variable.calculate_distance_telescope_calibration_device()
    assert len(distances) == 2
    assert distances[0].unit == u.m
    assert distances[1].unit == u.m
    assert distances[0].value == pytest.approx(100)
    assert distances[1].value == pytest.approx(200)


@patch("simtools.simtel.simulator_light_emission.SimulatorLightEmission.run_simulation")
@patch("simtools.simtel.simulator_light_emission.SimulatorLightEmission.save_figures_to_pdf")
def test_simulate_variable_distances(
    mock_save_figures, mock_run_simulation, mock_simulator_variable
):
    """Test simulating light emission for variable distances."""
    mock_simulator_variable.light_emission_config["z_pos"]["default"] = [100 * u.m, 200 * u.m]
    args_dict = {"distances_ls": None, "telescope": "LSTN-01"}

    mock_simulator_variable.simulate_variable_distances(args_dict)

    assert mock_run_simulation.call_count == 2

    mock_save_figures.assert_called_once()


@patch("simtools.simtel.simulator_light_emission.SimulatorLightEmission.run_simulation")
@patch("simtools.simtel.simulator_light_emission.SimulatorLightEmission.save_figures_to_pdf")
def test_simulate_layout_positions(mock_save_figures, mock_run_simulation, mock_simulator):
    """Test simulating light emission for layout positions."""
    args_dict = {"telescope": "LSTN-01"}

    mock_simulator.simulate_layout_positions(args_dict)

    mock_run_simulation.assert_called_once()

    mock_save_figures.assert_called_once()


@patch("simtools.simtel.simulator_light_emission.SimulatorLightEmission._plot_simulation_output")
@patch("simtools.simtel.simulator_light_emission.SimulatorLightEmission._get_distance_for_plotting")
@patch(
    "simtools.simtel.simulator_light_emission.SimulatorLightEmission._get_simulation_output_filename"
)
def test_process_simulation_output(
    mock_get_simulation_output_filename,
    mock_get_distance_for_plotting,
    mock_plot_simulation_output,
    mock_simulator_variable,
):
    """Test the process_simulation_output method."""
    args_dict = {
        "boundary_thresh": 5,
        "picture_thresh": 3,
        "min_neighbors": 2,
        "return_cleaned": True,
    }
    figures = []

    # Mock return values
    mock_get_simulation_output_filename.return_value = "mock_filename.simtel.gz"
    mock_get_distance_for_plotting.return_value = 1000 * u.m
    mock_figure = Mock()
    mock_plot_simulation_output.return_value = mock_figure

    # Call the method
    mock_simulator_variable.process_simulation_output(args_dict, figures)

    # Assertions
    mock_get_simulation_output_filename.assert_called_once()
    mock_get_distance_for_plotting.assert_called_once()
    mock_plot_simulation_output.assert_called_once_with(
        "mock_filename.simtel.gz",
        5,
        3,
        2,
        1000 * u.m,
        True,
    )
    assert len(figures) == 1
    assert figures[0] == mock_figure


def test_get_simulation_output_filename(mock_simulator_variable):
    """Test the _get_simulation_output_filename method."""
    mock_simulator_variable.output_directory = "./tests/resources/"
    mock_simulator_variable.le_application = ("xyzls", "variable")

    filename = mock_simulator_variable._get_simulation_output_filename()

    expected_filename = "./tests/resources//xyzls_variable.simtel.gz"
    assert filename == expected_filename


def test_get_distance_for_plotting_with_z_pos(mock_simulator_variable):
    """Test _get_distance_for_plotting when z_pos is available."""
    mock_simulator_variable.light_emission_config = {"z_pos": {"default": 1000 * u.m}}

    distance = mock_simulator_variable._get_distance_for_plotting()

    assert distance == 1000 * u.m


@patch(
    "simtools.simtel.simulator_light_emission.SimulatorLightEmission._get_simulation_output_filename"
)
def test_process_simulation_output_attribute_error(
    mock_get_simulation_output_filename, mock_simulator_variable
):
    """Test process_simulation_output handles AttributeError and logs a warning."""
    args_dict = {
        "boundary_thresh": 5,
        "picture_thresh": 3,
        "min_neighbors": 2,
        "return_cleaned": True,
    }
    figures = []

    # Simulate AttributeError
    mock_get_simulation_output_filename.side_effect = AttributeError

    with patch.object(mock_simulator_variable._logger, "warning") as mock_warning:
        mock_simulator_variable.process_simulation_output(args_dict, figures)

        # Assert the warning was logged
        mock_warning.assert_called_once_with(
            "Telescope not triggered at distance of "
            f"{mock_simulator_variable.light_emission_config['z_pos']['default']}"
        )


def test_get_distance_for_plotting(mock_simulator_variable):
    """Test the _get_distance_for_plotting method."""
    mock_simulator_variable.light_emission_config = {"z_pos": {"default": 1000 * u.m}}
    distance = mock_simulator_variable._get_distance_for_plotting()
    assert distance == 1000 * u.m

    mock_simulator_variable.light_emission_config = {}
    mock_simulator_variable.distance = 1500.0001 * u.m

    with patch.object(mock_simulator_variable._logger, "warning"):
        distance = mock_simulator_variable._get_distance_for_plotting()
        assert distance == 1500 * u.m


@patch("simtools.simtel.simulator_light_emission.save_figs_to_pdf")
def test_save_figures_to_pdf(mock_save_figs_to_pdf, mock_simulator_variable):
    """Test the save_figures_to_pdf method."""
    figures = [Mock(), Mock()]  # Mock figures
    telescope = "LSTN-01"

    mock_simulator_variable.save_figures_to_pdf(figures, telescope)

    # Assert save_figs_to_pdf was called with the correct arguments
    mock_save_figs_to_pdf.assert_called_once_with(
        figures,
        f"{mock_simulator_variable.output_directory}/"
        f"{telescope}_{mock_simulator_variable.le_application[0]}_{mock_simulator_variable.le_application[1]}.pdf",
    )


@patch("simtools.simtel.simulator_light_emission.SimulatorLightEmission.process_simulation_output")
@patch("subprocess.run")
@patch("builtins.open", new_callable=mock_open)
def test_run_simulation(
    mock_open, mock_subprocess_run, mock_process_simulation_output, mock_simulator_variable
):
    """Test the run_simulation method."""
    args_dict = {
        "boundary_thresh": 5,
        "picture_thresh": 3,
        "min_neighbors": 2,
        "return_cleaned": True,
    }
    figures = []

    mock_simulator_variable.prepare_script = Mock(return_value="dummy_script.sh")
    mock_simulator_variable.run_simulation(args_dict, figures)

    mock_open.assert_called_once_with(
        Path(mock_simulator_variable.output_directory) / "logfile.log", "w", encoding="utf-8"
    )
    mock_subprocess_run.assert_called_once_with(
        "dummy_script.sh",
        shell=False,
        check=False,
        text=True,
        stdout=mock_open.return_value.__enter__.return_value,
        stderr=mock_open.return_value.__enter__.return_value,
    )

    # Assert process_simulation_output was called
    mock_process_simulation_output.assert_called_once_with(args_dict, figures)<|MERGE_RESOLUTION|>--- conflicted
+++ resolved
@@ -1,10 +1,6 @@
 import tempfile
 from pathlib import Path
-<<<<<<< HEAD
-from unittest.mock import MagicMock, Mock, PropertyMock, mock_open, patch
-=======
-from unittest.mock import MagicMock, Mock, call, mock_open, patch
->>>>>>> 619490fd
+from unittest.mock import MagicMock, Mock, PropertyMock, call, mock_open, patch
 
 import astropy.units as u
 import matplotlib.pyplot as plt
