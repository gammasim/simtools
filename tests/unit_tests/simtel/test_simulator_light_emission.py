--- conflicted
+++ resolved
@@ -133,14 +133,8 @@
     ):
         mock_clear.return_value = "final_command"
 
-<<<<<<< HEAD
-@pytest.fixture
-def mock_output_path(io_handler):
-    return io_handler.get_output_directory()
-=======
         # Test flat_fielding - should include Bypass_Optics
         simulator_instance.light_emission_config = {"light_source_type": "flat_fielding"}
->>>>>>> d1c4d8d1
 
         simulator_instance._make_simtel_script()
 
