--- conflicted
+++ resolved
@@ -25,13 +25,8 @@
 
 @pytest.fixture()
 def simulator_camera_efficiency(camera_efficiency_sst, telescope_model_sst, simtel_path):
-<<<<<<< HEAD
-    simulator_camera_efficiency = SimulatorCameraEfficiency(
+    return SimulatorCameraEfficiency(
         simtel_path=simtel_path,
-=======
-    return SimulatorCameraEfficiency(
-        simtel_source_path=simtel_path,
->>>>>>> a8111bbc
         telescope_model=telescope_model_sst,
         file_simtel=camera_efficiency_sst._file["simtel"],
         label="test-simtel-runner-camera-efficiency",
