import re
from io import StringIO
from pathlib import Path
from unittest.mock import Mock, patch

import pytest

from simtools.reporting.docs_read_parameters import ReadParameters
from simtools.utils import names

# Test constants
QE_FILE_NAME = "qe_lst1_20200318_high+low.dat"
DESCRIPTION = "Test parameter"
SHORT_DESC = "Short"


def test_get_all_parameter_descriptions(telescope_model_lst, db_config, tmp_path):
    args = {
        "telescope": telescope_model_lst.name,
        "site": telescope_model_lst.site,
        "model_version": telescope_model_lst.model_version,
    }
    read_parameters = ReadParameters(db_config=db_config, args=args, output_path=tmp_path)
    # Call get_all_parameter_descriptions
    description_dict = read_parameters.get_all_parameter_descriptions()

    assert isinstance(description_dict.get("focal_length"), dict)
    assert isinstance(description_dict.get("focal_length").get("description"), str)
    assert isinstance(description_dict.get("focal_length").get("short_description"), str)
    assert isinstance(description_dict.get("focal_length").get("inst_class"), str)


def test_produce_array_element_report(telescope_model_lst, db_config, tmp_path):
    """Test array element report generation with both observatory and telescope scenarios."""
    # Test observatory report path
    args = {
        "site": telescope_model_lst.site,
        "model_version": telescope_model_lst.model_version,
        "observatory": True,
    }
    read_parameters = ReadParameters(db_config=db_config, args=args, output_path=tmp_path)

    # Mock observatory parameters
    mock_obs_params = {
        "site_elevation": {
            "value": 2200,
            "unit": "m",
        }
    }

    with patch.object(read_parameters.db, "get_model_parameters", return_value=mock_obs_params):
        read_parameters.produce_array_element_report()

        # Verify observatory report was generated
        obs_file = tmp_path / f"OBS-{args['site']}.md"
        assert obs_file.exists()

        # Verify DB was called with correct parameters
        read_parameters.db.get_model_parameters.assert_called_once_with(
            site=args["site"],
            array_element_name=f"OBS-{args['site']}",
            collection="sites",
            model_version=args["model_version"],
        )

    # Test telescope report
    args["observatory"] = False
    args["telescope"] = telescope_model_lst.name
    read_parameters = ReadParameters(db_config=db_config, args=args, output_path=tmp_path)

    mock_telescope_params = {
        "focal_length": {
            "value": 2800.0,
            "unit": "cm",
            "parameter_version": "1.0.0",
            "instrument": telescope_model_lst.name,
        }
    }

    with patch.object(
        read_parameters.db, "get_model_parameters", return_value=mock_telescope_params
    ):
        read_parameters.produce_array_element_report()

        # Verify telescope report was generated
        tel_file = tmp_path / f"{telescope_model_lst.name}.md"
        assert tel_file.exists()

        # Verify DB was called with correct parameters
        read_parameters.db.get_model_parameters.assert_called_once_with(
            site=args["site"],
            array_element_name=args["telescope"],
            collection="telescopes",
            model_version=args["model_version"],
        )


def test_produce_model_parameter_reports(db_config, tmp_test_directory):
    args = {"site": "North", "telescope": "LSTN-01"}
    output_path = tmp_test_directory
    read_parameters = ReadParameters(db_config=db_config, args=args, output_path=output_path)

    read_parameters.produce_model_parameter_reports()

    file_path = output_path / args["telescope"] / "quantum_efficiency.md"
    assert file_path.exists()


def test__convert_to_md(telescope_model_lst, db_config, tmp_test_directory):
    args = {
        "telescope": telescope_model_lst.name,
        "site": telescope_model_lst.site,
        "model_version": telescope_model_lst.model_version,
    }
    output_path = tmp_test_directory
    read_parameters = ReadParameters(db_config=db_config, args=args, output_path=output_path)
    parameter_name = "pm_photoelectron_spectrum"

    # testing with invalid file
    with pytest.raises(FileNotFoundError, match="Data file not found: "):
        read_parameters._convert_to_md(parameter_name, "1.0.0", "invalid-file.dat")

    # testing with valid file
    valid_file = Path("tests/resources/spe_LST_2022-04-27_AP2.0e-4.dat")
    new_file = read_parameters._convert_to_md(parameter_name, "1.0.0", str(valid_file))
    assert isinstance(new_file, str)
    assert Path(output_path / new_file).exists()

    with Path(output_path / new_file).open("r", encoding="utf-8") as mdfile:
        md_content = mdfile.read()

    match = re.search(r"```\n(.*?)\n```", md_content, re.DOTALL)
    assert match, "Code block with file contents not found"

    code_block = match.group(1)
    line_count = len(code_block.strip().splitlines())
    assert line_count == 30

    # Compare to actual first 30 lines of input file
    with valid_file.open("r", encoding="utf-8") as original_file:
        expected_lines = original_file.read().splitlines()[:30]
        expected_block = "\n".join(expected_lines)

    assert code_block.strip() == expected_block.strip()

    # testing with non-utf-8 file
    non_utf_file = Path("tests/resources/example_non_utf-8_file.lis")
    new_file = read_parameters._convert_to_md(parameter_name, "1.0.0", str(non_utf_file))
    assert isinstance(new_file, str)
    assert Path(output_path / new_file).exists()


def test__generate_plots(tmp_test_directory, db_config):
    args = {"telescope": "LSTN-design", "site": "North", "model_version": "6.0.0"}
    read_parameters = ReadParameters(db_config=db_config, args=args, output_path=tmp_test_directory)
    input_file = Path(tmp_test_directory / "dummy_param.dat")
    input_file.write_text("dummy content")

    # Test case for parameter other than "camera_config_file"
    with patch.object(
        read_parameters, "_plot_parameter_tables", return_value=["plot2"]
    ) as mock_plot:
        result = read_parameters._generate_plots(
            "some_param", "1.0.0", input_file, tmp_test_directory
        )
        assert result == ["plot2"]
        mock_plot.assert_called_once()

    # Test case for parameter "camera_config_file"
    with patch.object(
        read_parameters, "_plot_camera_config", return_value=["camera_plot"]
    ) as mock_camera_plot:
        result = read_parameters._generate_plots(
            "camera_config_file", "1.0.0", input_file, tmp_test_directory
        )
        assert result == ["camera_plot"]
        mock_camera_plot.assert_called_once()


def test__plot_camera_config_no_parameter_version(tmp_test_directory, db_config):
    args = {"telescope": "LSTN-01", "site": "North", "model_version": "6.0.0"}
    read_parameters = ReadParameters(db_config=db_config, args=args, output_path=tmp_test_directory)
    result = read_parameters._plot_camera_config(
        "camera_config_file", None, tmp_test_directory, False
    )
    assert result == []


def test__plot_parameter_tables(tmp_test_directory, db_config):
    args = {"telescope": "LSTN-design", "site": "North", "model_version": "6.0.0"}
    read_parameters = ReadParameters(db_config=db_config, args=args, output_path=tmp_test_directory)
    result = read_parameters._plot_parameter_tables(
        "pm_photoelectron_spectrum", "1.0.0", Path(tmp_test_directory)
    )
    assert result == ["pm_photoelectron_spectrum_1.0.0_North_LSTN-design"]

    args = {"telescope": None, "site": "North", "model_version": "6.0.0"}
    read_parameters = ReadParameters(db_config=db_config, args=args, output_path=tmp_test_directory)
    result = read_parameters._plot_parameter_tables(
        "camera_config_file", "1.0.0", Path(tmp_test_directory)
    )
    assert result == []


def test__format_parameter_value(db_config, tmp_path):
    read_parameters = ReadParameters(db_config=db_config, args={}, output_path=tmp_path)
    parameter_name = "test"

    mock_data_1 = [[24.74, 9.0, 350.0, 1066.0], ["ns", "ns", "V", "V"], False, "1.0.0"]
    result_1 = read_parameters._format_parameter_value(parameter_name, *mock_data_1)
    assert result_1 == "24.74 ns, 9.0 ns, 350.0 V, 1066.0 V"

    mock_data_2 = [4.0, " ", False, "1.0.0"]
    result_2 = read_parameters._format_parameter_value(parameter_name, *mock_data_2)
    assert result_2 == "4.0"

    mock_data_3 = [[0.2, 0.2, 0.2, 0.2, 0.2, 0.2, 0.2], "GHz", False, "1.0.0"]
    result_3 = read_parameters._format_parameter_value(parameter_name, *mock_data_3)
    assert result_3 == "all: 0.2 GHz"

    mock_data_4 = [[1, 2, 3, 4], "m", False, "1.0.0"]
    result_4 = read_parameters._format_parameter_value(parameter_name, *mock_data_4)
    assert result_4 == "1 m, 2 m, 3 m, 4 m"


def test__group_model_versions_by_parameter_version(db_config, tmp_path):
    read_parameters = ReadParameters(db_config=db_config, args={}, output_path=tmp_path)

    mock_data = {
        "nsb_pixel_rate": [
            {
                "value": "all: 0.233591 GHz",
                "parameter_version": "2.0.0",
                "model_version": "6.0.0",
                "file_flag": False,
            },
            {
                "value": "all: 0.238006 GHz",
                "parameter_version": "1.0.0",
                "model_version": "5.0.0",
                "file_flag": False,
            },
        ],
        "pm_gain_index": [
            {
                "value": "4.5",
                "parameter_version": "1.0.0",
                "model_version": "6.0.0",
                "file_flag": False,
            },
            {
                "value": "4.5",
                "parameter_version": "1.0.0",
                "model_version": "5.0.0",
                "file_flag": False,
            },
        ],
    }

    expected = {
        "nsb_pixel_rate": [
            {
                "value": "all: 0.233591 GHz",
                "parameter_version": "2.0.0",
                "file_flag": False,
                "model_version": "6.0.0",
            },
            {
                "value": "all: 0.238006 GHz",
                "parameter_version": "1.0.0",
                "file_flag": False,
                "model_version": "5.0.0",
            },
        ],
        "pm_gain_index": [
            {
                "value": "4.5",
                "parameter_version": "1.0.0",
                "file_flag": False,
                "model_version": "5.0.0, 6.0.0",
            }
        ],
    }

    result = read_parameters._group_model_versions_by_parameter_version(mock_data)

    assert result == expected


def test__compare_parameter_across_versions(tmp_test_directory, db_config):
    args = {"site": "North", "telescope": "LSTN-01"}
    output_path = tmp_test_directory
    read_parameters = ReadParameters(db_config=db_config, args=args, output_path=output_path)

    mock_data = {
        "5.0.0": {
            "quantum_efficiency": {
                "instrument": "LSTN-01",
                "site": "North",
                "parameter_version": "1.0.0",
                "value": QE_FILE_NAME,
                "unit": None,
                "file": True,
            },
            "array_element_position_ground": {
                "instrument": "LSTN-01",
                "site": "North",
                "parameter_version": "1.0.0",
                "value": [-70.93, -52.07, 43.0],
                "unit": "m",
                "file": False,
            },
        },
        "6.0.0": {
            "quantum_efficiency": {
                "instrument": "LSTN-01",
                "site": "North",
                "parameter_version": "1.0.0",
                "value": QE_FILE_NAME,
                "unit": None,
                "file": True,
            },
            "array_element_position_ground": {
                "instrument": "LSTN-01",
                "site": "North",
                "parameter_version": "2.0.0",
                "value": [-70.91, -52.35, 45.0],
                "unit": "m",
                "file": False,
            },
            "only_prod6_param": {
                "instrument": "LSTN-01",
                "site": "North",
                "parameter_version": "1.0.0",
                "value": 70.45,
                "unit": "m",
                "file": False,
            },
            "none_valued_param": {
                "instrument": "LSTN-01",
                "site": "North",
                "parameter_version": "1.0.0",
                "value": None,
                "unit": None,
                "file": False,
            },
        },
    }

    comparison_data = read_parameters._compare_parameter_across_versions(
        mock_data,
        [
            "quantum_efficiency",
            "array_element_position_ground",
            "only_prod6_param",
            "none_valued_param",
        ],
    )

    # Find quantum_efficiency comparison entry for parameter_version == "1.0.0"
    qe_comparison = comparison_data.get("quantum_efficiency")
    qe_versions = [
        entry["model_version"] for entry in qe_comparison if entry["parameter_version"] == "1.0.0"
    ]
    # Should be a single entry with model_version "5.0.0, 6.0.0"
    assert any("5.0.0" in v and "6.0.0" in v for v in qe_versions)

    position_comparison = comparison_data.get("array_element_position_ground")
    # Should have two entries with different model_version values
    assert len(position_comparison) == 2
    assert position_comparison[0]["model_version"] != position_comparison[1]["model_version"]
    # Find entry for parameter_version == "2.0.0"
    pos_versions = [
        entry["model_version"]
        for entry in position_comparison
        if entry["parameter_version"] == "2.0.0"
    ]
    assert pos_versions == ["6.0.0"]

    only_prod6_param = comparison_data.get("only_prod6_param")
    assert len(only_prod6_param) == 1
    assert only_prod6_param[0]["model_version"] == "6.0.0"

    assert "none_valued_param" not in comparison_data


def test__compare_parameter_across_versions_empty_param_dict(db_config, tmp_path):
    """Test _compare_parameter_across_versions with empty parameter dictionaries."""
    args = {"site": "North", "telescope": "LSTN-01"}
<<<<<<< HEAD
    output_path = io_handler.get_output_directory(sub_dir=f"parameters/{args['telescope']}")
    read_parameters = ReadParameters(db_config=db_config, args=args, output_path=output_path)
=======
    read_parameters = ReadParameters(db_config=db_config, args=args, output_path=tmp_path)
>>>>>>> d894e4dd

    # Test data with empty parameter dictionary for version 5.0.0
    mock_data = {
        "5.0.0": {},  # Empty parameter dictionary
        "6.0.0": {
            "quantum_efficiency": {
                "instrument": "LSTN-01",
                "site": "North",
                "parameter_version": "1.0.0",
                "value": QE_FILE_NAME,
                "unit": None,
                "file": True,
            }
        },
    }

    comparison_data = read_parameters._compare_parameter_across_versions(
        mock_data, ["quantum_efficiency"]
    )

    # Verify that data from version 6.0.0 is still processed
    assert "quantum_efficiency" in comparison_data
    qe_comparison = comparison_data["quantum_efficiency"]
    assert len(qe_comparison) == 1
    assert qe_comparison[0]["model_version"] == "6.0.0"
    assert qe_comparison[0]["parameter_version"] == "1.0.0"


def test_get_array_element_parameter_data_none_value(db_config, mocker, tmp_path):
    """Test that get_array_element_parameter_data correctly handles None values."""
    args = {
        "telescope": "tel",
        "site": "North",
        "model_version": "v1",
    }
    read_parameters = ReadParameters(db_config=db_config, args=args, output_path=tmp_path)

    # Mock the model_parameters that will be filtered through
    model_params = {"test_param": "description"}
    mocker.patch("simtools.utils.names.model_parameters", return_value=model_params)

    # Mock all_parameter_data with a None value
    all_parameter_data = {
        "test_param": {
            "value": None,  # This will cause value_data to be None
            "instrument": "tel",
            "unit": "m",
        }
    }

    # Mock the TelescopeModel
    mock_telescope_model = mocker.MagicMock()
    mock_telescope_model.name = "tel"
    mock_telescope_model.site = args["site"]
    mock_telescope_model.model_version = args["model_version"]

    # Mock get_model_parameters to return our all_parameter_data
    mocker.patch.object(read_parameters.db, "get_model_parameters", return_value=all_parameter_data)

    # Mock get_all_parameter_descriptions
    mocker.patch.object(
        read_parameters,
        "get_all_parameter_descriptions",
        return_value=(
            {
                "test_param": {
                    "description": DESCRIPTION,
                    "short_description": "Test",
                    "inst_class": "Structure",
                }
            }
        ),
    )

    result = read_parameters.get_array_element_parameter_data(mock_telescope_model)

    # Assert result is empty (parameter was skipped due to None value)
    assert len(result) == 0

    # Verify the mocks were called
    assert read_parameters.db.get_model_parameters.called


def test_produce_observatory_report(db_config, mocker, tmp_path):
    """Test generation of observatory parameter report with all parameter types and empty data."""
    args = {"site": "North", "model_version": "6.0.0"}
    read_parameters = ReadParameters(db_config, args, tmp_path)

    # Test with empty parameter data
    mock_logger = mocker.patch("logging.Logger.warning")

    with patch.object(read_parameters.db, "get_model_parameters", return_value={}):
        read_parameters.produce_observatory_report()

        # Verify warning was logged
        mock_logger.assert_called_once_with(
            f"No observatory parameters found for site {args['site']}"
        )

        # Verify DB call was made with correct parameters
        read_parameters.db.get_model_parameters.assert_called_once_with(
            site=read_parameters.site,
            array_element_name=f"OBS-{read_parameters.site}",
            collection="sites",
            model_version=read_parameters.model_version,
        )

        # Verify no file was created
        output_file = Path(tmp_path) / f"OBS-{args['site']}.md"
        assert not output_file.exists()

    # Test with valid parameter data
    mock_parameters = {
        "site_elevation": {
            "value": 2200,
            "unit": "m",
            "parameter_version": "1.0",
        },
        "array_layouts": {
            "value": [
                {"name": "Layout1", "elements": ["LST1", "LST2"]},
                {"name": "Layout2", "elements": ["MST1", "MST2"]},
            ],
            "unit": None,
            "parameter_version": "1.0",
        },
        "array_triggers": {
            "value": [
                {
                    "name": "LSTN_array",
                    "multiplicity": {"value": 2, "unit": None},
                    "width": {"value": 120, "unit": "ns"},
                    "hard_stereo": {"value": True, "unit": None},
                    "min_separation": {"value": None, "unit": "m"},
                },
                {
                    "name": "MSTN_array",
                    "multiplicity": {"value": 2, "unit": None},
                    "width": {"value": 200, "unit": "ns"},
                    "hard_stereo": {"value": False, "unit": None},
                    "min_separation": {"value": 40, "unit": "m"},
                },
            ],
            "unit": None,
            "parameter_version": "1.0",
        },
        "none_valued_param": {
            "value": None,
            "unit": None,
            "parameter_version": "1.0",
        },
    }

    with patch.object(read_parameters.db, "get_model_parameters", return_value=mock_parameters):
        read_parameters.produce_observatory_report()

        # Verify DB call was made with correct parameters
        read_parameters.db.get_model_parameters.assert_called_once_with(
            site=read_parameters.site,
            array_element_name=f"OBS-{read_parameters.site}",
            collection="sites",
            model_version=read_parameters.model_version,
        )

        # Check output file exists and contains expected content
        output_file = Path(tmp_path) / f"OBS-{args['site']}.md"
        assert output_file.exists()

        content = output_file.read_text()
        assert "# Observatory Parameters" in content
        assert "| Parameter | Value |" in content
        assert "| site_elevation | 2200 m |" in content
        assert "none_valued_param" not in content


def test__write_array_layouts_section(db_config, tmp_path):
    """Test writing array layouts section."""
    args = {"site": "North", "model_version": "6.0.0"}
    read_parameters = ReadParameters(db_config, args, tmp_path)

    mock_layouts = [
        {
            "name": "Layout1",
            "elements": ["LST1", "LST2", "MST1"],
        },
        {
            "name": "Layout2",
            "elements": ["LST1", "MST1", "MST2"],
        },
    ]

    with StringIO() as file:
        read_parameters._write_array_layouts_section(file, mock_layouts)
        output = file.getvalue()

    # Verify section header
    assert "## Array Layouts" in output

    # Verify layout names
    assert "### Layout1" in output
    assert "[MST1](MST1.md)" in output
    assert "### Layout2" in output
    assert "[MST2](MST2.md)" in output

    # Verify image links
    assert "![Layout1 Layout](/_images/OBS-North_Layout1_6-0-0.png)" in output


def test__write_array_triggers_section(db_config, tmp_path):
    """Test writing array triggers section."""
    args = {}
    read_parameters = ReadParameters(db_config, args, tmp_path)

    mock_triggers = [
        {
            "name": "Trigger1",
            "multiplicity": {"value": 2, "unit": None},
            "width": {"value": 100, "unit": "ns"},
            "hard_stereo": {"value": True, "unit": None},
            "min_separation": {"value": 50, "unit": "m"},
        },
        {
            "name": "Trigger2",
            "multiplicity": {"value": 3, "unit": "telescopes"},
            "width": {"value": 150, "unit": "ns"},
            "hard_stereo": {"value": False, "unit": None},
            "min_separation": {"value": 75, "unit": "m"},
        },
    ]

    with StringIO() as file:
        read_parameters._write_array_triggers_section(file, mock_triggers)
        output = file.getvalue()

    # Verify section header and table headers
    assert "## Array Trigger Configurations" in output
    assert "| Trigger Name | Multiplicity | Width | Hard Stereo | Min Separation |" in output

    # Verify trigger data
    assert "| Trigger1 | 2 | 100 ns | Yes | 50 m |" in output
    assert "| Trigger2 | 3 telescopes | 150 ns | No | 75 m |" in output


def test__write_parameters_table(db_config, tmp_path):
    """Test writing parameters table."""
    args = {}
    read_parameters = ReadParameters(db_config, args, tmp_path)

    mock_params = {
        "site_elevation": {"value": 2200, "unit": "m", "parameter_version": "1.0.0"},
        "array_layouts": {"value": [], "unit": None, "parameter_version": "2.0.0"},
        "array_triggers": {"value": [], "unit": None, "parameter_version": "3.0.0"},
    }

    with StringIO() as file:
        read_parameters._write_parameters_table(file, mock_params)
        output = file.getvalue()

    # Verify table headers
    assert "| Parameter | Value | Parameter Version |" in output

    # Verify normal parameter
    assert "| site_elevation | 2200 m | 1.0.0 |" in output

    # Verify special sections
    assert "| array_layouts | [View Array Layouts](#array-layouts) | 2.0.0 |" in output
    assert (
        "| array_triggers | [View Trigger Configurations](#array-trigger-configurations) | 3.0.0 |"
        in output
    )


def test_model_version_setter_with_valid_string(db_config, tmp_path):
    """Test setting model_version with a valid string."""
    args = {"model_version": "6.0.0"}
    read_parameters = ReadParameters(db_config=db_config, args=args, output_path=tmp_path)

    read_parameters.model_version = "7.0.0"
    assert read_parameters.model_version == "7.0.0"


def test_model_version_setter_with_invalid_list(db_config, tmp_path):
    """Test setting model_version with an invalid list containing more than one element."""
    args = {"model_version": "6.0.0"}
    read_parameters = ReadParameters(db_config=db_config, args=args, output_path=tmp_path)

    error_message = "Only one model version can be passed to ReadParameters, not a list."

    with pytest.raises(ValueError, match=error_message):
        read_parameters.model_version = ["7.0.0"]

    with pytest.raises(ValueError, match=error_message):
        read_parameters.model_version = ["7.0.0", "8.0.0"]

    with pytest.raises(ValueError, match=error_message):
        read_parameters.model_version = []


@pytest.mark.parametrize(
    ("simulation_software", "param_dict", "descriptions"),
    [
        (
            "corsika",
            {
                "corsika cherenkov photon bunch_size": {
                    "value": 5.0,
                    "unit": "",
                    "parameter_version": "1.0.0",
                },
                "corsika particle kinetic energy cutoff": {
                    "value": [0.3, 0.1, 0.02, 0.02],
                    "unit": "GeV",
                    "parameter_version": "1.0.0",
                },
                "none_value": {
                    "value": None,
                    "unit": "GeV",
                    "parameter_version": "1.0.0",
                },
            },
            {
                "corsika cherenkov photon bunch_size": {
                    "description": "Cherenkov bunch size definition.",
                    "short_description": "Bunch size",
                },
                "corsika particle kinetic energy cutoff": {
                    "description": "Kinetic energy cutoffs for different particle types.",
                    "short_description": "Energy cutoffs",
                },
                "none_value": {
                    "description": "None value parameter description.",
                    "short_description": None,
                },
            },
        ),
        (
            "sim_telarray",
            {
                "param1": {
                    "value": 5.0,
                    "unit": "",
                    "parameter_version": "1.0.0",
                },
                "param2": {
                    "value": [0.3, 0.1, 0.02, 0.02],
                    "unit": "GeV",
                    "parameter_version": "1.0.0",
                },
                "none_value": {
                    "value": None,
                    "unit": "GeV",
                    "parameter_version": "1.0.0",
                },
            },
            {
                "param1": {
                    "description": "Description 1",
                    "short_description": "Short description 1",
                },
                "param2": {
                    "description": "Description 2",
                    "short_description": "Short description 2",
                },
                "none_value": {
                    "description": "None value parameter description.",
                    "short_description": None,
                },
            },
        ),
    ],
)
def test_get_simulation_configuration_data(
    simulation_software, param_dict, descriptions, db_config, tmp_path
):
    args = {
        "model_version": "6.0.0",
        "simulation_software": simulation_software,
    }
    read_parameters = ReadParameters(db_config=db_config, args=args, output_path=tmp_path)

    with (
        patch.object(read_parameters, "get_all_parameter_descriptions", return_value=descriptions),
        patch.object(read_parameters.db, "export_model_files") as mock_export,
        patch.object(
            read_parameters.db, "get_simulation_configuration_parameters", return_value=param_dict
        ),
    ):
        data = read_parameters.get_simulation_configuration_data()

        assert isinstance(data, list)

        if simulation_software == "corsika":
            assert len(data) == 2
            assert data[0][1] == "corsika cherenkov photon bunch_size"  # Parameter name
            assert data[0][2] == "1.0.0"  # Parameter version
            assert data[0][3] == "5.0"  # Value (formatted)
            assert data[0][5] == "Bunch size"  # Short description
            assert data[1][3] == "0.3 GeV, 0.1 GeV, 0.02 GeV, 0.02 GeV"
            mock_export.assert_called_once()

        elif simulation_software == "sim_telarray":
            assert len(data) > 0  # Ensure data is not empty
            assert data[0][0] == "LSTN-01"
            assert data[0][1] == "param1"  # Parameter name
            assert data[0][2] == "1.0.0"  # Parameter version
            assert data[0][3] == "5.0"  # Value (formatted)
            assert data[0][5] == "Short description 1"  # Short description
            assert data[1][3] == "0.3 GeV, 0.1 GeV, 0.02 GeV, 0.02 GeV"
            assert data[1][5] == "Short description 2"  # Short description


def test__write_to_file(telescope_model_lst, db_config, tmp_path):
    args = {
        "telescope": telescope_model_lst.name,
        "site": telescope_model_lst.site,
        "model_version": telescope_model_lst.model_version,
        "simulation_software": "corsika",
    }
    read_parameters = ReadParameters(db_config=db_config, args=args, output_path=tmp_path)

    mock_data = [
        [telescope_model_lst.name, "param_1", "1.0.0", "5.0", "Full description 1", "Short 1"],
        [
            telescope_model_lst.name,
            "param_2",
            "2.1.0",
            "0.3 GeV, 0.2 GeV",
            "Energy cutoff details",
            "Short 2",
        ],
    ]

    output_file = tmp_path / "output.md"

    with output_file.open("w") as f:
        read_parameters._write_to_file(mock_data, f)

    result = output_file.read_text()

    assert "| Parameter Name" in result
    assert "| param_1" in result
    assert "Short 1" in result
    assert "0.3 GeV, 0.2 GeV" in result


def test_produce_simulation_configuration_report(db_config, tmp_path):
    args = {
        "telescope": "LSTN-01",
        "site": "North",
        "model_version": "6.0.0",
        "simulation_software": "sim_telarray",
    }
<<<<<<< HEAD
    output_path = io_handler.get_output_directory(
        sub_dir=f"productions/{args.get('model_version')}"
    )
    read_parameters = ReadParameters(db_config=db_config, args=args, output_path=output_path)
=======
    read_parameters = ReadParameters(db_config=db_config, args=args, output_path=tmp_path)
>>>>>>> d894e4dd

    mock_data = [
        (
            "LSTN-01",
            "iobuf maximum",
            "1.0.0",
            "100 byte",
            "Description",
            "Buffer limits for input and output of eventio data.",
        ),
        (
            "LSTN-01",
            "random generator",
            "1.0.0",
            "mt19937",
            "Random generator used.",
            None,
        ),
    ]

    with patch.object(read_parameters, "get_simulation_configuration_data", return_value=mock_data):
        read_parameters.produce_simulation_configuration_report()

        report_file = tmp_path / f"configuration_{read_parameters.software}.md"
        assert report_file.exists()

        content = report_file.read_text()

        assert f"# configuration_{read_parameters.software}" in content
        assert "| Parameter Name" in content
        assert "Buffer limits for input and output of eventio data." in content
        assert "mt19937" in content

    # testing for corsika
    args["simulation_software"] = "corsika"
    read_parameters_corsika = ReadParameters(db_config=db_config, args=args, output_path=tmp_path)

    with patch.object(
        read_parameters_corsika, "get_simulation_configuration_data", return_value=mock_data
    ):
        read_parameters_corsika.produce_simulation_configuration_report()

        report_file_corsika = tmp_path / f"configuration_{read_parameters.software}.md"
        assert report_file_corsika.exists()


def test_produce_calibration_reports(db_config, mocker, tmp_path):
    """Test generation of calibration report for an array element."""
    args = {"model_version": "6.0.0"}
    read_parameters = ReadParameters(db_config=db_config, args=args, output_path=tmp_path)
    description = "Description for laser events"
    # Mock array elements
    mock_array_elements = ["ILLN-01"]
    mocker.patch.object(read_parameters.db, "get_array_elements", return_value=mock_array_elements)

    mock_data = {
        "5.0.0": {},
        "6.0.0": {
            "dark_events": {
                "value": 0,
                "unit": None,
                "parameter_version": "1.0.0",
                "instrument": "ILLN-01",
                "collection": "telescopes",
            },
            "laser_events": {
                "value": 10,
                "unit": None,
                "parameter_version": "1.0.0",
                "instrument": "ILLN-design",
                "collection": "calibration_devices",
            },
            "pedestal_events": {
                "value": 100,
                "unit": None,
                "parameter_version": "1.0.0",
                "instrument": "ILLN-01",
                "collection": "calibration_devices",
            },
            "array_element_position_ground": {
                "value": [0.0, 0.0, 0.0],
                "unit": "m",
                "parameter_version": "1.0.0",
                "instrument": "ILLN-01",
                "collection": "calibration_devices",
            },
        },
    }

    # Mock get_model_parameters
    mocker.patch.object(
        read_parameters.db,
        "get_model_parameters",
        return_value=mock_data[args.get("model_version")],
    )

    # Mock descriptions
    mock_calib_descriptions = {
        "dark_events": {
            "description": "Dark pedestal events",
            "short_description": "Dark events",
            "inst_class": "Calibration",
        },
        "laser_events": {
            "description": description,
            "short_description": None,
            "inst_class": "Calibration",
        },
        "pedestal_events": {
            "description": "Pedestal events with open lid",
            "short_description": "Pedestal events",
            "inst_class": "Camera",
        },
    }

    mock_position_descriptions = {
        "array_element_position_ground": {
            "description": "Position of the telescope",
            "short_description": "Position",
            "inst_class": "Structure",
        }
    }

    with patch.object(
        read_parameters,
        "get_all_parameter_descriptions",
        side_effect=lambda collection: mock_position_descriptions
        if collection == "telescopes"
        else mock_calib_descriptions,
    ) as mock_desc:
        result = read_parameters.get_calibration_data(
            mock_data[args.get("model_version")], "ILLN-01"
        )

        # Check that descriptions were fetched for both collections
        assert mock_desc.call_count == 2

        # Verify the structure and ordering of the result
        assert len(result) == 4

        # Verify the content of a specific entry
        laser_event = next(x for x in result if x[1] == "laser_events")
        assert laser_event[2] == "1.0.0"  # parameter version
        assert laser_event[3] == "10"  # value
        assert laser_event[4] == description  # description
        assert laser_event[5] == description  # short description set to description when None

        # Run the method
        read_parameters.produce_calibration_reports()

    # Verify output file exists
    output_file = Path(tmp_path) / "ILLN-01.md"
    assert output_file.exists()

    # Check file content
    content = output_file.read_text()

    assert "# ILLN-01" in content
    assert "## Calibration" in content
    assert "| Values" in content
    assert "| Short Description" in content
    assert "1.0.0" in content
    assert "| laser events |" in content

    # Check comparison reports
    output_path_2 = Path(tmp_path).parent.parent / "parameters"
    output_file_2 = output_path_2 / "ILLN-01/array_element_position_ground.md"
    assert output_file_2.exists()
    content_2 = output_file_2.read_text()
    assert "# array_element_position_ground" in content_2
    assert "**Telescope**: ILLN-01" in content_2


def test_get_calibration_data(db_config, tmp_path):
    args = {
        "model_version": "6.0.0",
    }
    read_parameters = ReadParameters(db_config=db_config, args=args, output_path=tmp_path)

    mock_data = {
        "dark_events": {
            "value": 1,
            "unit": None,
            "parameter_version": "1.0.0",
            "instrument": "ILLN-design",
        },
        "laser_events": {
            "value": 10,
            "unit": None,
            "parameter_version": "1.0.0",
            "instrument": "ILLN-01",
        },
        "pedestal_events": {
            "value": 100,
            "unit": None,
            "parameter_version": "1.0.0",
            "instrument": "ILLN-01",
        },
        "none_value": {
            "value": None,
            "unit": None,
            "parameter_version": "1.0.0",
            "instrument": "ILLN-design",
        },
    }

    # Mock descriptions
    mock_descriptions = {
        "dark_events": {
            "description": "Dark pedestal events",
            "short_description": "Dark events",
            "inst_class": "Calibration",
        },
        "laser_events": {
            "description": "Laser calibration events",
            "short_description": None,
            "inst_class": "Calibration",
        },
        "pedestal_events": {
            "description": "Pedestal events with open lid",
            "short_description": "Pedestal events",
            "inst_class": "Camera",
        },
        "none_value": {
            "description": "None value parameter description.",
            "short_description": "Short description for none value",
            "inst_class": "Calibration",
        },
    }

    # Mock descriptions using patch
    with patch.object(read_parameters, "get_all_parameter_descriptions") as mock_desc:
        mock_desc.return_value = mock_descriptions
        result = read_parameters.get_calibration_data(mock_data, "ILLN-01")

    # Assert the result contains the expected data
    assert result[0][0] == "Camera"
    assert len(result[0]) == 6
    assert len(result) == 3


class DummyTelescope:
    def __init__(self, site, name, model_version, param_versions=None):
        self.site = site
        self.name = name
        self.model_version = model_version
        self._param_versions = param_versions or {}

    def get_parameter_version(self, parameter):
        return self._param_versions.get(parameter)


def test_get_array_element_parameter_data_simple(tmp_test_directory, monkeypatch):
    """Simple test for get_array_element_parameter_data using mocked DB calls."""

    # Prepare ReadParameters with a harmless config and an output path
    args = {"telescope": "LSTN-01", "site": "North", "model_version": "1.0.0", "observatory": None}
    rp = ReadParameters(db_config=None, args=args, output_path=tmp_test_directory)

    # Replace the db on the instance with a mock to avoid any DB access
    rp.db = Mock()

    # Create a minimal set of parameter data returned by the DB
    all_parameter_data = {
        "test_param": {
            "unit": "m",
            "value": 42,
            "parameter_version": "1.0.0",
            "file": False,
            "instrument": "OTHER",  # different from telescope name to avoid bolding
        }
    }

    rp.db.get_model_parameters.return_value = all_parameter_data
    rp.db.export_model_files.return_value = None

    # Mock parameter descriptions that get_array_element_parameter_data expects
    rp.get_all_parameter_descriptions = Mock(
        return_value={
            "test_param": {
                "description": DESCRIPTION,
                "short_description": SHORT_DESC,
                "inst_class": "Telescope",
            }
        }
    )

    # Dummy telescope that provides parameter versions
    tel = DummyTelescope(
        site="North",
        name="LSTN-01",
        model_version="1.0.0",
        param_versions={"test_param": "1.0.0"},
    )

    # Patch names to expose our test_param and avoid reading resource files
    monkeypatch.setattr(names, "model_parameters", lambda *args, **kwargs: {"test_param": {}})
    monkeypatch.setattr(names, "is_design_type", lambda _name: False)

    data = rp.get_array_element_parameter_data(telescope_model=tel, collection="telescopes")

    # Expect one row with formatted value '42 m'
    assert data == [["Telescope", "test_param", "1.0.0", "42 m", DESCRIPTION, "Short"]]

    # Test that instrument-specific parameters are wrapped in bold/italic markers."""
    all_parameter_data = {
        "test_param": {
            "unit": "m",
            "value": 42,
            "parameter_version": "1.0.0",
            "file": False,
            "instrument": "LSTN-01",
        }
    }

    rp.db.get_model_parameters.return_value = all_parameter_data

    data = rp.get_array_element_parameter_data(telescope_model=tel, collection="telescopes")

    assert data == [
        [
            "Telescope",
            "***test_param***",
            "***1.0.0***",
            "***42 m***",
            f"***{DESCRIPTION}***",
            f"***{SHORT_DESC}***",
        ]
    ]


def test_get_array_element_parameter_data_file_parameter(tmp_test_directory, monkeypatch):
    """Test that file parameters are converted to markdown links using _convert_to_md."""

    args = {"telescope": "LSTN-01", "site": "North", "model_version": "1.0.0", "observatory": None}
    rp = ReadParameters(db_config=None, args=args, output_path=tmp_test_directory)
    rp.db = Mock()

    # Parameter with file flag set
    all_parameter_data = {
        "file_param": {
            "unit": None,
            "value": "myfile.dat",
            "parameter_version": "1.0.0",
            "file": True,
            "instrument": "OTHER",
        }
    }

    rp.db.get_model_parameters.return_value = all_parameter_data
    # export_model_files is called by get_array_element_parameter_data; mock it
    rp.db.export_model_files.return_value = None

    rp.get_all_parameter_descriptions = Mock(
        return_value={
            "file_param": {
                "description": DESCRIPTION,
                "short_description": SHORT_DESC,
                "inst_class": "Telescope",
            }
        }
    )

    # Monkeypatch _convert_to_md to avoid file IO and return a relative path
    def _fake_convert_to_md(self, parameter, parameter_version, input_file):
        return "_data_files/myfile.md"

    monkeypatch.setattr(ReadParameters, "_convert_to_md", _fake_convert_to_md)

    tel = DummyTelescope(
        site="North",
        name="LSTN-01",
        model_version="1.0.0",
        param_versions={"file_param": "1.0.0"},
    )

    monkeypatch.setattr(names, "model_parameters", lambda *args, **kwargs: {"file_param": {}})
    monkeypatch.setattr(names, "is_design_type", lambda _name: False)

    data = rp.get_array_element_parameter_data(telescope_model=tel, collection="telescopes")

    # Expect the value to be a markdown link using the returned relative path
    assert data == [
        [
            "Telescope",
            "file_param",
            "1.0.0",
            "[myfile.dat](_data_files/myfile.md)",
            DESCRIPTION,
            SHORT_DESC,
        ]
    ]


def test_plot_camera_config(tmp_test_directory, db_config, mocker):
    args = {"telescope": "LSTN-01", "site": "North", "model_version": "6.0.0"}
    read_parameters = ReadParameters(db_config=db_config, args=args, output_path=tmp_test_directory)

    # Mock input file and output path
    input_file = Path(tmp_test_directory / "camera_config_file.dat")
    input_file.touch()
    plot_name = input_file.stem.replace(".", "-")
    plot_path = Path(tmp_test_directory / f"{plot_name}.png")

    # Mock plot_pixels.plot to avoid actual plotting
    mock_plot = mocker.patch("simtools.visualization.plot_pixels.plot")

    # Test when plot does not exist
    result = read_parameters._plot_camera_config(
        "camera_config_file", "1.0.0", input_file, tmp_test_directory
    )
    assert result == [plot_name]
    mock_plot.assert_called_once_with(
        config={
            "file_name": input_file.name,
            "telescope": args["telescope"],
            "parameter_version": "1.0.0",
            "site": args["site"],
            "model_version": args["model_version"],
            "parameter": "camera_config_file",
        },
        output_file=plot_path.with_suffix(""),
        db_config=db_config,
    )

    # Test when plot already exists
    plot_path.touch()
    mock_plot.reset_mock()
    result = read_parameters._plot_camera_config(
        "camera_config_file", "1.0.0", input_file, tmp_test_directory
    )
    assert result == [plot_name]
    mock_plot.assert_not_called()


def test_is_markdown_link():
    read_parameters = ReadParameters(db_config=None, args={}, output_path=Path())

    assert read_parameters.is_markdown_link("[example](http://example.com)") is True
    assert read_parameters.is_markdown_link("[text](target)") is True
    assert read_parameters.is_markdown_link("not a link") is False
    assert read_parameters.is_markdown_link("[missing target]") is False
    assert read_parameters.is_markdown_link("(missing text)") is False
    assert read_parameters.is_markdown_link("[text](target") is False
    assert read_parameters.is_markdown_link("[text]target)") is False
    assert read_parameters.is_markdown_link("") is False


def test_write_file_flag_section_non_camera(db_config, tmp_path):
    """Parameter not 'camera_config_file' should write a parameter plot link."""
    rp = ReadParameters(
        db_config=db_config,
        args={"telescope": "LSTN-01", "site": "North", "model_version": "6.0.0"},
        output_path=tmp_path,
    )

    # Prepare comparison_data for a non-camera parameter
    comparison_data = {
        "param_x": [{"parameter_version": "1.0.0", "model_version": "6.0.0", "file_flag": True}]
    }

    # Monkeypatch telescope identifier to a simple string to avoid DB calls
    rp._get_telescope_identifier = lambda mv=None: "LSTN-01"

    buf = StringIO()
    with patch("simtools.io.io_handler.IOHandler.get_output_directory", return_value=tmp_path):
        rp._write_file_flag_section(buf, "param_x", comparison_data)
    content = buf.getvalue()

    assert "The latest parameter version is plotted below." in content
    assert "![Parameter plot.]" in content


def test_write_file_flag_section_camera_config_file_with_match(tmp_path, db_config):
    """camera_config_file branch should extract filename from markdown link and write camera plot link."""
    rp = ReadParameters(
        db_config=db_config,
        args={"telescope": "LSTN-01", "site": "North", "model_version": "6.0.0"},
        output_path=tmp_path,
    )

    # Latest entry contains a markdown link with filename
    comparison_data = {
        "camera_config_file": [
            {
                "parameter_version": "1.0.0",
                "model_version": "6.0.0",
                "file_flag": True,
                "value": "[cam_config.dat](link)",
            }
        ]
    }

    # Ensure _get_telescope_identifier doesn't error
    rp._get_telescope_identifier = lambda mv=None: "LSTN-01"

    buf = StringIO()
    with patch("simtools.io.io_handler.IOHandler.get_output_directory", return_value=tmp_path):
        rp._write_file_flag_section(buf, "camera_config_file", comparison_data)
    content = buf.getvalue()

    assert "The latest parameter version is plotted below." in content
    assert "![Camera configuration plot.]" in content
    assert ".png" in content


def test_write_single_calibration_report_emphasis(tmp_path, db_config):
    """Ensure emphasized parameters keep emphasis and underscores are replaced by spaces in display."""
    output_file = tmp_path / "ILLN-01.md"

    rp = ReadParameters(db_config=db_config, args={"model_version": "6.0.0"}, output_path=tmp_path)

    # Build data grouped by class with one emphasized and one normal parameter
    data = [
        ["Calibration", "***laser_events***", "1.0.0", "10", "Desc", None],
        ["Calibration", "pedestal_events", "1.0.0", "100", "Desc2", "Short2"],
    ]

    # Call the writer directly; patch names.is_design_type to avoid validating the synthetic name
    with patch.object(names, "is_design_type", return_value=False):
        rp._write_single_calibration_report(output_file, "ILLN-01", data, "ILLN-design")

    content = output_file.read_text(encoding="utf-8")
    # Emphasized name should preserve bold/italics and replace underscore with space
    assert "***laser events***" in content
    # Normal parameter should have spaces for readability
    assert "pedestal events" in content


def test_write_file_flag_section_camera_config_latest_value_none(tmp_path, db_config):
    """camera_config_file branch: latest value for latest model exists but is None."""

    rp = ReadParameters(
        db_config=db_config,
        args={"telescope": "LSTN-01", "site": "North", "model_version": "6.0.0"},
        output_path=tmp_path,
    )

    # Create comparison_data where the latest model version is present but its value is None
    comparison_data = {
        "camera_config_file": [
            {
                "parameter_version": "1.0.0",
                "model_version": "6.0.0",
                "file_flag": True,
                "value": None,
            }
        ]
    }

    rp._get_telescope_identifier = lambda mv=None: "LSTN-01"

    buf = StringIO()
    rp._write_file_flag_section(buf, "camera_config_file", comparison_data)
    content = buf.getvalue()

    # The method writes the intro line and then early-returns when latest_value is None
    assert "The latest parameter version is plotted below." in content
    # No image link should be present
    assert "![Camera configuration plot.]" not in content


def test_write_file_flag_section_camera_config_no_markdown_match(tmp_path, db_config):
    """camera_config_file branch: latest value exists but does not contain a markdown link."""
    rp = ReadParameters(
        db_config=db_config,
        args={"telescope": "LSTN-01", "site": "North", "model_version": "6.0.0"},
        output_path=tmp_path,
    )

    # Latest entry contains a plain string without a markdown link
    comparison_data = {
        "camera_config_file": [
            {
                "parameter_version": "1.0.0",
                "model_version": "6.0.0",
                "file_flag": True,
                "value": "no link here",
            }
        ]
    }

    rp._get_telescope_identifier = lambda mv=None: "LSTN-01"

    buf = StringIO()
    rp._write_file_flag_section(buf, "camera_config_file", comparison_data)
    content = buf.getvalue()

    # Intro present, but regex didn't match so no camera image link should be written
    assert "The latest parameter version is plotted below." in content
    assert "![Camera configuration plot.]" not in content


def test_write_single_calibration_report_non_str_param(tmp_path, db_config):
    """Ensure non-string parameter names are written unchanged."""
    output_file = tmp_path / "ILLN-02.md"

    rp = ReadParameters(db_config=db_config, args={"model_version": "6.0.0"}, output_path=tmp_path)

    # Parameter value is an int (non-str) to hit the 'else: new_param = param' branch
    data = [["Calibration", 12345, "1.0.0", "10", "Desc", None]]

    rp._write_single_calibration_report(output_file, "ILLN-02", data, "ILLN-design")

    content = output_file.read_text(encoding="utf-8")
    # The numeric parameter name should appear unchanged in the output
    assert "12345" in content<|MERGE_RESOLUTION|>--- conflicted
+++ resolved
@@ -387,12 +387,7 @@
 def test__compare_parameter_across_versions_empty_param_dict(db_config, tmp_path):
     """Test _compare_parameter_across_versions with empty parameter dictionaries."""
     args = {"site": "North", "telescope": "LSTN-01"}
-<<<<<<< HEAD
-    output_path = io_handler.get_output_directory(sub_dir=f"parameters/{args['telescope']}")
-    read_parameters = ReadParameters(db_config=db_config, args=args, output_path=output_path)
-=======
     read_parameters = ReadParameters(db_config=db_config, args=args, output_path=tmp_path)
->>>>>>> d894e4dd
 
     # Test data with empty parameter dictionary for version 5.0.0
     mock_data = {
@@ -845,14 +840,7 @@
         "model_version": "6.0.0",
         "simulation_software": "sim_telarray",
     }
-<<<<<<< HEAD
-    output_path = io_handler.get_output_directory(
-        sub_dir=f"productions/{args.get('model_version')}"
-    )
-    read_parameters = ReadParameters(db_config=db_config, args=args, output_path=output_path)
-=======
     read_parameters = ReadParameters(db_config=db_config, args=args, output_path=tmp_path)
->>>>>>> d894e4dd
 
     mock_data = [
         (
