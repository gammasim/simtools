#!/usr/bin/python3

import filecmp
import logging

import numpy as np
import pytest

import simtools.util.general as gen
from simtools.model.telescope_model import InvalidParameter, TelescopeModel

logger = logging.getLogger()
logger.setLevel(logging.DEBUG)


@pytest.fixture
def lst_config_file(db, io_handler):
    testFileName = "CTA-North-LST-1-Current_test-telescope-model.cfg"
    db.exportFileDB(
        dbName="test-data",
        dest=io_handler.getOutputDirectory(dirType="model", test=True),
        fileName=testFileName,
    )

    cfgFile = gen.findFile(testFileName, io_handler.getOutputDirectory(dirType="model", test=True))
    return cfgFile


@pytest.fixture
<<<<<<< HEAD
def telescope_model(db_config, io_handler):
    telescopeModel = TelescopeModel(
        site="North",
        telescopeModelName="LST-1",
        modelVersion="Prod5",
        label="test-telescope-model",
        mongoDBConfig=db_config,
    )
    return telescopeModel


@pytest.fixture
def telescope_model_from_config_file(lst_config_file):
=======
def telescope_model_from_config_file(cfg_setup, lst_config_file):
>>>>>>> 6e0fe421

    label = "test-telescope-model"
    telModel = TelescopeModel.fromConfigFile(
        site="North",
        telescopeModelName="LST-1",
        label=label,
        configFileName=lst_config_file,
    )
    return telModel


def test_handling_parameters(telescope_model_lst):

    telModel = telescope_model_lst

    logger.info(
        "Old mirror_reflection_random_angle:{}".format(
            telModel.getParameterValue("mirror_reflection_random_angle")
        )
    )
    logger.info("Changing mirror_reflection_random_angle")
    new_mrra = "0.0080 0 0"
    telModel.changeParameter("mirror_reflection_random_angle", new_mrra)

    assert new_mrra == telModel.getParameterValue("mirror_reflection_random_angle")

    logging.info("Adding new_parameter")
    new_par = "23"
    telModel.addParameter("new_parameter", new_par)

    assert new_par == telModel.getParameterValue("new_parameter")

    with pytest.raises(InvalidParameter):
        telModel.getParameter("bla_bla")


def test_flen_type(telescope_model_lst):

    telModel = telescope_model_lst
    flenInfo = telModel.getParameter("focal_length")
    logger.info("Focal Length = {}, type = {}".format(flenInfo["Value"], flenInfo["Type"]))

    assert isinstance(flenInfo["Value"], float)


def test_cfg_file(telescope_model_from_config_file, lst_config_file):

    telModel = telescope_model_from_config_file

    telModel.exportConfigFile()

    logger.info("Config file (original): {}".format(lst_config_file))
    logger.info("Config file (new): {}".format(telModel.getConfigFile()))

    assert filecmp.cmp(lst_config_file, telModel.getConfigFile())

    cfgFile = telModel.getConfigFile()
    tel = TelescopeModel.fromConfigFile(
        site="south",
        telescopeModelName="sst-d",
        label="test-sst",
        configFileName=cfgFile,
    )
    tel.exportConfigFile()
    logger.info("Config file (sst): {}".format(tel.getConfigFile()))
    # TODO: testing that file can be written and that it is  different,
    #       but not the file has the
    #       correct contents
    assert False is filecmp.cmp(lst_config_file, tel.getConfigFile())


def test_updating_export_model_files(db_config, io_handler):
    """
    It was found in derive_mirror_rnda_angle that the DB was being
    accessed each time the model was changed, because the model
    files were being re-exported. A flag called _isExportedModelFilesUpToDate
    was added to prevent this behavior. This test is meant to assure
    it is working properly.
    """

    # We need a brand new telescopeModel to avoid interference
    tel = TelescopeModel(
        site="North",
        telescopeModelName="LST-1",
        modelVersion="prod4",
        label="test-telescope-model-2",
        mongoDBConfig=db_config,
    )

    logger.debug(
        "tel._isExportedModelFiles should be False because exportConfigFile" " was not called yet."
    )
    assert False is tel._isExportedModelFilesUpToDate

    # Exporting config file
    tel.exportConfigFile()
    logger.debug("tel._isExportedModelFiles should be True because exportConfigFile" " was called.")
    assert tel._isExportedModelFilesUpToDate

    # Changing a non-file parameter
    logger.info("Changing a parameter that IS NOT a file - mirror_reflection_random_angle")
    tel.changeParameter("mirror_reflection_random_angle", "0.0080 0 0")
    logger.debug(
        "tel._isExportedModelFiles should still be True because the changed "
        "parameter was not a file"
    )
    assert tel._isExportedModelFilesUpToDate

    # Testing the DB connection
    logger.info("DB should NOT be read next.")
    tel.exportConfigFile()

    # Changing a parameter that is a file
    logger.debug("Changing a parameter that IS a file - camera_config_file")
    tel.changeParameter("camera_config_file", tel.getParameterValue("camera_config_file"))
    logger.debug(
        "tel._isExportedModelFiles should be False because a parameter that "
        "is a file was changed."
    )
    assert False is tel._isExportedModelFilesUpToDate


def test_load_reference_data(telescope_model_lst):

    telModel = telescope_model_lst

    assert telModel.referenceData["nsb_reference_value"]["Value"] == pytest.approx(0.24)


def test_export_derived_files(telescope_model_lst):

    telModel = telescope_model_lst

    _ = telModel.derived
    assert (
        telModel.getDerivedDirectory()
        .joinpath("ray-tracing-North-LST-1-d10.0-za20.0_validate_optics.ecsv")
        .exists()
    )


def test_get_on_axis_eff_optical_area(telescope_model_lst):

    telModel = telescope_model_lst

    assert telModel.getOnAxisEffOpticalArea().value == pytest.approx(
        365.48310154491
    )  # Value for LST -1


def test_read_two_dim_wavelength_angle(telescope_model_sst):

    telModel = telescope_model_sst
    telModel.exportConfigFile()

    twoDimFile = telModel.getParameterValue("camera_filter")
    assert telModel.getConfigDirectory().joinpath(twoDimFile).exists()
    twoDimDist = telModel.readTwoDimWavelengthAngle(twoDimFile)
    assert len(twoDimDist["Wavelength"]) > 0
    assert len(twoDimDist["Angle"]) > 0
    assert len(twoDimDist["z"]) > 0
    assert twoDimDist["Wavelength"][4] == pytest.approx(300)
    assert twoDimDist["Angle"][4] == pytest.approx(28)
    assert twoDimDist["z"][4][4] == pytest.approx(0.985199988)


def test_read_incidence_angle_distribution(telescope_model_sst):

    telModel = telescope_model_sst

    _ = telModel.derived
    incidenceAngleFile = telModel.getParameterValue("camera_filter_incidence_angle")
    assert telModel.getDerivedDirectory().joinpath(incidenceAngleFile).exists()
    incidenceAngleDist = telModel.readIncidenceAngleDistribution(incidenceAngleFile)
    assert len(incidenceAngleDist["Incidence angle"]) > 0
    assert len(incidenceAngleDist["Fraction"]) > 0
    assert incidenceAngleDist["Fraction"][
        np.nanargmin(np.abs(33.05 - incidenceAngleDist["Incidence angle"].value))
    ].value == pytest.approx(0.027980644661989726)


def test_calc_average_curve(telescope_model_sst):

    telModel = telescope_model_sst
    telModel.exportConfigFile()
    _ = telModel.derived

    twoDimFile = telModel.getParameterValue("camera_filter")
    twoDimDist = telModel.readTwoDimWavelengthAngle(twoDimFile)
    incidenceAngleFile = telModel.getParameterValue("camera_filter_incidence_angle")
    incidenceAngleDist = telModel.readIncidenceAngleDistribution(incidenceAngleFile)
    averageDist = telModel.calcAverageCurve(twoDimDist, incidenceAngleDist)
    assert averageDist["z"][np.nanargmin(np.abs(300 - averageDist["Wavelength"]))] == pytest.approx(
        0.9398265298920796
    )


def test_export_table_to_model_directory(telescope_model_sst):

    telModel = telescope_model_sst
    telModel.exportConfigFile()
    _ = telModel.derived

    twoDimFile = telModel.getParameterValue("camera_filter")
    twoDimDist = telModel.readTwoDimWavelengthAngle(twoDimFile)
    incidenceAngleFile = telModel.getParameterValue("camera_filter_incidence_angle")
    incidenceAngleDist = telModel.readIncidenceAngleDistribution(incidenceAngleFile)
    averageDist = telModel.calcAverageCurve(twoDimDist, incidenceAngleDist)
    oneDimFile = telModel.exportTableToModelDirectory("test_average_curve.dat", averageDist)
    assert oneDimFile.exists()<|MERGE_RESOLUTION|>--- conflicted
+++ resolved
@@ -26,24 +26,7 @@
     return cfgFile
 
 
-@pytest.fixture
-<<<<<<< HEAD
-def telescope_model(db_config, io_handler):
-    telescopeModel = TelescopeModel(
-        site="North",
-        telescopeModelName="LST-1",
-        modelVersion="Prod5",
-        label="test-telescope-model",
-        mongoDBConfig=db_config,
-    )
-    return telescopeModel
-
-
-@pytest.fixture
 def telescope_model_from_config_file(lst_config_file):
-=======
-def telescope_model_from_config_file(cfg_setup, lst_config_file):
->>>>>>> 6e0fe421
 
     label = "test-telescope-model"
     telModel = TelescopeModel.fromConfigFile(
