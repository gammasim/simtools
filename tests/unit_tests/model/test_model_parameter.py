#!/usr/bin/python3

import copy
import logging
from pathlib import Path

import pytest
from astropy import units as u

import simtools.utils.general as gen
from simtools.db.db_handler import DatabaseHandler
from simtools.model.model_parameter import InvalidModelParameterError
from simtools.model.telescope_model import TelescopeModel

logger = logging.getLogger()


def test_get_parameter_type(telescope_model_lst, caplog):

    assert telescope_model_lst.get_parameter_type("num_gains") == "int64"
    telescope_model_copy = copy.deepcopy(telescope_model_lst)
    telescope_model_copy._parameters["num_gains"].pop("type")
    with caplog.at_level(logging.DEBUG):
        assert telescope_model_copy.get_parameter_type("num_gains") is None
    assert "Parameter num_gains does not have a type." in caplog.text


def test_get_parameter_file_flag(telescope_model_lst, caplog):

    assert telescope_model_lst.get_parameter_file_flag("num_gains") is False
    telescope_model_copy = copy.deepcopy(telescope_model_lst)
    telescope_model_copy._parameters["num_gains"].pop("file")
    with caplog.at_level(logging.DEBUG):
        assert telescope_model_copy.get_parameter_file_flag("num_gains") is False
    assert "Parameter num_gains does not have a file associated with it." in caplog.text


def test_get_parameter_dict(telescope_model_lst):
    tel_model = telescope_model_lst
    assert isinstance(tel_model._get_parameter_dict("num_gains"), dict)
    assert isinstance(tel_model._get_parameter_dict("num_gains")["value"], int)
    assert isinstance(tel_model._get_parameter_dict("telescope_axis_height")["value"], float)
    assert tel_model._get_parameter_dict("telescope_axis_height")["unit"] == "m"

    with pytest.raises(InvalidModelParameterError):
        tel_model._get_parameter_dict("not_a_parameter")


def test_get_parameter_value(telescope_model_lst):
    tel_model = copy.deepcopy(telescope_model_lst)
    assert isinstance(tel_model.get_parameter_value("num_gains"), int)

    _par_dict_value_missing = {"unit": "m", "type": "float"}
    with pytest.raises(KeyError):
        tel_model.get_parameter_value("num_gains", parameter_dict=_par_dict_value_missing)

    tel_model._parameters["num_gains"]["value"] = "2 3 4"
    t_int = tel_model.get_parameter_value("num_gains")
    assert len(t_int) == 3
    assert isinstance(t_int, list)
    assert isinstance(t_int[2], int)

    t_1 = tel_model.get_parameter_value("telescope_transmission")
    assert isinstance(t_1, list)
    assert len(t_1) == 6

    # single value floats should return as floats
    _tmp_dict = {
        "value": "0.8",
        "type": "float64",
    }
    t_2 = tel_model.get_parameter_value("t_2", _tmp_dict)
    assert pytest.approx(t_2) == 0.8
    # string-type lists
    _tmp_dict["value"] = "0.8 0.9"
    t_2 = tel_model.get_parameter_value("t_2", _tmp_dict)
    assert len(t_2) == 2
    assert pytest.approx(t_2[0]) == 0.8
    assert pytest.approx(t_2[1]) == 0.9
    # mixed strings should become list of strings
    _tmp_dict["value"] = "0.8 abc"
    t_2 = tel_model.get_parameter_value("t_2", _tmp_dict)
    assert t_2 == ["0.8", "abc"]


def test_get_parameter_value_with_unit(telescope_model_lst):
    tel_model = telescope_model_lst

    # check handling of list of values and units including null units
    t_1 = tel_model.get_parameter_value_with_unit("focus_offset")
    assert isinstance(t_1, list)
    assert isinstance(t_1[0], u.Quantity)  # list of quantities returned
    assert t_1[0].unit == u.cm
    assert t_1[2].unit == u.dimensionless_unscaled

    # check handling of list of values with a single unit
    t_2 = tel_model.get_parameter_value_with_unit("array_element_position_utm")
    assert isinstance(t_2, u.Quantity)  # returns Quantity [a,b,c] with a shared unit 'm'
    assert t_2.unit == "m"

    # check handling of units with spaces in them
    t_3 = tel_model.get_parameter_value_with_unit("teltrig_min_sigsum")
    assert t_3.unit == "mV ns"

    assert isinstance(tel_model.get_parameter_value_with_unit("fadc_mhz"), u.Quantity)
    assert not isinstance(tel_model.get_parameter_value_with_unit("num_gains"), u.Quantity)


def test_handling_parameters(telescope_model_lst):
    tel_model = telescope_model_lst

    logger.info(
        "Old mirror_reflection_random_angle: "
        f"{tel_model.get_parameter_value('mirror_reflection_random_angle')}"
    )
    logger.info("Changing mirror_reflection_random_angle")
    new_mrra = "0.0080 0 0"
    tel_model.change_parameter("mirror_reflection_random_angle", new_mrra)
    assert (
        pytest.approx(tel_model.get_parameter_value("mirror_reflection_random_angle")[0]) == 0.0080
    )

    tel_model.change_parameter(
        "mirror_reflection_random_angle", gen.convert_string_to_list(new_mrra)
    )
    assert (
        pytest.approx(tel_model.get_parameter_value("mirror_reflection_random_angle")[0]) == 0.0080
    )

    with pytest.raises(InvalidModelParameterError):
        tel_model._get_parameter_dict("bla_bla")


def test_print_parameters(telescope_model_lst, capsys):
    tel_model = telescope_model_lst
    tel_model.print_parameters()
    assert "quantum_efficiency" in capsys.readouterr().out


def test_set_config_file_directory_and_name(telescope_model_lst, caplog):
    telescope_copy = copy.deepcopy(telescope_model_lst)
    telescope_copy.name = None
    telescope_copy.site = None
    with caplog.at_level(logging.DEBUG):
        telescope_copy._set_config_file_directory_and_name()
    assert "Config file path" not in caplog.text


def test_get_simulation_software_parameters(telescope_model_lst):
    assert isinstance(telescope_model_lst.get_simulation_software_parameters("corsika"), dict)


def test_load_simulation_software_parameter(telescope_model_lst, caplog):
    telescope_copy = copy.deepcopy(telescope_model_lst)
    telescope_copy._simulation_config_parameters = {"not_corsika": {}, "not_simtel": {}}
    with caplog.at_level(logging.WARNING):
        telescope_copy._load_simulation_software_parameter()
    assert "No not_corsika parameters found for North" in caplog.text


def test_load_parameters_from_db(telescope_model_lst, mocker):
    telescope_copy = copy.deepcopy(telescope_model_lst)
    mock_db = mocker.patch.object(DatabaseHandler, "get_model_parameters")
    telescope_copy._load_parameters_from_db()
    assert mock_db.call_count == 4

    telescope_copy.db = None
    telescope_copy._load_parameters_from_db()
    assert mock_db.call_count == 4


def test_extra_labels(telescope_model_lst):
    telescope_copy = copy.deepcopy(telescope_model_lst)
    assert telescope_copy._extra_label is None
    assert telescope_copy.extra_label == ""

    telescope_copy.set_extra_label("test")
    assert telescope_copy._extra_label == "test"
    assert telescope_copy.extra_label == "test"


def test_get_simtel_parameters(telescope_model_lst):
    assert isinstance(telescope_model_lst.get_simtel_parameters(), dict)


def test_change_parameter(telescope_model_lst):
    tel_model = copy.deepcopy(telescope_model_lst)

    logger.info(f"Old camera_pixels:{tel_model.get_parameter_value('camera_pixels')}")
    tel_model.change_parameter("camera_pixels", 9999)
    assert tel_model.get_parameter_value("camera_pixels") == 9999

    logger.info("Testing changing camera_pixels to a float (now allowed)")
    with pytest.raises(ValueError, match=r"^Could not cast 9999.9 of type"):
        tel_model.change_parameter("camera_pixels", 9999.9)

    logger.info("Testing changing camera_pixels to a nonsense string")
    with pytest.raises(ValueError, match=r"^Could not cast bla_bla of type"):
        tel_model.change_parameter("camera_pixels", "bla_bla")

    logger.info(f"Old camera_pixels:{tel_model.get_parameter_value('mirror_focal_length')}")
    tel_model.change_parameter("mirror_focal_length", 55.0)
    assert pytest.approx(55.0) == tel_model.get_parameter_value("mirror_focal_length")
    tel_model.change_parameter("mirror_focal_length", 55)
    assert pytest.approx(55.0) == tel_model.get_parameter_value("mirror_focal_length")

    tel_model.change_parameter("mirror_focal_length", "9999.9 0.")
    assert pytest.approx(9999.9) == tel_model.get_parameter_value("mirror_focal_length")[0]

    logger.info("Testing changing mirror_focal_length to a nonsense string")
    with pytest.raises(ValueError, match=r"^Could not cast bla_bla of type"):
        tel_model.change_parameter("mirror_focal_length", "bla_bla")

    with pytest.raises(InvalidModelParameterError, match="Parameter bla_bla not in the model"):
        tel_model.change_parameter("bla_bla", 9999.9)


def test_change_multiple_parameters_from_file(telescope_model_lst, caplog, mocker):
    telescope_copy = copy.deepcopy(telescope_model_lst)
    mocker_gen = mocker.patch("simtools.utils.general.collect_data_from_file", return_value={})
    with caplog.at_level(logging.WARNING):
        telescope_copy.change_multiple_parameters_from_file(file_name="test_file")
    assert "Changing multiple parameters from file is a feature for developers." in caplog.text
    mocker_gen.assert_called_once()


def test_change_multiple_parameters(telescope_model_lst, mocker):
    telescope_copy = copy.deepcopy(telescope_model_lst)
    mock_change = mocker.patch.object(TelescopeModel, "change_parameter")
    telescope_copy.change_multiple_parameters(**{"camera_pixels": 9999, "mirror_focal_length": 55})
    mock_change.assert_any_call("camera_pixels", 9999)
    mock_change.assert_any_call("mirror_focal_length", 55)
    assert not telescope_copy._is_config_file_up_to_date


def test_flen_type(telescope_model_lst):
    tel_model = telescope_model_lst
    flen_info = tel_model._get_parameter_dict("focal_length")
    logger.info(f"Focal Length = {flen_info['value']}, type = {flen_info['type']}")

    assert isinstance(flen_info["value"], float)


def test_updating_export_model_files(db_config, io_handler, model_version):
    """
    It was found in derive_mirror_rnda_angle that the DB was being
    accessed each time the model was changed, because the model
    files were being re-exported. A flag called _is_exported_model_files_up_to_date
    was added to prevent this behavior. This test is meant to assure
    it is working properly.
    """

    # We need a brand new telescope_model to avoid interference
    tel = TelescopeModel(
        site="North",
        telescope_name="LSTN-01",
        model_version=model_version,
        label="test-telescope-model-2",
        mongo_db_config=db_config,
    )

    logger.debug(
        "tel._is_exported_model_files should be False because export_config_file"
        " was not called yet."
    )
    assert False is tel._is_exported_model_files_up_to_date

    # Exporting config file
    tel.export_config_file()
    logger.debug(
        "tel._is_exported_model_files should be True because export_config_file was called."
    )
    assert tel._is_exported_model_files_up_to_date

    # Changing a non-file parameter
    logger.info("Changing a parameter that IS NOT a file - mirror_reflection_random_angle")
    tel.change_parameter("mirror_reflection_random_angle", "0.0080 0 0")
    logger.debug(
        "tel._is_exported_model_files should still be True because the changed "
        "parameter was not a file"
    )
    assert tel._is_exported_model_files_up_to_date

    # Testing the DB connection
    logger.info("DB should NOT be read next.")
    tel.export_config_file()

    # Changing a parameter that is a file
    logger.debug("Changing a parameter that IS a file - camera_config_file")
    tel.change_parameter("camera_config_file", tel.get_parameter_value("camera_config_file"))
    logger.debug(
        "tel._is_exported_model_files should be False because a parameter that "
        "is a file was changed."
    )
    assert False is tel._is_exported_model_files_up_to_date


def test_export_parameter_file(telescope_model_lst, mocker):
    parameter = "array_coordinates_UTM"
    file_path = "tests/resources/telescope_positions-North-ground.ecsv"
    telescope_copy = copy.deepcopy(telescope_model_lst)
    mock_copy = mocker.patch("shutil.copy")
    telescope_copy.export_parameter_file(par_name=parameter, file_path=file_path)
    mock_copy.assert_called_once_with(file_path, telescope_copy.config_file_directory)


def test_export_model_files(telescope_model_lst, mocker):
    telescope_copy = copy.deepcopy(telescope_model_lst)
    mock_db = mocker.patch.object(DatabaseHandler, "export_model_files")
    telescope_copy.export_model_files()
    assert telescope_copy._is_exported_model_files_up_to_date
    mock_db.assert_called_once()

    telescope_copy._added_parameter_files = ["test_file"]
    with pytest.raises(KeyError):
        telescope_copy.export_model_files()


def test_config_file_path(telescope_model_lst, mocker):
    telescope_copy = copy.deepcopy(telescope_model_lst)
    telescope_copy._config_file_path = None
    mock_config = mocker.patch.object(TelescopeModel, "_set_config_file_directory_and_name")
    telescope_copy.config_file_path
    mock_config.assert_called_once()

    telescope_copy._config_file_path = Path("test_path")
    assert telescope_copy.config_file_path == Path("test_path")
    not mock_config.assert_called_once()


def test_get_config_file(telescope_model_lst, mocker):
    assert isinstance(telescope_model_lst.get_config_file(), Path)

    telescope_copy = copy.deepcopy(telescope_model_lst)
    telescope_copy._is_config_file_up_to_date = False
    mock_export = mocker.patch.object(TelescopeModel, "export_config_file")
    telescope_copy.get_config_file()
    mock_export.assert_called_once()

    telescope_copy._is_config_file_up_to_date = False
    telescope_copy.get_config_file(no_export=True)
    not mock_export.assert_called_once()


def test_export_nsb_spectrum_to_telescope_altitude_correction_file(telescope_model_lst, mocker):
    model_directory = Path("test_model_directory")
    telescope_copy = copy.deepcopy(telescope_model_lst)

    mock_db_export = mocker.patch.object(DatabaseHandler, "export_model_files")
    mock_simulation_config_parameters = {
        "simtel": {"correct_nsb_spectrum_to_telescope_altitude": {"value": "test_value"}}
    }
    telescope_copy._simulation_config_parameters = mock_simulation_config_parameters

    telescope_copy.export_nsb_spectrum_to_telescope_altitude_correction_file(model_directory)

    mock_db_export.assert_called_once_with(
        parameters={
            "nsb_spectrum_at_2200m": {
                "value": "test_value",
                "file": True,
            }
        },
<<<<<<< HEAD
        dest=model_directory,
    )
=======
        model_directory,
    )


def test_get_model_file_as_table(telescope_model_lst, mocker):

    telescope_copy = copy.deepcopy(telescope_model_lst)

    with pytest.raises(ValueError, match="Parameter not_a_parameter not found in the model"):
        telescope_copy.get_model_file_as_table("not_a_parameter")

    mock_db_export = mocker.patch.object(DatabaseHandler, "export_model_files")
    mock_simtel_table_reader = mocker.patch("simtools.simtel.simtel_table_reader.read_simtel_table")
    telescope_copy.get_model_file_as_table("pm_photoelectron_spectrum")

    assert mock_db_export.call_count == 1
    assert mock_simtel_table_reader.call_count == 1


def test_get_model_file_as_ecsv_table(telescope_model_sst, mocker):

    telescope_copy = copy.deepcopy(telescope_model_sst)

    mock_db_export = mocker.patch.object(DatabaseHandler, "export_model_files")
    mock_simtel_table_reader = mocker.patch("simtools.simtel.simtel_table_reader.read_simtel_table")
    mock_astropy_table_reader = mocker.patch("astropy.table.Table.read")
    telescope_copy.get_model_file_as_table("secondary_mirror_incidence_angle")

    assert mock_db_export.call_count == 1
    assert mock_simtel_table_reader.call_count == 0
    assert mock_astropy_table_reader.call_count == 1
>>>>>>> 6f4e9695
<|MERGE_RESOLUTION|>--- conflicted
+++ resolved
@@ -361,11 +361,7 @@
                 "file": True,
             }
         },
-<<<<<<< HEAD
         dest=model_directory,
-    )
-=======
-        model_directory,
     )
 
 
@@ -395,5 +391,4 @@
 
     assert mock_db_export.call_count == 1
     assert mock_simtel_table_reader.call_count == 0
-    assert mock_astropy_table_reader.call_count == 1
->>>>>>> 6f4e9695
+    assert mock_astropy_table_reader.call_count == 1