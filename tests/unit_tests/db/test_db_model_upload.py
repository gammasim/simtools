--- conflicted
+++ resolved
@@ -97,12 +97,8 @@
                 db_model_upload.add_production_tables_to_db(input_path, mock_db)
     assert "No production table for telescopes in model version 1.0.0" in caplog.text
 
-<<<<<<< HEAD
-    # Test with info.yml file containing model_version_history (covers lines 116-117)
-=======
     # Test with info.yml file containing model_version_history
     caplog.clear()
->>>>>>> 10491eae
     info_content = {"model_version_history": ["0.9.0", "0.8.0"]}
     info_file = model_dir / "info.yml"
     with open(info_file, "w") as f:
@@ -114,14 +110,10 @@
     ):
         with patch("simtools.db.db_model_upload.Path.iterdir", return_value=[model_dir]):
             with patch("simtools.db.db_model_upload.Path.is_dir", return_value=True):
-<<<<<<< HEAD
-                db_model_upload.add_production_tables_to_db(input_path, mock_db)
-=======
                 with caplog.at_level("INFO"):
                     db_model_upload.add_production_tables_to_db(input_path, mock_db)
     assert "model_version_history" in info_content
     assert "Reading production tables from repository" in caplog.text
->>>>>>> 10491eae
 
 
 @patch("simtools.db.db_model_upload.add_values_from_json_to_db")
