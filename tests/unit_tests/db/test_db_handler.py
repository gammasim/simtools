#!/usr/bin/python3

import copy
import logging
import uuid

import pytest
from astropy import units as u

logger = logging.getLogger()
logger.setLevel(logging.DEBUG)


@pytest.fixture()
def random_id():
    random_id = uuid.uuid4().hex
    return random_id


@pytest.fixture()
def db_cleanup(db, random_id):
    yield
    # Cleanup
    logger.info(f"dropping the telescopes_{random_id} and metadata_{random_id} collections")
    db.db_client[f"sandbox_{random_id}"]["telescopes_" + random_id].drop()
    db.db_client[f"sandbox_{random_id}"]["calibration_devices_" + random_id].drop()
    db.db_client[f"sandbox_{random_id}"]["metadata_" + random_id].drop()
    db.db_client[f"sandbox_{random_id}"]["sites_" + random_id].drop()


@pytest.fixture()
def db_cleanup_file_sandbox(db_no_config_file, random_id):
    yield
    # Cleanup
    logger.info("Dropping the temporary files in the sandbox")
    db_no_config_file.db_client[f"sandbox_{random_id}"]["fs.chunks"].drop()
    db_no_config_file.db_client[f"sandbox_{random_id}"]["fs.files"].drop()


def test_reading_db_lst_without_simulation_repo(db, model_version):

    db_copy = copy.deepcopy(db)
    db_copy.mongo_db_config["db_simulation_model_url"] = None
    pars = db.get_model_parameters("North", "LSTN-01", model_version, collection="telescopes")
    assert pars["parabolic_dish"]["value"] == 1


def test_reading_db_lst(db, model_version):
    logger.info("----Testing reading LST-North-----")
    pars = db.get_model_parameters("North", "LSTN-01", model_version, collection="telescopes")
    if db.mongo_db_config:
        assert pars["parabolic_dish"]["value"] == 1
        assert pars["camera_pixels"]["value"] == 1855
    else:
        assert pars["parabolic_dish"] == 1
        assert pars["camera_pixels"] == 1855


def test_reading_db_mst_nc(db, model_version):
    logger.info("----Testing reading MST-North-----")
    pars = db.get_model_parameters("North", "MSTN-design", model_version, collection="telescopes")
    if db.mongo_db_config:
        assert pars["camera_pixels"]["value"] == 1855
    else:
        assert pars["camera_pixels"] == 1855


def test_reading_db_mst_fc(db, model_version):
    logger.info("----Testing reading MST-South-----")
    pars = db.get_model_parameters("South", "MSTS-design", model_version, collection="telescopes")
    if db.mongo_db_config:
        assert pars["camera_pixels"]["value"] == 1764
    else:
        assert pars["camera_pixels"] == 1764


def test_reading_db_sst(db, model_version):
    logger.info("----Testing reading SST-----")
    pars = db.get_model_parameters("South", "SSTS-design", model_version, collection="telescopes")
    if db.mongo_db_config:
        assert pars["camera_pixels"]["value"] == 2048
    else:
        assert pars["camera_pixels"] == 2048


def test_get_derived_values(db, model_version):
    logger.info("----Testing reading derived values-----")
    try:
        pars = db.get_derived_values("North", "LSTN-01", "Prod5")
        assert (
            pars["ray_tracing"]["value"]
            == "ray-tracing-North-LST-1-d10.0-za20.0_validate_optics.ecsv"
        )
    except ValueError:
        logger.error("Derived DB not updated for new telescope names. Expect failure")
        raise AssertionError

    with pytest.raises(ValueError):
        pars = db.get_derived_values("North", None, "Prod5")


def test_get_sim_telarray_configuration_parameters(db, model_version):

    _pars = db.get_sim_telarray_configuration_parameters("North", "LSTN-01", model_version)
    assert "min_photoelectrons" in _pars

    _pars = db.get_sim_telarray_configuration_parameters("North", "LSTN-design", model_version)
    assert "min_photoelectrons" in _pars


def test_copy_telescope_db(db, random_id, db_cleanup, io_handler, model_version):
    logger.info("----Testing copying a whole telescope-----")
    db.copy_telescope(
        db_name=None,
        tel_to_copy="LSTN-01",
        version_to_copy=model_version,
        new_tel_name="LSTN-test",
        collection_name="telescopes",
        db_to_copy_to=f"sandbox_{random_id}",
        collection_to_copy_to="telescopes_" + random_id,
    )
    db.copy_documents(
        db_name=None,
        collection="metadata",
        query={"Entry": "Simulation-Model-Tags"},
        db_to_copy_to=f"sandbox_{random_id}",
        collection_to_copy_to="metadata_" + random_id,
    )
    pars = db.read_mongo_db(
        db_name=f"sandbox_{random_id}",
        telescope_model_name="LSTN-test",
        model_version=model_version,
        run_location=io_handler.get_output_directory(sub_dir="model", dir_type="test"),
        collection_name="telescopes_" + random_id,
        write_files=False,
    )
    assert pars["camera_pixels"]["value"] == 1855

    logger.info("Testing deleting a query (a whole telescope in this case and metadata)")
    query = {"instrument": "LSTN-test"}
    db.delete_query(f"sandbox_{random_id}", "telescopes_" + random_id, query)
    query = {"Entry": "Simulation-Model-Tags", "version": model_version}
    db.delete_query(f"sandbox_{random_id}", "metadata_" + random_id, query)

    # After deleting the copied telescope
    # we always expect to get a ValueError (query returning zero results)
    with pytest.raises(ValueError):
        db.read_mongo_db(
            db_name=f"sandbox_{random_id}",
            telescope_model_name="LSTN-test",
            model_version=model_version,
            run_location=io_handler.get_output_directory(sub_dir="model", dir_type="test"),
            collection_name="telescopes_" + random_id,
            write_files=False,
        )


def test_add_tagged_version(db, random_id, db_cleanup, io_handler, model_version):

    db.add_tagged_version(
        db_name=f"sandbox_{random_id}",
        released_version="2020-06-28",
        released_label="Prod25",
        latest_version="2024-02-01",
        latest_label="Prod26",
    )

    assert (
        db._get_tagged_version(db_name=f"sandbox_{random_id}", version="Released") == "2020-06-28"
    )
    assert db._get_tagged_version(db_name=f"sandbox_{random_id}", version="Latest") == "2024-02-01"
    db.db_client[f"sandbox_{random_id}"]["metadata"].drop()


def test_adding_new_parameter_db(db, random_id, db_cleanup, io_handler, model_version):
    logger.info("----Testing adding a new parameter-----")
    db.copy_telescope(
        db_name=None,
        tel_to_copy="LSTN-01",
        version_to_copy=model_version,
        new_tel_name="LSTN-test",
        collection_name="telescopes",
        db_to_copy_to=f"sandbox_{random_id}",
        collection_to_copy_to="telescopes_" + random_id,
    )
    db.add_new_parameter(
        db_name=f"sandbox_{random_id}",
        telescope="LSTN-test",
        version="test",
        parameter="new_test_parameter_str",
        value="hello",
        collection_name="telescopes_" + random_id,
    )
    db.add_new_parameter(
        db_name=f"sandbox_{random_id}",
        telescope="LSTN-test",
        version="test",
        parameter="new_test_parameter_int",
        value=999,
        collection_name="telescopes_" + random_id,
    )
    db.add_new_parameter(
        db_name=f"sandbox_{random_id}",
        telescope="LSTN-test",
        version="test",
        parameter="new_test_parameter_float",
        value=999.9,
        collection_name="telescopes_" + random_id,
    )
    db.add_new_parameter(
        db_name=f"sandbox_{random_id}",
        telescope="LSTN-test",
        version="test",
        parameter="new_test_parameter_quantity",
        value=999.9 * u.m,
        collection_name="telescopes_" + random_id,
    )
    db.add_new_parameter(
        db_name=f"sandbox_{random_id}",
        telescope="LSTN-test",
        version="test",
        parameter="new_test_parameter_quantity_str",
        value="999.9 cm",
        collection_name="telescopes_" + random_id,
    )
    db.add_new_parameter(
        db_name=f"sandbox_{random_id}",
        telescope="LSTN-test",
        version="test",
        parameter="new_test_parameter_simtel_list",
        value="0.969 0.0 0.0 0.0 0.0 0.0",
        collection_name="telescopes_" + random_id,
        unit=None,
    )
    pars = db.read_mongo_db(
        db_name=f"sandbox_{random_id}",
        telescope_model_name="LSTN-test",
        model_version="test",
        run_location=io_handler.get_output_directory(sub_dir="model", dir_type="test"),
        collection_name="telescopes_" + random_id,
        write_files=False,
    )
    assert pars["new_test_parameter_str"]["value"] == "hello"
    assert pars["new_test_parameter_str"]["type"] == "str"
    assert pars["new_test_parameter_int"]["value"] == 999
    assert pars["new_test_parameter_int"]["type"] == "int"
    assert pars["new_test_parameter_float"]["value"] == pytest.approx(999.9)
    assert pars["new_test_parameter_float"]["type"] == "float"
    assert pars["new_test_parameter_quantity"]["value"] == pytest.approx(999.9)
    assert pars["new_test_parameter_quantity"]["type"] == "float"
    assert pars["new_test_parameter_quantity"]["unit"] == "m"
    assert pars["new_test_parameter_quantity_str"]["value"] == pytest.approx(999.9)
    assert pars["new_test_parameter_quantity_str"]["type"] == "float"
    assert pars["new_test_parameter_quantity_str"]["unit"] == "cm"

    # make sure that cache has been emptied after updating
    assert (
        db._parameter_cache_key("North", "LSTN-test", "Released") not in db.model_parameters_cached
    )

    # site parameters
    db.add_new_parameter(
        db_name=f"sandbox_{random_id}",
        site="North",
        version="test",
        parameter="corsika_observation_level",
        value="1800. m",
        collection_name="sites_" + random_id,
    )
    pars = db.read_mongo_db(
        db_name=f"sandbox_{random_id}",
        telescope_model_name="North",
        model_version="test",
        run_location=io_handler.get_output_directory(sub_dir="model", dir_type="test"),
        collection_name="sites_" + random_id,
        write_files=False,
    )
    assert pars["corsika_observation_level"]["value"] == pytest.approx(1800.0)
    assert pars["corsika_observation_level"]["unit"] == "m"

    # calibration_devices parameters
    db.add_new_parameter(
        db_name=f"sandbox_{random_id}",
        telescope="ILLN-design",
        version="test",
        parameter="led_pulse_offset",
        value="0 ns",
        collection_name="calibration_devices_" + random_id,
    )
    pars = db.read_mongo_db(
        db_name=f"sandbox_{random_id}",
        telescope_model_name="ILLN-design",
        model_version="test",
        run_location=io_handler.get_output_directory(sub_dir="model", dir_type="test"),
        collection_name="calibration_devices_" + random_id,
        write_files=False,
    )
    assert pars["led_pulse_offset"]["value"] == 0
    assert pars["led_pulse_offset"]["unit"] == "ns"

    # wrong collection
    with pytest.raises(ValueError):
        db.add_new_parameter(
            db_name=f"sandbox_{random_id}",
            site="North",
            version="test",
            parameter="corsika_observation_level",
            value="1800. m",
            collection_name="wrong_collection" + random_id,
        )


def test_update_parameter_field_db(db, random_id, db_cleanup, io_handler):
    logger.info("----Testing modifying a field of a parameter-----")
    db.copy_telescope(
        db_name=None,
        tel_to_copy="LSTN-01",
        version_to_copy="Released",
        new_tel_name="LSTN-test",
        collection_name="telescopes",
        db_to_copy_to=f"sandbox_{random_id}",
        collection_to_copy_to="telescopes_" + random_id,
    )
    db.copy_documents(
        db_name=None,
        collection="metadata",
        query={"Entry": "Simulation-Model-Tags"},
        db_to_copy_to=f"sandbox_{random_id}",
        collection_to_copy_to="metadata_" + random_id,
    )
    db.update_parameter_field(
        db_name=f"sandbox_{random_id}",
        telescope="LSTN-test",
        version="Released",
        parameter="camera_pixels",
        field="applicable",
        new_value=False,
        collection_name="telescopes_" + random_id,
    )
    pars = db.read_mongo_db(
        db_name=f"sandbox_{random_id}",
        telescope_model_name="LSTN-test",
        model_version="Released",
        run_location=io_handler.get_output_directory(sub_dir="model", dir_type="test"),
        collection_name="telescopes_" + random_id,
        write_files=False,
    )
    assert pars["camera_pixels"]["applicable"] is False

    # make sure that cache has been emptied after updating
    assert (
        db._parameter_cache_key("North", "LSTN-test", "Released") not in db.model_parameters_cached
    )


def test_reading_db_sites(db, db_config, simulation_model_url, model_version):
    logger.info("----Testing reading La Palma parameters-----")
    db.mongo_db_config["db_simulation_model_url"] = None
    pars = db.get_site_parameters("North", model_version)
    if db.mongo_db_config:
        _obs_level = pars["corsika_observation_level"].get("value")
        assert _obs_level == pytest.approx(2156.0)
    else:
        assert pars["altitude"] == 2156

    logger.info("----Testing reading Paranal parameters-----")
    pars = db.get_site_parameters("South", model_version)
    if db.mongo_db_config:
        _obs_level = pars["corsika_observation_level"].get("value")
        assert _obs_level == pytest.approx(2147.0)
    else:
        assert pars["altitude"] == 2147

    db._reset_parameter_cache("South", None, model_version)
    if db.mongo_db_config.get("db_simulation_model_url", None) is None:
        db.mongo_db_config["db_simulation_model_url"] = simulation_model_url
    pars = db.get_site_parameters("South", model_version)
    assert pars["corsika_observation_level"]["value"] == 2147.0
    db.mongo_db_config["db_simulation_model_url"] = None  # make sure that this is reset


def test_separating_get_and_write(db, io_handler, model_version):
    logger.info("----Testing getting parameters and exporting model files-----")
    pars = db.get_model_parameters("North", "LSTN-01", model_version, collection="telescopes")

    file_list = list()
    for par_now in pars.values():
        if par_now["file"] and par_now["value"] is not None:
            file_list.append(par_now["value"])
    db.export_model_files(
        pars,
        io_handler.get_output_directory(sub_dir="model", dir_type="test"),
    )
    logger.debug(
        "Checking files were written to "
        f"{io_handler.get_output_directory(sub_dir='model', dir_type='test')}"
    )
    for file_now in file_list:
        assert io_handler.get_output_file(file_now, sub_dir="model", dir_type="test").exists()


def test_export_file_db(db, io_handler):
    logger.info("----Testing exporting files from the DB-----")
    output_dir = io_handler.get_output_directory(sub_dir="model", dir_type="test")
    file_name = "mirror_CTA-S-LST_v2020-04-07.dat"
    file_to_export = output_dir / file_name
    db.export_file_db(None, output_dir, file_name)
    assert file_to_export.exists()


def test_insert_files_db(db, io_handler, db_cleanup_file_sandbox, random_id, caplog):
    logger.info("----Testing inserting files to the DB-----")
    logger.info(
        "Creating a temporary file in "
        f"{io_handler.get_output_directory(sub_dir='model', dir_type='test')}"
    )
    file_name = (
        io_handler.get_output_directory(sub_dir="model", dir_type="test")
        / f"test_file_{random_id}.dat"
    )
    with open(file_name, "w") as f:
        f.write("# This is a test file")

    file_id = db.insert_file_to_db(file_name, f"sandbox_{random_id}")
    assert (
        file_id == db._get_file_mongo_db(f"sandbox_{random_id}", f"test_file_{random_id}.dat")._id
    )
    logger.info("Now test inserting the same file again, this time expect a warning")
    with caplog.at_level(logging.WARNING):
        file_id = db.insert_file_to_db(file_name, f"sandbox_{random_id}")
    assert "exists in the DB. Returning its ID" in caplog.text
    assert (
        file_id == db._get_file_mongo_db(f"sandbox_{random_id}", f"test_file_{random_id}.dat")._id
    )


def test_get_all_versions(db):
    all_versions = db.get_all_versions(
        telescope_model_name="LSTN-01",
        site="North",
        parameter="camera_config_file",
        collection_name="telescopes",
    )

    # Check only a subset of the versions so that this test doesn't fail when we add more versions.
    assert all(_v in all_versions for _v in ["2020-06-28", "2024-02-01"])

    all_versions = db.get_all_versions(
        site="North",
        parameter="corsika_observation_level",
        collection_name="sites",
    )

    # Check only a subset of the versions so that this test doesn't fail when we add more versions.
    assert all(_v in all_versions for _v in ["2020-06-28", "2024-02-01"])


def test_get_all_available_array_elements(db, model_version):
    available_telescopes = db.get_all_available_array_elements(
        model_version=model_version, collection_name="telescopes"
    )

    expected_telescope_names = [
        "LSTN-01",
        "LSTN-02",
        "LSTN-03",
        "LSTN-04",
        "LSTS-design",
        "MSTN-design",
        "MSTS-design",
        "SSTS-design",
    ]
    assert all(_t in available_telescopes for _t in expected_telescope_names)


def test_get_telescope_db_name(db):
<<<<<<< HEAD
    assert db.get_telescope_db_name("LSTN-01", model_version="Prod5") == "LSTN-01"
    assert db.get_telescope_db_name("LSTS-02", model_version="Prod5") == "LSTS-design"
    assert db.get_telescope_db_name("LSTN-design", model_version="Prod5") == "LSTN-design"
    assert db.get_telescope_db_name("LSTS-design", model_version="Prod5") == "LSTS-design"
    assert db.get_telescope_db_name("SSTS-01", model_version="Prod5") == "SSTS-design"
    assert db.get_telescope_db_name("SSTS-design", model_version="Prod5") == "SSTS-design"
=======
    assert (
        db.get_telescope_db_name("LSTN-01", model_version="Prod5", collection="telescopes")
        == "LSTN-01"
    )
    assert (
        db.get_telescope_db_name("LSTN-02", model_version="Prod5", collection="telescopes")
        == "LSTN-design"
    )
    assert (
        db.get_telescope_db_name("LSTN-design", model_version="Prod5", collection="telescopes")
        == "LSTN-design"
    )
    assert (
        db.get_telescope_db_name("LSTS-design", model_version="Prod5", collection="telescopes")
        == "LSTS-design"
    )
    assert (
        db.get_telescope_db_name("SSTS-01", model_version="Prod5", collection="telescopes")
        == "SSTS-design"
    )
    assert (
        db.get_telescope_db_name("SSTS-design", model_version="Prod5", collection="telescopes")
        == "SSTS-design"
    )
>>>>>>> b6937082
    with pytest.raises(ValueError):
        db.get_telescope_db_name("SSTN-05", model_version="Prod5", collection="telescopes")

    with pytest.raises(ValueError):
        db.get_telescope_db_name("ILLN-01", model_version="Prod5", collection="telescopes")


def test_parameter_cache_key(db):

    assert db._parameter_cache_key("North", "LSTN-01", "Prod5") == "North-LSTN-01-Prod5"
    assert db._parameter_cache_key("North", None, "Prod5") == "North-Prod5"


def test_get_tagged_version(db):

    with pytest.raises(ValueError):
        db._get_tagged_version(version="NotReleased")

    assert db._get_tagged_version(version="Released") == "2020-06-28"
    assert db._get_tagged_version(version="Latest") == "2020-06-28"<|MERGE_RESOLUTION|>--- conflicted
+++ resolved
@@ -474,39 +474,12 @@
 
 
 def test_get_telescope_db_name(db):
-<<<<<<< HEAD
     assert db.get_telescope_db_name("LSTN-01", model_version="Prod5") == "LSTN-01"
     assert db.get_telescope_db_name("LSTS-02", model_version="Prod5") == "LSTS-design"
     assert db.get_telescope_db_name("LSTN-design", model_version="Prod5") == "LSTN-design"
     assert db.get_telescope_db_name("LSTS-design", model_version="Prod5") == "LSTS-design"
     assert db.get_telescope_db_name("SSTS-01", model_version="Prod5") == "SSTS-design"
     assert db.get_telescope_db_name("SSTS-design", model_version="Prod5") == "SSTS-design"
-=======
-    assert (
-        db.get_telescope_db_name("LSTN-01", model_version="Prod5", collection="telescopes")
-        == "LSTN-01"
-    )
-    assert (
-        db.get_telescope_db_name("LSTN-02", model_version="Prod5", collection="telescopes")
-        == "LSTN-design"
-    )
-    assert (
-        db.get_telescope_db_name("LSTN-design", model_version="Prod5", collection="telescopes")
-        == "LSTN-design"
-    )
-    assert (
-        db.get_telescope_db_name("LSTS-design", model_version="Prod5", collection="telescopes")
-        == "LSTS-design"
-    )
-    assert (
-        db.get_telescope_db_name("SSTS-01", model_version="Prod5", collection="telescopes")
-        == "SSTS-design"
-    )
-    assert (
-        db.get_telescope_db_name("SSTS-design", model_version="Prod5", collection="telescopes")
-        == "SSTS-design"
-    )
->>>>>>> b6937082
     with pytest.raises(ValueError):
         db.get_telescope_db_name("SSTN-05", model_version="Prod5", collection="telescopes")
 
