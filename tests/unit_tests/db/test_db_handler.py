--- conflicted
+++ resolved
@@ -16,19 +16,6 @@
 
 
 @pytest.fixture(autouse=True)
-<<<<<<< HEAD
-def reset_db_client():
-    """Reset db_client before each test."""
-    # If using the class-level db_client:
-    db_handler.DatabaseHandler.db_client = None
-    db_handler.production_table_cached = {}
-    db_handler.model_parameters_cached = {}
-    yield  # allows the test to run
-    # After the test, reset any side-effects (if necessary):
-    db_handler.DatabaseHandler.db_client = None
-    db_handler.production_table_cached.clear()
-    db_handler.model_parameters_cached.clear()
-=======
 def reset_db_client(random_id):
     """Reset db_client before each test."""
     # If using the class-level db_client:
@@ -42,7 +29,6 @@
 
     # After the test, reset any side-effects (if necessary):
     db_handler.DatabaseHandler.db_client = None
->>>>>>> 715e1b5c
 
 
 @pytest.fixture
@@ -69,21 +55,6 @@
 @pytest.fixture
 def test_file_2():
     return "test_file_2.dat"
-
-
-@pytest.fixture
-def test_db():
-    return "test_db"
-
-
-@pytest.fixture
-def test_file():
-    return "test_file.dat"
-
-
-@pytest.fixture
-def test_file2():
-    return "test_file2.dat"
 
 
 @pytest.fixture
@@ -250,7 +221,6 @@
         "parameter": parameter,
         "instrument": array_element_name,
     }
-<<<<<<< HEAD
 
     mock_read_mongo_db.assert_called_once_with(query=query, collection_name=collection)
     assert result == {"parameter": "value"}
@@ -272,29 +242,6 @@
         parameter, parameter_version, site, array_element_name, collection
     )
 
-=======
-
-    mock_read_mongo_db.assert_called_once_with(query=query, collection_name=collection)
-    assert result == {"parameter": "value"}
-
-
-def test_get_model_parameter_no_array_element_name(db, mocker):
-    """Test get_model_parameter method without array element name."""
-    mock_read_mongo_db = mocker.patch.object(
-        db, "_read_mongo_db", return_value={"parameter": "value"}
-    )
-
-    parameter = "corsika_iact_io_buffer"
-    parameter_version = "10.11.12"
-    site = "South"
-    array_element_name = None
-    collection = "configuration_corsika"
-
-    result = db.get_model_parameter(
-        parameter, parameter_version, site, array_element_name, collection
-    )
-
->>>>>>> 715e1b5c
     query = {
         "parameter_version": parameter_version,
         "parameter": parameter,
@@ -358,7 +305,6 @@
         collection_name=collection,
     )
     assert result == {"param1": {"value": "value1"}}
-<<<<<<< HEAD
 
 
 def test_get_model_parameters_with_cache(db, mocker):
@@ -394,22 +340,17 @@
         collection,
     )
     assert result == {"param1": {"value": "cached_value"}}
-=======
-
-
-def test_get_model_parameters_with_cache(db, mocker):
-    """Test get_model_parameters method with cache."""
+
+
+def test_get_model_parameters_no_parameters(db, mocker):
+    """Test get_model_parameters method with no parameters."""
     mock_get_production_table = mocker.patch.object(
-        db,
-        "_read_production_table_from_mongo_db",
-        return_value={"parameters": {"LSTN-01": {"param1": "v1"}}},
+        db, "_read_production_table_from_mongo_db", return_value={"parameters": {}}
     )
     mock_get_array_element_list = mocker.patch.object(
         db, "_get_array_element_list", return_value=["LSTN-01"]
     )
-    mock_read_cache = mocker.patch.object(
-        db, "_read_cache", return_value=("cache_key", {"param1": {"value": "cached_value"}})
-    )
+    mock_read_cache = mocker.patch.object(db, "_read_cache", return_value=("cache_key", None))
 
     site = "North"
     array_element_name = "LSTN-01"
@@ -417,11 +358,10 @@
     collection = "telescopes"
 
     result = db.get_model_parameters(site, array_element_name, model_version, collection)
->>>>>>> 715e1b5c
 
     mock_get_production_table.assert_called_once_with(collection, model_version)
     mock_get_array_element_list.assert_called_once_with(
-        array_element_name, site, {"parameters": {"LSTN-01": {"param1": "v1"}}}, collection
+        array_element_name, site, {"parameters": {}}, collection
     )
     mock_read_cache.assert_called_once_with(
         db_handler.DatabaseHandler.model_parameters_cached,
@@ -430,74 +370,9 @@
         model_version,
         collection,
     )
-    assert result == {"param1": {"value": "cached_value"}}
-
-<<<<<<< HEAD
-def test_get_model_parameters_no_parameters(db, mocker):
-    """Test get_model_parameters method with no parameters."""
-    mock_get_production_table = mocker.patch.object(
-        db, "_read_production_table_from_mongo_db", return_value={"parameters": {}}
-    )
-    mock_get_array_element_list = mocker.patch.object(
-        db, "_get_array_element_list", return_value=["LSTN-01"]
-    )
-    mock_read_cache = mocker.patch.object(db, "_read_cache", return_value=("cache_key", None))
-
-    site = "North"
-    array_element_name = "LSTN-01"
-    model_version = "1.0.0"
-    collection = "telescopes"
-
-    result = db.get_model_parameters(site, array_element_name, model_version, collection)
-
-    mock_get_production_table.assert_called_once_with(collection, model_version)
-    mock_get_array_element_list.assert_called_once_with(
-        array_element_name, site, {"parameters": {}}, collection
-    )
-    mock_read_cache.assert_called_once_with(
-        db_handler.DatabaseHandler.model_parameters_cached,
-        names.validate_site_name(site),
-        "LSTN-01",
-        model_version,
-        collection,
-    )
     assert result == {}
 
 
-=======
-
-def test_get_model_parameters_no_parameters(db, mocker):
-    """Test get_model_parameters method with no parameters."""
-    mock_get_production_table = mocker.patch.object(
-        db, "_read_production_table_from_mongo_db", return_value={"parameters": {}}
-    )
-    mock_get_array_element_list = mocker.patch.object(
-        db, "_get_array_element_list", return_value=["LSTN-01"]
-    )
-    mock_read_cache = mocker.patch.object(db, "_read_cache", return_value=("cache_key", None))
-
-    site = "North"
-    array_element_name = "LSTN-01"
-    model_version = "1.0.0"
-    collection = "telescopes"
-
-    result = db.get_model_parameters(site, array_element_name, model_version, collection)
-
-    mock_get_production_table.assert_called_once_with(collection, model_version)
-    mock_get_array_element_list.assert_called_once_with(
-        array_element_name, site, {"parameters": {}}, collection
-    )
-    mock_read_cache.assert_called_once_with(
-        db_handler.DatabaseHandler.model_parameters_cached,
-        names.validate_site_name(site),
-        "LSTN-01",
-        model_version,
-        collection,
-    )
-    assert result == {}
-
-
->>>>>>> 715e1b5c
 def test_get_collection(db, mocker, test_db):
     """Test get_collection method."""
     mock_get_db_name = mocker.patch.object(db, "_get_db_name", return_value=test_db)
@@ -530,11 +405,7 @@
 
 
 def test_export_model_files_with_file_names(
-<<<<<<< HEAD
-    db, mocker, tmp_test_directory, test_db, test_file, test_file2
-=======
     db, mocker, tmp_test_directory, test_db, test_file, test_file_2
->>>>>>> 715e1b5c
 ):
     """Test export_model_files method with file names."""
     mock_get_db_name = mocker.patch.object(db, "_get_db_name", return_value=test_db)
@@ -543,39 +414,23 @@
     )
     mock_write_file_from_mongo_to_disk = mocker.patch.object(db, "_write_file_from_mongo_to_disk")
 
-<<<<<<< HEAD
-    file_names = [test_file, test_file2]
-=======
     file_names = [test_file, test_file_2]
->>>>>>> 715e1b5c
 
     result = db.export_model_files(file_names=file_names, dest=tmp_test_directory)
 
     mock_get_db_name.assert_called()
-<<<<<<< HEAD
-    mock_get_file_mongo_db.assert_has_calls([call(test_db, test_file), call(test_db, test_file2)])
-=======
     mock_get_file_mongo_db.assert_has_calls([call(test_db, test_file), call(test_db, test_file_2)])
->>>>>>> 715e1b5c
     mock_write_file_from_mongo_to_disk.assert_has_calls(
         [
             call(test_db, tmp_test_directory, mock_get_file_mongo_db.return_value),
             call(test_db, tmp_test_directory, mock_get_file_mongo_db.return_value),
         ]
     )
-<<<<<<< HEAD
-    assert result == {test_file: "file_id", test_file2: "file_id"}
-
-
-def test_export_model_files_with_parameters(
-    db, mocker, tmp_test_directory, test_db, test_file, test_file2
-=======
     assert result == {test_file: "file_id", test_file_2: "file_id"}
 
 
 def test_export_model_files_with_parameters(
     db, mocker, tmp_test_directory, test_db, test_file, test_file_2
->>>>>>> 715e1b5c
 ):
     """Test export_model_files method with parameters."""
     mock_get_db_name = mocker.patch.object(db, "_get_db_name", return_value=test_db)
@@ -586,32 +441,20 @@
 
     parameters = {
         "param1": {"file": True, "value": test_file},
-<<<<<<< HEAD
-        "param2": {"file": True, "value": test_file2},
-=======
         "param2": {"file": True, "value": test_file_2},
->>>>>>> 715e1b5c
     }
 
     result = db.export_model_files(parameters=parameters, dest=tmp_test_directory)
 
     mock_get_db_name.assert_called()
-<<<<<<< HEAD
-    mock_get_file_mongo_db.assert_has_calls([call(test_db, test_file), call(test_db, test_file2)])
-=======
     mock_get_file_mongo_db.assert_has_calls([call(test_db, test_file), call(test_db, test_file_2)])
->>>>>>> 715e1b5c
     mock_write_file_from_mongo_to_disk.assert_has_calls(
         [
             call(test_db, tmp_test_directory, mock_get_file_mongo_db.return_value),
             call(test_db, tmp_test_directory, mock_get_file_mongo_db.return_value),
         ]
     )
-<<<<<<< HEAD
-    assert result == {test_file: "file_id", test_file2: "file_id"}
-=======
     assert result == {test_file: "file_id", test_file_2: "file_id"}
->>>>>>> 715e1b5c
 
 
 def test_export_model_files_file_exists(db, mocker, tmp_test_directory, test_db, test_file):
@@ -629,11 +472,7 @@
     mock_get_file_mongo_db.assert_not_called()
     mock_write_file_from_mongo_to_disk.assert_not_called()
     mock_path_exists.assert_called_once()
-<<<<<<< HEAD
-    assert result == {test_file: "file exits"}
-=======
     assert result == {test_file: "file exists"}
->>>>>>> 715e1b5c
 
 
 def test_export_model_files_file_not_found(db, mocker, tmp_test_directory, test_db, test_file):
@@ -778,12 +617,8 @@
     mocker.patch.object(db.get_collection.return_value, "find", return_value=[])
     with pytest.raises(
         ValueError,
-<<<<<<< HEAD
-        match=r"The following query for test_collection returned zero results: {'parameter_version': '1.0.0'}",
-=======
         match=r"The following query for test_collection returned zero results: "
         r"{'parameter_version': '1.0.0'}",
->>>>>>> 715e1b5c
     ):
         db._read_mongo_db(query, collection_name)
 
@@ -841,12 +676,8 @@
     mocker.patch.object(db.get_collection.return_value, "find_one", return_value=None)
     with pytest.raises(
         ValueError,
-<<<<<<< HEAD
-        match=r"The following query returned zero results: {'model_version': '1.0.0', 'collection': 'telescopes'}",
-=======
         match=r"The following query returned zero results: "
         r"{'model_version': '1.0.0', 'collection': 'telescopes'}",
->>>>>>> 715e1b5c
     ):
         db._read_production_table_from_mongo_db(collection_name, model_version)
 
@@ -1069,12 +900,8 @@
 
     with pytest.raises(
         FileNotFoundError,
-<<<<<<< HEAD
-        match=r"The location of the file to upload, corresponding to the param1 parameter, must be provided.",
-=======
         match=r"The location of the file to upload, corresponding to the param1 parameter, "
         r"must be provided.",
->>>>>>> 715e1b5c
     ):
         db.add_new_parameter(test_db, par_dict, collection_name, file_prefix)
 
