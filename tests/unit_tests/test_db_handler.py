--- conflicted
+++ resolved
@@ -325,34 +325,33 @@
         assert io.getOutputFile(fileNow, dirType="model", test=True).exists()
 
 
-<<<<<<< HEAD
-def test_insert_and_get_files_db(db):
-=======
-def test_insert_files_db(db, db_cleanup_file_sandbox):
->>>>>>> ee023461
-
-    logger.info("----Testing inserting files to the DB-----")
-
+def test_insert_and_get_files_db(db, db_cleanup_file_sandbox):
+
+    logger.info("----Testing inserting/downloading files to/from the DB-----")
     outputDir = io.getOutputDirectory(dirType="model", test=True)
     fileName = "test_file.dat"
     fileToInsert = outputDir / fileName
-
-    test_args = [fileToInsert, [fileToInsert]]
-    for input_file in test_args:
+    testInsertArgs = [fileToInsert, [fileToInsert]]
+    testExportArgs = [fileName, [fileName]]
+    for step in range(2):
         logger.info("Creating a temporary file in {}".format(outputDir))
         with open(fileToInsert, "w") as f:
             f.write("# This is a test file")
-        logger.info("Inserting a temporary file {} into {}".format(input_file, outputDir))
-        fileId = db.insertFileToDB(fileToInsert, "sandbox")
+        logger.info("Inserting a temporary file {} into {}".format(testInsertArgs[step], db))
+        fileIdList = db.insertFileToDB(testInsertArgs[step], "sandbox")
         logger.info("Removing the local temporary file")
         fileToInsert.unlink()
+        assert fileToInsert.exists() is False
         logger.info("Getting file from DB and checking consistency")
-        fileId2 = db.exportFileDB("sandbox", outputDir, fileName)
-        logger.info("fileId {}".format((fileId)))
-        logger.info("fileId {}".format((fileId2)))
-        assert fileId == fileId2
-        logger.info("Checking if the file was downloaded from DB")
-        assert io.getOutputFile(fileName, dirType="model", test=True).exists()
+        fileId2List = db.exportFileDB("sandbox", outputDir, testExportArgs[step])
+        for fileCounter in range(len(fileIdList)):
+            fileId = fileIdList[fileCounter]
+            fileId2 = fileId2List[fileCounter]
+            logger.info("fileId {}".format((fileId)))
+            logger.info("fileId2 {}".format((fileId2)))
+            assert fileId == fileId2
+            logger.info("Checking if the file was downloaded from DB")
+            assert fileToInsert.exists()
 
 
 def test_get_all_versions(db):
