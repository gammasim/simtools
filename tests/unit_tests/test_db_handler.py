--- conflicted
+++ resolved
@@ -319,20 +319,16 @@
         assert io_handler.getOutputFile(fileNow, dirType="model", test=True).exists()
 
 
-<<<<<<< HEAD
-def test_insert_files_db(db, io_handler, db_cleanup_file_sandbox, caplog):
-=======
-def test_export_file_db(db, db_cleanup_file_sandbox, caplog):
+def test_export_file_db(db, io_handler, db_cleanup_file_sandbox, caplog):
     logger.info("----Testing exporting files from the DB-----")
-    outputDir = io.getOutputDirectory(dirType="model", test=True)
+    outputDir = io_handler.getOutputDirectory(dirType="model", test=True)
     fileName = "mirror_CTA-S-LST_v2020-04-07.dat"
     fileToExport = outputDir / fileName
     db.exportFileDB(db.DB_CTA_SIMULATION_MODEL, outputDir, fileName)
     assert fileToExport.exists()
 
 
-def test_insert_files_db(db, db_cleanup_file_sandbox, caplog):
->>>>>>> d25702a9
+def test_insert_files_db(db, io_handler, db_cleanup_file_sandbox, caplog):
 
     logger.info("----Testing inserting files to the DB-----")
     logger.info(
