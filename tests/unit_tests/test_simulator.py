--- conflicted
+++ resolved
@@ -705,28 +705,7 @@
 
 def test_initialize_simulation_runner_with_corsika(shower_simulator):
     simulation_runner = shower_simulator._initialize_simulation_runner()
-<<<<<<< HEAD
-
-    # Assertions
-    assert isinstance(simulation_runner, CorsikaRunner)
-    mock_corsika_config.assert_called_once_with(
-        array_model=shower_simulator.array_models[0],
-        label=shower_simulator.label,
-        args_dict=shower_simulator.args_dict,
-        db_config=db_config,
-        dummy_simulations=False,
-    )
-    mock_corsika_runner.assert_called_once_with(
-        label=shower_simulator.label,
-        corsika_config=mock_corsika_config.return_value,
-        simtel_path=shower_simulator.args_dict.get("simtel_path"),
-        use_multipipe=False,
-        keep_seeds=shower_simulator.args_dict.get("corsika_test_seeds", False),
-        curved_atmosphere_min_zenith_angle=65 * u.deg,
-    )
-=======
     assert simulation_runner is not None
->>>>>>> 890daebf
 
 
 def test_initialize_simulation_runner_with_sim_telarray(array_simulator):
@@ -738,51 +717,14 @@
     shower_array_simulator,
 ):
     simulation_runner = shower_array_simulator._initialize_simulation_runner()
-<<<<<<< HEAD
-
-    # Assertions
-    assert isinstance(simulation_runner, CorsikaSimtelRunner)
-    mock_corsika_config.assert_called()
-    mock_corsika_simtel_runner.assert_called_once_with(
-        label=shower_array_simulator.label,
-        corsika_config=[mock_corsika_config.return_value]
-        * len(shower_array_simulator.array_models),
-        simtel_path=shower_array_simulator.args_dict.get("simtel_path"),
-        use_multipipe=True,
-        keep_seeds=shower_array_simulator.args_dict.get("corsika_test_seeds", False),
-        curved_atmosphere_min_zenith_angle=65 * u.deg,
-        sim_telarray_seeds=shower_array_simulator.sim_telarray_seeds,
-        sequential=shower_array_simulator.args_dict.get("sequential", False),
-        calibration_config=None,
-    )
-=======
     assert simulation_runner is not None
->>>>>>> 890daebf
 
 
 def test_initialize_simulation_runner_with_calibration_simulator(
     calibration_simulator,
 ):
     simulation_runner = calibration_simulator._initialize_simulation_runner()
-<<<<<<< HEAD
-
-    # Assertions
-    assert isinstance(simulation_runner, CorsikaSimtelRunner)
-    mock_corsika_config.assert_called()
-    mock_corsika_simtel_runner.assert_called_once_with(
-        label=calibration_simulator.label,
-        corsika_config=[mock_corsika_config.return_value] * len(calibration_simulator.array_models),
-        simtel_path=calibration_simulator.args_dict.get("simtel_path"),
-        use_multipipe=True,
-        keep_seeds=calibration_simulator.args_dict.get("corsika_test_seeds", False),
-        curved_atmosphere_min_zenith_angle=65 * u.deg,
-        sim_telarray_seeds=calibration_simulator.sim_telarray_seeds,
-        sequential=calibration_simulator.args_dict.get("sequential", False),
-        calibration_config=calibration_simulator.args_dict,
-    )
-=======
     assert simulation_runner is not None
->>>>>>> 890daebf
 
 
 def test_save_reduced_event_lists_not_sim_telarray(shower_simulator, caplog):
