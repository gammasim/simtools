import os

import jsonschema
import pytest
import yaml

from simtools.data_model import metadata_model


def test_get_default_metadata_dict():
    _top_meta = metadata_model.get_default_metadata_dict()

    assert isinstance(_top_meta, dict)
    assert len(_top_meta) > 0

    assert "VERSION" in _top_meta["CTA"]["REFERENCE"]
    assert _top_meta["CTA"]["REFERENCE"]["VERSION"] == "1.0.0"
    assert _top_meta["CTA"]["CONTACT"]["ORGANIZATION"] == "CTAO"


def test_load_schema():
    _metadata_schema = metadata_model.load_schema()
    assert isinstance(_metadata_schema, dict)
    assert len(_metadata_schema) > 0

    with pytest.raises(FileNotFoundError):
        metadata_model.load_schema(schema_file="not_existing_file")


def test_validate_schema(tmp_test_directory):
    sample_schema = {
        "type": "object",
        "properties": {"name": {"type": "string"}, "age": {"type": "number"}},
        "required": ["name", "age"],
    }

    schema_file = os.path.join(tmp_test_directory, "schema.json")
    with open(schema_file, "w", encoding="utf-8") as f:
        yaml.dump(sample_schema, f)

    # sample data dictionary to be validated
    data = {"name": "John", "age": 30}

<<<<<<< HEAD
def test_metadata_input_reference_document_list():
    assert "SITE" in metadata_model.metadata_input_reference_document_list("instrument_list")
    assert "SITE" in metadata_model.metadata_input_reference_document_list("INSTRUMENT_LIST")
    assert "TYPE" in metadata_model.metadata_input_reference_document_list("document_list")
    with pytest.raises(metadata_model.InvalidSchemaList, match=r"Invalid schema list: wrong_list"):
        metadata_model.metadata_input_reference_document_list("wrong_list")
=======
    metadata_model.validate_schema(data, schema_file)
>>>>>>> 40ed0d8c

    with pytest.raises(jsonschema.exceptions.ValidationError):
        invalid_data = {"name": "Alice", "age": "Thirty"}
        metadata_model.validate_schema(invalid_data, schema_file)


def test_resolve_references():
    yaml_data = {
        "example_data": {
            "example_object": {"type": "object", "properties": {"INSTRUMENT": {"type": "string"}}},
            "another_object": {
                "type": "object",
                "properties": {
                    "INSTRUMENT": {"$ref": "#/example_data/example_object/properties/INSTRUMENT"}
                },
            },
        }
    }

    expected_result = {
        "example_data": {
            "example_object": {"type": "object", "properties": {"INSTRUMENT": {"type": "string"}}},
            "another_object": {"type": "object", "properties": {"INSTRUMENT": {"type": "string"}}},
        }
    }

    assert metadata_model.resolve_references(yaml_data) == expected_result


def test_fill_defaults():
    schema = {
        "properties": {
            "CONTACT": {
                "type": "object",
                "properties": {
                    "organization": {"type": "string", "default": "CTA"},
                    "number": {"type": "integer", "default": 30},
                },
            },
            "DOCUMENTS": {
                "type": "array",
                "items": {
                    "type": "object",
                    "properties": {
                        "name": {"type": "string", "default": "a_document"},
                        "id": {"type": "integer", "default": 55},
                    },
                },
            },
            "NO_DEFAULT": {
                "type": "object",
                "properties": {
                    "string_without_default": {
                        "type": "string",
                    },
                },
            },
            "NO_DEFAULT_LIST": {
                "type": "array",
                "items": {
                    "type": "object",
                    "properties": {
                        "string_without_default": {
                            "type": "string",
                        },
                    },
                },
            },
        }
    }
    expected_result = {
        "CTA": {
            "CONTACT": {"organization": "CTA", "number": 30},
            "DOCUMENTS": [{"name": "a_document", "id": 55}],
            "NO_DEFAULT": {},
            "NO_DEFAULT_LIST": [{}],
        }
    }

    assert metadata_model.fill_defaults(schema) == expected_result

    schema = {
        "no_properties": {
            "CONTACT": {
                "type": "object",
                "properties": {
                    "organization": {"type": "string", "default": "CTA"},
                    "number": {"type": "integer", "default": 30},
                },
            },
        }
    }

    with pytest.raises(KeyError):
        metadata_model.fill_defaults(schema)<|MERGE_RESOLUTION|>--- conflicted
+++ resolved
@@ -41,16 +41,7 @@
     # sample data dictionary to be validated
     data = {"name": "John", "age": 30}
 
-<<<<<<< HEAD
-def test_metadata_input_reference_document_list():
-    assert "SITE" in metadata_model.metadata_input_reference_document_list("instrument_list")
-    assert "SITE" in metadata_model.metadata_input_reference_document_list("INSTRUMENT_LIST")
-    assert "TYPE" in metadata_model.metadata_input_reference_document_list("document_list")
-    with pytest.raises(metadata_model.InvalidSchemaList, match=r"Invalid schema list: wrong_list"):
-        metadata_model.metadata_input_reference_document_list("wrong_list")
-=======
     metadata_model.validate_schema(data, schema_file)
->>>>>>> 40ed0d8c
 
     with pytest.raises(jsonschema.exceptions.ValidationError):
         invalid_data = {"name": "Alice", "age": "Thirty"}
