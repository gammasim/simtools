#!/usr/bin/python3

import logging
import shutil
import sys

import numpy as np
import pytest
import yaml
from astropy import units as u
from astropy.table import Column, Table
from astropy.utils.diff import report_diff_values

from simtools.data_model import validate_data

logger = logging.getLogger()
logger.setLevel(logging.DEBUG)


def test_validate_and_transform(caplog):
    data_validator = validate_data.DataValidator()
    # no input file defined
    with caplog.at_level(logging.ERROR):
        with pytest.raises(TypeError):
            data_validator.validate_and_transform()
    assert "No data or data table to validate" in caplog.text

    data_validator.data_file_name = "tests/resources/MLTdata-preproduction.ecsv"
    data_validator.schema_file_name = "tests/resources/MST_mirror_2f_measurements.schema.yml"
    with caplog.at_level(logging.INFO):
        data_validator.validate_and_transform()
    assert "Validating tabled data from:" in caplog.text


def test_validate_data_file(caplog):
    data_validator = validate_data.DataValidator()
    # no input file defined, should pass
    data_validator.validate_data_file()

    data_validator.data_file_name = "tests/resources/MLTdata-preproduction.ecsv"
    with caplog.at_level(logging.INFO):
        data_validator.validate_data_file()
    assert "Validating tabled data from:" in caplog.text

    data_validator.data_file_name = "tests/resources/reference_position_mercator.yml"
    with caplog.at_level(logging.INFO):
        data_validator.validate_data_file()
    assert "Validating data from:" in caplog.text


def test_validate_data_columns(tmp_test_directory, caplog):
    data_validator = validate_data.DataValidator()
    with pytest.raises(TypeError):
        data_validator._validate_data_table()

    data_validator_1 = validate_data.DataValidator(
        schema_file=None,
        data_file="tests/resources/MLTdata-preproduction.ecsv",
    )
    data_validator_1.validate_data_file()
    with pytest.raises(TypeError):
        data_validator_1._validate_data_table()

    data_validator_3 = validate_data.DataValidator(
        schema_file="tests/resources/MST_mirror_2f_measurements.schema.yml",
        data_file="tests/resources/MLTdata-preproduction.ecsv",
    )
    data_validator_3.validate_data_file()
    data_validator_3._validate_data_table()

    _incomplete_schema = {"data": []}
    with open(tmp_test_directory / "incomplete_data_schema.schema.yml", "w") as _file:
        yaml.dump(_incomplete_schema, _file)

    data_validator_3.schema_file_name = tmp_test_directory / "incomplete_data_schema.schema.yml"
    with caplog.at_level(logging.ERROR):
        with pytest.raises(IndexError):
            data_validator_3._validate_data_table()
    assert "Error reading validation schema from" in caplog.text


def test_sort_data():
    data_validator = validate_data.DataValidator()
    data_validator._reference_data_columns = get_reference_columns()

    table_1 = Table()
    table_1["wavelength"] = Column([300.0, 350.0, 315.0], unit="nm", dtype="float32")
    table_1["qe"] = Column([0.1, 0.5, 0.2], dtype="float32")

    table_sorted = Table()
    table_sorted["wavelength"] = Column([300.0, 315.0, 350.0], unit="nm", dtype="float32")
    table_sorted["qe"] = Column([0.1, 0.2, 0.5], dtype="float32")

    table_reverse_sorted = Table()
    table_reverse_sorted["wavelength"] = Column([350.0, 315.0, 300.0], unit="nm", dtype="float32")
    table_reverse_sorted["qe"] = Column([0.5, 0.2, 0.1], dtype="float32")

    data_validator.data_table = table_1
    data_validator._sort_data()

    identical_sorted = report_diff_values(
        data_validator.data_table, table_sorted, fileobj=sys.stdout
    )

    reverse_sorted_data_columns = get_reference_columns()
    reverse_sorted_data_columns[0]["input_processing"] = ["remove_duplicates", "reversesort"]
    data_validator_reverse = validate_data.DataValidator()
    data_validator_reverse._reference_data_columns = reverse_sorted_data_columns

    data_validator_reverse.data_table = table_1
    data_validator_reverse._sort_data()

    identical_reverse_sorted = report_diff_values(
        data_validator_reverse.data_table, table_reverse_sorted, fileobj=sys.stdout
    )

    assert identical_sorted
    assert identical_reverse_sorted

    data_validator_reverse.data_table = None
    with pytest.raises(AttributeError):
        data_validator_reverse._sort_data()
    data_validator.data_table = None
    with pytest.raises(AttributeError):
        data_validator._sort_data()


def test_check_data_for_duplicates():
    data_validator = validate_data.DataValidator()
    data_validator._reference_data_columns = get_reference_columns()

    table_unique = Table()
    table_unique["wavelength"] = Column([300.0, 350.0], unit="nm", dtype="float32")
    table_unique["qe"] = Column([0.1, 0.5], dtype="float32")

    table_1 = Table()
    table_1["wavelength"] = Column([300.0, 350.0, 350.0], unit="nm", dtype="float32")
    table_1["qe"] = Column([0.1, 0.5, 0.5], dtype="float32")

    data_validator.data_table = table_1
    data_validator._check_data_for_duplicates()

    identical_1 = report_diff_values(data_validator.data_table, table_unique, fileobj=sys.stdout)

    assert identical_1

    table_2 = Table()
    table_2["wavelength"] = Column([300.0, 315.0, 350.0], unit="nm", dtype="float32")
    table_2["qe"] = Column([0.1, 0.5, 0.5], dtype="float32")

    data_validator.data_table = table_2
    data_validator._check_data_for_duplicates()

    not_identical = report_diff_values(data_validator.data_table, table_2, fileobj=sys.stdout)

    assert not_identical

    table_3 = Table()
    table_3["wavelength"] = Column([300.0, 350.0, 350.0], unit="nm", dtype="float32")
    table_3["qe"] = Column([0.1, 0.5, 0.8], dtype="float32")

    data_validator.data_table = table_3
    with pytest.raises(ValueError):
        data_validator._check_data_for_duplicates()


def test_interval_check_allow_range():
    data_validator = validate_data.DataValidator()

    assert data_validator._interval_check((0.1, 0.9), (0.0, 1.0), "allowed_range")
    assert data_validator._interval_check((0.0, 1.0), (0.0, 1.0), "allowed_range")

    assert not data_validator._interval_check((-1.0, 0.9), (0.0, 1.0), "allowed_range")
    assert not data_validator._interval_check((0.0, 1.1), (0.0, 1.0), "allowed_range")
    assert not data_validator._interval_check((-1.0, 1.1), (0.0, 1.0), "allowed_range")


def test_interval_check_required_range():
    data_validator = validate_data.DataValidator()

    assert data_validator._interval_check((250.0, 700.0), (300.0, 600), "required_range")
    assert data_validator._interval_check((300.0, 600.0), (300.0, 600), "required_range")

    assert not data_validator._interval_check((350.0, 700.0), (300.0, 600), "required_range")
    assert not data_validator._interval_check((300.0, 500.0), (300.0, 600), "required_range")
    assert not data_validator._interval_check((350.0, 500.0), (300.0, 600), "required_range")


def test_check_range(caplog):
    data_validator = validate_data.DataValidator()
    data_validator._reference_data_columns = get_reference_columns()

    col_1 = Column(name="qe", data=[0.1, 0.5], dtype="float32")
    data_validator._check_range(col_1.name, col_1.min(), col_1.max(), "allowed_range")
    col_w = Column(name="wavelength", data=[250.0, 750.0], dtype="float32")
    data_validator._check_range(col_w.name, col_w.min(), col_w.max(), "required_range")

    col_2 = Column(name="key_error", data=[0.1, 0.5], dtype="float32")
    with pytest.raises(IndexError):
        data_validator._check_range(col_2.name, col_2.min(), col_2.max(), "allowed_range")

    with pytest.raises(KeyError):
        data_validator._check_range(col_w.name, col_w.min(), col_w.max(), "failed_range")

    col_3 = Column(name="qe", data=[0.1, 5.00], dtype="float32")
    with caplog.at_level(logging.ERROR):
        with pytest.raises(ValueError):
            data_validator._check_range(col_3.name, col_3.min(), col_3.max(), "allowed_range")
    assert "Value for column 'qe' out of range" in caplog.text
    col_3 = Column(name="qe", data=[-0.1, 0.5], dtype="float32")
    with caplog.at_level(logging.ERROR):
        with pytest.raises(ValueError):
            data_validator._check_range(col_3.name, col_3.min(), col_3.max(), "allowed_range")
    assert "Value for column 'qe' out of range" in caplog.text


def test_check_and_convert_units():
    data_validator = validate_data.DataValidator()
    data_validator._reference_data_columns = get_reference_columns()

    table_1 = Table()
    table_1["wavelength"] = Column([300.0, 350.0], unit="nm", dtype="float32")
    table_1["qe"] = Column([0.1, 0.5], dtype="float32")
    table_1["qe"] = Column([0.1, 0.5], unit=None, dtype="float32")
    table_1["qe"] = Column([0.1, 0.5], unit="dimensionless", dtype="float32")
    table_1["position_x"] = [0.1, 0.5] * u.km
    table_1["position_y"] = Column([5.0, 7], unit="km", dtype="float32")

    for col_name in table_1.colnames:
        table_1[col_name] = data_validator._check_and_convert_units(table_1[col_name], col_name)

    # check unit conversion for "position_x" (column type Quantity)
    assert table_1["position_x"].unit == u.m
    assert 100.0 == pytest.approx(table_1["position_x"].value[0])
    # check unit conversion for "position_y" (column type Column)
    assert table_1["position_y"].unit == u.m
    assert 7000.0 == pytest.approx(table_1["position_y"].value[1])

    table_2 = Table()
    table_2["wavelength"] = Column([300.0, 350.0], unit="nm", dtype="float32")
    table_2["wrong_column"] = Column([0.1, 0.5], dtype="float32")

    with pytest.raises(IndexError):
        for col_name in table_2.colnames:
            data_validator._check_and_convert_units(table_2[col_name], col_name)

    table_3 = Table()
    table_3["wavelength"] = Column([300.0, 350.0], unit="kg", dtype="float32")

    with pytest.raises(u.core.UnitConversionError):
        for col_name in table_3.colnames:
            data_validator._check_and_convert_units(table_3[col_name], col_name)


def test_check_required_columns():
    data_validator = validate_data.DataValidator()
    data_validator._reference_data_columns = get_reference_columns()

    table_1 = Table()
    table_1["wavelength"] = Column([300.0, 350.0], unit="nm", dtype="float32")
    table_1["qe"] = Column([0.1, 0.5], dtype="float32")

    data_validator.data_table = table_1
    data_validator._check_required_columns()

    table_2 = Table()
    table_2["wavelength"] = Column([300.0, 350.0], unit="nm", dtype="float32")

    data_validator.data_table = table_2

    with pytest.raises(KeyError, match=r"'Missing required column qe'"):
        data_validator._check_required_columns()


def test_get_reference_data_column():
    data_validator = validate_data.DataValidator()
    data_validator._reference_data_columns = get_reference_columns()

    assert isinstance(data_validator._get_reference_data_column("wavelength"), dict)

    _entry = data_validator._get_reference_data_column("wavelength")
    assert _entry["name"] == "wavelength"

    with pytest.raises(IndexError):
        data_validator._get_reference_data_column("wrong_column")

    assert data_validator._get_reference_data_column("wavelength", status_test=True)
    assert not data_validator._get_reference_data_column("wrong_column", status_test=True)

    data_validator._reference_data_columns = get_reference_columns_name_colx()

    assert isinstance(data_validator._get_reference_data_column("col1"), dict)

    with pytest.raises(IndexError):
        data_validator._get_reference_data_column("col3")

    assert data_validator._get_reference_data_column("col1", status_test=True)

    assert data_validator._get_reference_data_column("col1") == {"name": "col1"}


def test_get_reference_unit():
    data_validator = validate_data.DataValidator()
    data_validator._reference_data_columns = get_reference_columns()

    assert data_validator._get_reference_unit("wavelength") == "nm"
    assert data_validator._get_reference_unit("qe") == u.dimensionless_unscaled
    assert data_validator._get_reference_unit("no_units") == u.dimensionless_unscaled


def test_get_unique_column_requirements():
    data_validator = validate_data.DataValidator()
    data_validator._reference_data_columns = get_reference_columns()

    assert data_validator._get_unique_column_requirement() == ["wavelength"]


<<<<<<< HEAD
def test_check_datatype(caplog):
    data_validator = validate_data.DataValidator()
    data_validator._reference_data_columns = get_reference_columns()

    assert data_validator._check_datatype(
        Column([300.0, 350.0, 315.0], dtype="double", name="wavelength"), "wavelength"
    )

    with caplog.at_level(logging.ERROR):
        with pytest.raises(TypeError):
            assert data_validator._check_datatype(
=======
def test_check_data_type(caplog):
    data_validator = validate_data.DataValidator()
    data_validator._reference_data_columns = get_reference_columns()

    with caplog.at_level(logging.DEBUG):
        data_validator._check_data_type(
            Column([300.0, 350.0, 315.0], dtype="double", name="wavelength"), "wavelength"
        )
    assert "Data column 'wavelength' has correct data type" in caplog.text

    print("AAA", caplog.text)

    with caplog.at_level(logging.ERROR):
        with pytest.raises(TypeError):
            assert data_validator._check_data_type(
>>>>>>> 4f8ad3e2
                Column([300.0, 350.0, 315.0], dtype="float32", name="wavelength"), "wavelength"
            )
    assert (
        "Invalid data type in column 'wavelength'. Expected type 'double', found 'float32'"
        in caplog.text
    )


def test_check_for_not_a_number():
    data_validator = validate_data.DataValidator()
    data_validator._reference_data_columns = get_reference_columns()

    assert not (
        data_validator._check_for_not_a_number(
            Column([300.0, 350.0, 315.0], dtype="float32", name="wavelength"), "wavelength"
        )
    )

    # wavelength does not allow for nan
    with pytest.raises(ValueError):
        data_validator._check_for_not_a_number(
            Column([np.nan, 350.0, 315.0], dtype="float32", name="wavelength"), "wavelength"
        )
    with pytest.raises(ValueError):
        data_validator._check_for_not_a_number(
            Column([np.nan, 350.0, np.inf], dtype="float32", name="wavelength"), "wavelength"
        )
    with pytest.raises(ValueError):
        data_validator._check_for_not_a_number(
            Column([300.0, 350.0, np.inf], dtype="float32", name="wavelength"), "wavelength"
        )

    # position_x allows for nan
    assert not (
        data_validator._check_for_not_a_number(
            Column([300.0, 350.0, 315.0], dtype="float32", name="position_x"), "position_x"
        )
    )
    assert data_validator._check_for_not_a_number(
        Column([np.nan, 350.0, 315.0], dtype="float32", name="position_x"), "position_x"
    )
    assert data_validator._check_for_not_a_number(
        Column([333.0, np.inf, 315.0], dtype="float32", name="position_x"), "position_x"
    )


def test_read_validation_schema(tmp_test_directory):
    data_validator = validate_data.DataValidator()

    # no file given
    with pytest.raises(TypeError):
        data_validator._read_validation_schema(schema_file=None)

    # file given
    data_validator._read_validation_schema(
        schema_file="tests/resources/MST_mirror_2f_measurements.schema.yml"
    )

    # file does not exist
    with pytest.raises(FileNotFoundError):
        data_validator._read_validation_schema(schema_file="this_file_does_not_exist.yml")

    # file given and parameter name given
    data_validator._read_validation_schema(
        schema_file="tests/resources/MST_mirror_2f_measurements.schema.yml",
        parameter="mirror_2f_measurement",
    )

    # copy the schema file to a temporary directory; this is to test
    # that the schema file is read from the temporary directory with the
    # correct path / name
    shutil.copy(
        "tests/resources/MST_mirror_2f_measurements.schema.yml",
        tmp_test_directory / "mirror_2f_measurement.schema.yml",
    )
    data_validator._read_validation_schema(
        schema_file=str(tmp_test_directory), parameter="mirror_2f_measurement"
    )

    _incomplete_schema = {"description": "test schema"}
    # write yaml file in temp directory
    with open(tmp_test_directory / "incomplete_schema.schema.yml", "w") as _file:
        yaml.dump(_incomplete_schema, _file)

    with pytest.raises(KeyError):
        data_validator._read_validation_schema(
            schema_file=str(tmp_test_directory), parameter="incomplete_schema"
        )


# incomplete test
def test_validate_data_dict():
    data_validator = validate_data.DataValidator(
        schema_file="tests/resources/MST_mirror_2f_measurements.schema.yml"
    )
    data_validator.data = {"no_name": "test_data", "value": [1, 2, 3], "units": ["", "", ""]}
    with pytest.raises(KeyError):
        data_validator._validate_data_dict()


def get_reference_columns_name_colx():
    """
    return a test reference data column definition
    with columns named col0, col1, col3

    """
    return [
        {
            "name": "col0",
        },
        {
            "name": "col1",
        },
        {
            "name": "col2",
        },
    ]


def get_reference_columns():
    """
    return a test reference data column definition

    """
    return [
        {
            "name": "wavelength",
            "description": "wavelength",
            "required": True,
            "units": "nm",
            "type": "double",
            "required_range": {"unit": "nm", "min": 300, "max": 700},
            "input_processing": ["remove_duplicates", "sort"],
        },
        {
            "name": "qe",
            "description": "average quantum or photon detection efficiency",
            "required": True,
            "units": "dimensionless",
            "type": "double",
            "allowed_range": {"unit": "unitless", "min": 0.0, "max": 1.0},
        },
        {
            "name": "position_x",
            "description": "x position",
            "required": False,
            "units": "m",
            "type": "double",
            "allowed_range": {"unit": "m", "min": 0.0, "max": 1.0},
            "input_processing": ["allow_nan"],
        },
        {
            "name": "position_y",
            "description": "y position",
            "required": False,
            "units": "m",
            "type": "double",
            "allowed_range": {"unit": "m", "min": 0.0, "max": 1.0},
            "input_processing": ["allow_nan"],
        },
        {
            "name": "abc",
            "description": "not required",
            "required": False,
            "units": "kg",
            "type": "double",
            "allowed_range": {"unit": "kg", "min": 0.0, "max": 100.0},
        },
        {
            "name": "no_units",
            "description": "not required",
            "required": False,
            "type": "double",
        },
    ]<|MERGE_RESOLUTION|>--- conflicted
+++ resolved
@@ -315,19 +315,6 @@
     assert data_validator._get_unique_column_requirement() == ["wavelength"]
 
 
-<<<<<<< HEAD
-def test_check_datatype(caplog):
-    data_validator = validate_data.DataValidator()
-    data_validator._reference_data_columns = get_reference_columns()
-
-    assert data_validator._check_datatype(
-        Column([300.0, 350.0, 315.0], dtype="double", name="wavelength"), "wavelength"
-    )
-
-    with caplog.at_level(logging.ERROR):
-        with pytest.raises(TypeError):
-            assert data_validator._check_datatype(
-=======
 def test_check_data_type(caplog):
     data_validator = validate_data.DataValidator()
     data_validator._reference_data_columns = get_reference_columns()
@@ -343,7 +330,6 @@
     with caplog.at_level(logging.ERROR):
         with pytest.raises(TypeError):
             assert data_validator._check_data_type(
->>>>>>> 4f8ad3e2
                 Column([300.0, 350.0, 315.0], dtype="float32", name="wavelength"), "wavelength"
             )
     assert (
