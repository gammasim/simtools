--- conflicted
+++ resolved
@@ -302,17 +302,10 @@
         )
     )
     assert data_validator._check_for_not_a_number(
-<<<<<<< HEAD
-        Column([np.nan, 350.0, 315.0], dtype="float32", name="pos_x")
-    )
-    assert data_validator._check_for_not_a_number(
-        Column([333.0, np.inf, 315.0], dtype="float32", name="pos_x")
-=======
         Column([np.nan, 350.0, 315.0], dtype="float32", name="position_x"), "position_x"
     )
     assert data_validator._check_for_not_a_number(
         Column([333.0, np.inf, 315.0], dtype="float32", name="position_x"), "position_x"
->>>>>>> 97c22a58
     )
 
 
