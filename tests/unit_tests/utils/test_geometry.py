--- conflicted
+++ resolved
@@ -107,7 +107,6 @@
 
     # Test mean of random angles
     angles = np.array([0.1, 0.2, 0.3])
-<<<<<<< HEAD
     assert transf.calculate_circular_mean(angles) == pytest.approx(0.2, abs=1e-6)
 
 
@@ -132,9 +131,6 @@
     assert_quantity_allclose(
         transf.solid_angle(angle_full_circle), expected_solid_angle_full_circle
     )
-=======
-    expected = 0.2
-    assert transf.calculate_circular_mean(angles) == pytest.approx(expected, abs=1e-6)
 
 
 def test_transform_ground_to_shower_coordinates():
@@ -206,5 +202,4 @@
         x_ground, y_ground, z_ground, shower_azimuth, shower_altitude
     )
 
-    np.testing.assert_allclose(result, expected, rtol=1e-7, atol=1.0e-10)
->>>>>>> 14eb8642
+    np.testing.assert_allclose(result, expected, rtol=1e-7, atol=1.0e-10)