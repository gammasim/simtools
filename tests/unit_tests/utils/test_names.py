#!/usr/bin/python3

import logging
from pathlib import Path

import pytest

from simtools.utils import names

logging.getLogger().setLevel(logging.DEBUG)


ecsv_suffix = ".ecsv"


@pytest.fixture
def invalid_name():
    return "Invalid name"


def test_get_list_of_array_element_types():
    assert names.get_list_of_array_element_types(array_element_class="telescopes", site=None) == [
        "LSTN",
        "LSTS",
        "MSTN",
        "MSTS",
        "MSTx",
        "SCTS",
        "SSTS",
    ]

    assert names.get_list_of_array_element_types(
        array_element_class="telescopes", site="North"
    ) == [
        "LSTN",
        "MSTN",
    ]

    assert names.get_list_of_array_element_types(
        array_element_class="telescopes", site="South"
    ) == [
        "LSTS",
        "MSTS",
        "SCTS",
        "SSTS",
    ]

    assert "ILLN" in names.get_list_of_array_element_types(
        array_element_class="calibration_devices", site="North"
    )


def test_validate_name():
    with_lists = {
        "South": ["south"],
        "North": ["north"],
    }

    for key, value in with_lists.items():
        for _site in value:
            assert key == names._validate_name(_site, with_lists)

    with pytest.raises(ValueError, match=r"Invalid name Aar"):
        names._validate_name("Aar", with_lists)

    with_lists_in_dicts = {
        "LSTN": ["LSTN", "lstn"],
        "MSTS": ["MSTN", "mstn"],
    }
    for key, value in with_lists_in_dicts.items():
        for _tel in value:
            assert key == names._validate_name(_tel, with_lists_in_dicts)


def test_class_key_to_db_collection():
    assert "telescopes" == names.class_key_to_db_collection("Telescope")
    assert "calibration_devices" == names.class_key_to_db_collection("Calibration")
    assert "sites" == names.class_key_to_db_collection("Site")
    assert "configuration_sim_telarray" == names.class_key_to_db_collection(
        "configuration_sim_telarray"
    )
    assert "configuration_corsika" == names.class_key_to_db_collection("configuration_corsika")

    with pytest.raises(ValueError, match=r"^Class Not_a_class not found"):
        names.class_key_to_db_collection("Not_a_class")


def test_get_collection_name_from_parameter_name():
    assert "telescopes" == names.get_collection_name_from_parameter_name("num_gains")
    assert "sites" == names.get_collection_name_from_parameter_name("atmospheric_profile")
    assert "calibration_devices" == names.get_collection_name_from_parameter_name("laser_photons")
    assert "configuration_sim_telarray" == names.get_collection_name_from_parameter_name(
        "iobuf_maximum"
    )
    assert "configuration_corsika" == names.get_collection_name_from_parameter_name(
        "corsika_particle_kinetic_energy_cutoff"
    )
    with pytest.raises(KeyError, match=r"Parameter Not_a_parameter without schema definition"):
        names.get_collection_name_from_parameter_name("Not_a_parameter")


def test_validate_array_element_id_name(caplog):
    _test_ids = {
        "1": "01",
        "01": "01",
        "5": "05",
        "55": "55",
        "design": "design",
        "test": "test",
    }
    for key, value in _test_ids.items():
        assert value == names.validate_array_element_id_name(key)

    assert "01" == names.validate_array_element_id_name(1)
    assert "11" == names.validate_array_element_id_name(11)

    for _id in ["no_id", "D2345", "FlashCam"]:
        with pytest.raises(ValueError, match=r"^Invalid array element ID name"):
            names.validate_array_element_id_name(_id)

    assert "FlashCam" == names.validate_array_element_id_name("FlashCam", "MSTx")


def test_array_element_design_types():
    assert names.array_element_design_types(None) == ["design", "test"]
    assert names.array_element_design_types("LSTN") == ["design", "test"]
    _expected_mstx_types = ["design", "test", "FlashCam", "NectarCam"]
    for _type in _expected_mstx_types:
        assert _type in names.array_element_design_types("MSTx")


def test_validate_site_name(invalid_name):
    for key, value in names.site_names().items():
        for test_name in value:
            assert key == names.validate_site_name(test_name)
    with pytest.raises(ValueError, match=rf"^{invalid_name}"):
        names.validate_site_name("Not a site")


def test_validate_array_element_type(invalid_name):
    assert "LSTN" == names.validate_array_element_type("LSTN")
    assert "ILLS" == names.validate_array_element_type("ILLS")

    with pytest.raises(ValueError, match=rf"^{invalid_name}"):
        names.validate_array_element_type("Not a type")
    with pytest.raises(ValueError, match=rf"^{invalid_name}"):
        names.validate_array_element_type("LSTN-01")


def test_validate_array_element_name(invalid_name):
    telescopes = {
        "LSTN-Design": "LSTN-Design",
        "LSTN-TEST": "LSTN-TEST",
        "LSTN-01": "LSTN-01",
        "SSTS-01": "SSTS-01",
        "OBS-North": "North",
        "MSTx-NectarCam": "MSTx-NectarCam",
    }

    for key, value in telescopes.items():
        logging.getLogger().info(f"Validating {key}")
        new_name = names.validate_array_element_name(key)
        logging.getLogger().info(f"New name {new_name}")
        assert value == new_name

    with pytest.raises(ValueError, match=rf"^{invalid_name}"):
        names.validate_array_element_name("South-MST-FlashCam-D")
    with pytest.raises(ValueError, match=rf"^{invalid_name}"):
        names.validate_array_element_name("LSTN")


def test_get_array_element_name_from_type_site_id():
    assert "LSTN-01" == names.get_array_element_name_from_type_site_id("LST", "North", "01")
    assert "LSTN-01" == names.get_array_element_name_from_type_site_id("LST", "North", "1")
    assert "LSTS-01" == names.get_array_element_name_from_type_site_id("LST", "South", "01")


def test_guess_design_model_from_name():
    assert "LSTN-design" == names.guess_design_model_from_name("LSTN-design")
    assert "LSTN-design" == names.guess_design_model_from_name("LSTN-01")
    assert "MSTS-design" == names.guess_design_model_from_name("MSTS-01")


def test_get_site_from_array_element_name(invalid_name):
    assert "North" == names.get_site_from_array_element_name("MSTN")
    assert "North" == names.get_site_from_array_element_name("MSTN-05")
    assert "South" == names.get_site_from_array_element_name("MSTS-05")
    with pytest.raises(ValueError, match=rf"^{invalid_name}"):
        names.get_site_from_array_element_name("LSTW")
<<<<<<< HEAD
    assert "North" == names.get_site_from_array_element_name("North")
=======
    assert ["North", "South"] == names.get_site_from_array_element_name("MSTx")
>>>>>>> 7af325d9


def test_get_collection_name_from_array_element_name():

    assert "telescopes" == names.get_collection_name_from_array_element_name("LSTN-01")
    assert "telescopes" == names.get_collection_name_from_array_element_name("MSTx-FlashCam")
    assert "sites" == names.get_collection_name_from_array_element_name("North", False)
    assert "sites" == names.get_collection_name_from_array_element_name("OBS-North", False)
    assert "configuration_sim_telarray" == names.get_collection_name_from_array_element_name(
        "configuration_sim_telarray", False
    )

    with pytest.raises(ValueError, match=r"Invalid array element name configuration_sim_telarray"):
        names.get_collection_name_from_array_element_name("configuration_sim_telarray", True)

    with pytest.raises(ValueError, match=r"Invalid array element name Not_a_collection"):
        names.get_collection_name_from_array_element_name("Not_a_collection", False)


def test_sanitize_name(caplog):
    assert names.sanitize_name("y_edges unit") == "y_edges_unit"
    assert names.sanitize_name("Y_EDGES UNIT") == "y_edges_unit"
    assert names.sanitize_name("123name") == "_123name"
    assert names.sanitize_name("na!@#$%^&*()me") == "na__________me"
    assert names.sanitize_name("!validName") == "_validname"

    with pytest.raises(ValueError, match=r"^The string  could not be sanitized."):
        names.sanitize_name("")


def test_get_array_element_type_from_name(invalid_name):
    assert names.get_array_element_type_from_name("LSTN-01") == "LSTN"
    assert names.get_array_element_type_from_name("MSTN-02") == "MSTN"
    assert names.get_array_element_type_from_name("SSTS-27") == "SSTS"
    assert names.get_array_element_type_from_name("SCTS-27") == "SCTS"
    assert names.get_array_element_type_from_name("MAGIC-2") == "MAGIC"
    assert names.get_array_element_type_from_name("VERITAS-4") == "VERITAS"
    for _name in ["", "01", "Not_a_telescope", "LST", "MST"]:
        with pytest.raises(ValueError, match=rf"^{invalid_name}"):
            names.get_array_element_type_from_name(_name)


def test_generate_file_name_camera_efficiency():

    site = "South"
    telescope_model_name = "LSTS-01"
    zenith_angle = 20
    azimuth_angle = 180
    label = "test"

    assert (
        names.generate_file_name(
            "camera-efficiency-table",
            ecsv_suffix,
            site,
            telescope_model_name,
            zenith_angle,
            azimuth_angle,
            label=label,
        )
        == "camera-efficiency-table-South-LSTS-01-za20.0deg_azm180deg_test.ecsv"
    )

    assert (
        names.generate_file_name(
            "camera-efficiency",
            ".dat",
            site,
            telescope_model_name,
            zenith_angle,
            azimuth_angle,
            label=label,
        )
        == "camera-efficiency-South-LSTS-01-za20.0deg_azm180deg_test.dat"
    )

    assert (
        names.generate_file_name(
            "camera-efficiency",
            ".log",
            site,
            telescope_model_name,
            zenith_angle,
            azimuth_angle,
            label=label,
        )
        == "camera-efficiency-South-LSTS-01-za20.0deg_azm180deg_test.log"
    )

    site = "North"
    telescope_model_name = "MSTN"
    zenith_angle = 40
    azimuth_angle = 0
    label = "test"
    assert (
        names.generate_file_name(
            "camera-efficiency-table",
            ecsv_suffix,
            site,
            telescope_model_name,
            zenith_angle,
            azimuth_angle,
            label=label,
        )
        == "camera-efficiency-table-North-MSTN-za40.0deg_azm000deg_test.ecsv"
    )
    assert (
        names.generate_file_name(
            "camera-efficiency",
            ".dat",
            site,
            telescope_model_name,
            zenith_angle,
            azimuth_angle,
            label=label,
        )
        == "camera-efficiency-North-MSTN-za40.0deg_azm000deg_test.dat"
    )
    assert (
        names.generate_file_name(
            "camera-efficiency",
            ".log",
            site,
            telescope_model_name,
            zenith_angle,
            azimuth_angle,
            label=label,
        )
        == "camera-efficiency-North-MSTN-za40.0deg_azm000deg_test.log"
    )

    site = "South"
    telescope_model_name = "LSTS-01"
    zenith_angle = 20
    azimuth_angle = 180
    label = None
    assert (
        names.generate_file_name(
            "camera-efficiency-table",
            ecsv_suffix,
            site,
            telescope_model_name,
            zenith_angle,
            azimuth_angle,
            label=label,
        )
        == "camera-efficiency-table-South-LSTS-01-za20.0deg_azm180deg.ecsv"
    )


def test_simtel_telescope_config_file_name(model_version):
    assert (
        names.simtel_config_file_name(
            "South", model_version, telescope_model_name="LSTS-01", label=None, extra_label=None
        )
        == "CTA-South-LSTS-01-" + model_version + ".cfg"
    )
    assert (
        names.simtel_config_file_name(
            "South", model_version, telescope_model_name="LSTS-01", label="A", extra_label=None
        )
        == "CTA-South-LSTS-01-" + model_version + "_A.cfg"
    )
    assert (
        names.simtel_config_file_name(
            "South", model_version, telescope_model_name="LSTS-01", label="A", extra_label="B"
        )
        == "CTA-South-LSTS-01-" + model_version + "_A_B.cfg"
    )


def test_simtel_array_config_file_name(model_version):
    assert (
        names.simtel_config_file_name(
            array_name="4LSTs", site="South", model_version=model_version, label=None
        )
        == "CTA-4LSTs-South-" + model_version + ".cfg"
    )
    assert (
        names.simtel_config_file_name(
            array_name="4LSTs", site="South", model_version=model_version, label="A"
        )
        == "CTA-4LSTs-South-" + model_version + "_A.cfg"
    )


def test_simtel_single_mirror_list_file_name(model_version):
    assert (
        names.simtel_single_mirror_list_file_name(
            site="South",
            telescope_model_name="LST-1",
            model_version=model_version,
            mirror_number=5,
            label=None,
        )
        == "CTA-single-mirror-list-South-LST-1-" + model_version + "-mirror5.dat"
    )
    assert (
        names.simtel_single_mirror_list_file_name(
            site="South",
            telescope_model_name="LST-1",
            model_version=model_version,
            mirror_number=5,
            label="A",
        )
        == "CTA-single-mirror-list-South-LST-1-" + model_version + "-mirror5_A.dat"
    )


def test_layout_telescope_list_file_name():
    assert (
        names.layout_telescope_list_file_name(
            name="Alpha",
            label=None,
        )
        == "telescope_positions-Alpha.ecsv"
    )
    assert (
        names.layout_telescope_list_file_name(
            name="Alpha",
            label="sub_MST",
        )
        == "telescope_positions-Alpha_sub_MST.ecsv"
    )


def test_generate_file_name_ray_tracing():
    assert (
        names.generate_file_name(
            file_type="Photons",
            suffix=".lis",
            site="South",
            telescope_model_name="LSTS-01",
            source_distance=10.5,
            zenith_angle=45.0,
            off_axis_angle=2.5,
            mirror_number=3,
            label="instance1",
        )
        == "Photons-South-LSTS-01-d10.5km-za45.0deg-off2.500deg_mirror3_instance1.lis"
    )

    assert (
        names.generate_file_name(
            file_type="log",
            site="South",
            suffix=".log",
            telescope_model_name="LSTS-01",
            source_distance=10.5,
            zenith_angle=45.0,
            off_axis_angle=2.5,
            mirror_number=None,
            label=None,
        )
        == "log-South-LSTS-01-d10.5km-za45.0deg-off2.500deg.log"
    )

    assert (
        names.generate_file_name(
            file_type="ray-tracing",
            suffix=ecsv_suffix,
            site="South",
            telescope_model_name="LSTS-01",
            source_distance=10.5,
            zenith_angle=45.0,
            label="instance1",
        )
        == "ray-tracing-South-LSTS-01-d10.5km-za45.0deg_instance1.ecsv"
    )
    assert (
        names.generate_file_name(
            file_type="ray-tracing",
            suffix=ecsv_suffix,
            site="South",
            telescope_model_name="LSTS-01",
            source_distance=10.5,
            zenith_angle=45.0,
            label=None,
        )
        == "ray-tracing-South-LSTS-01-d10.5km-za45.0deg.ecsv"
    )

    assert (
        names.generate_file_name(
            file_type="ray-tracing",
            suffix=".pdf",
            extra_label="d80_cm",
            site="South",
            telescope_model_name="LSTS-01",
            source_distance=10.5,
            zenith_angle=45.0,
            label="instance1",
        )
        == "ray-tracing-South-LSTS-01-d10.5km-za45.0deg_instance1_d80_cm.pdf"
    )
    assert (
        names.generate_file_name(
            file_type="ray-tracing",
            suffix=".pdf",
            extra_label="d80_cm",
            site="South",
            telescope_model_name="LSTS-01",
            source_distance=10.5,
            zenith_angle=45.0,
            label=None,
        )
        == "ray-tracing-South-LSTS-01-d10.5km-za45.0deg_d80_cm.pdf"
    )


def test_get_simulation_software_name_from_parameter_name():
    assert (
        names.get_simulation_software_name_from_parameter_name(
            "focal_length", simulation_software="sim_telarray"
        )
        == "focal_length"
    )
    assert (
        names.get_simulation_software_name_from_parameter_name(
            "telescope_axis_height", simulation_software="sim_telarray"
        )
        is None
    )
    assert (
        names.get_simulation_software_name_from_parameter_name(
            "corsika_observation_level", simulation_software="sim_telarray"
        )
        == "altitude"
    )
    assert (
        names.get_simulation_software_name_from_parameter_name(
            "corsika_observation_level", simulation_software="corsika"
        )
        == "OBSLEV"
    )
    assert (
        names.get_simulation_software_name_from_parameter_name(
            "reference_point_longitude", simulation_software="sim_telarray"
        )
        is None  # this is not a sim_telarray parameter
    )
    assert (
        names.get_simulation_software_name_from_parameter_name(
            "reference_point_longitude", simulation_software="corsika"
        )
        == "reference_point_longitude"
    )
    with pytest.raises(KeyError, match=r"Parameter Not_a_parameter without schema definition"):
        names.get_simulation_software_name_from_parameter_name(
            "Not_a_parameter", simulation_software="sim_telarray"
        )
    assert (
        names.get_simulation_software_name_from_parameter_name(
            "corsika_observation_level",
            simulation_software=None,
        )
        is None
    )


def test_get_parameter_name_from_simtel_name():
    assert names.get_parameter_name_from_simtel_name("focal_length") == "focal_length"
    assert names.get_parameter_name_from_simtel_name("altitude") == "corsika_observation_level"


def test_file_name_with_version():

    assert names.file_name_with_version(None, None) is None
    assert names.file_name_with_version("file", None) is None
    assert names.file_name_with_version(None, ".yml") is None

    assert names.file_name_with_version("file", ".yml") == Path("file.yml")
    assert names.file_name_with_version("file.json", ".yml") == Path("file.yml")

    assert names.file_name_with_version("file-5.22.0", ".yml") == Path("file-5.22.0.yml")
    assert names.file_name_with_version("file-5.0.0.json", ".yml") == Path("file-5.0.0.yml")<|MERGE_RESOLUTION|>--- conflicted
+++ resolved
@@ -187,11 +187,7 @@
     assert "South" == names.get_site_from_array_element_name("MSTS-05")
     with pytest.raises(ValueError, match=rf"^{invalid_name}"):
         names.get_site_from_array_element_name("LSTW")
-<<<<<<< HEAD
-    assert "North" == names.get_site_from_array_element_name("North")
-=======
     assert ["North", "South"] == names.get_site_from_array_element_name("MSTx")
->>>>>>> 7af325d9
 
 
 def test_get_collection_name_from_array_element_name():
