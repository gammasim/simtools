#!/usr/bin/python3

import logging

import pytest

from simtools.utils import names

logging.getLogger().setLevel(logging.DEBUG)


all_telescope_names = [
    "North-LST-1",
    "North-LST-D234",
    "North-MST-FlashCam-D",
    "North-MST-NectarCam-D",
    "North-MST-Structure-D",
    "South-LST-D",
    "South-MST-FlashCam-D",
    "South-MST-Structure-D",
    "South-SCT-D",
    "South-SST-1M-D",
    "South-SST-ASTRI-D",
    "South-SST-Camera-D",
    "South-SST-GCT-D",
    "South-SST-Structure-D",
]


def test_validate_sub_system_name():
    for key, value in names.all_subsystem_names.items():
        for test_name in value:
            assert key == names.validate_sub_system_name(test_name)
    with pytest.raises(ValueError):
        names.validate_sub_system_name("Not a camera")


def test_validate_telescope_id_name(caplog):
    for _id in [1, "1", "01", "D", "D234"]:
        assert names.validate_telescope_id_name(_id) == str(_id)

    for _id in ["no_id", "D2345"]:
        with caplog.at_level(logging.ERROR):
            with pytest.raises(ValueError):
                names.validate_telescope_id_name(_id)
            assert f"Invalid telescope ID name {_id}" in caplog.text


def test_validate_site_name():
    for key, value in names.all_site_names.items():
        for test_name in value:
            assert key == names.validate_site_name(test_name)
    with pytest.raises(ValueError):
        names.validate_site_name("Not a site")


def test_validate_array_layout_name():
    for key, value in names.all_array_layout_names.items():
        for test_name in value:
            assert key == names.validate_array_layout_name(test_name)
    with pytest.raises(ValueError):
        names.validate_array_layout_name("Not a layout")


def test_split_telescope_model_name():
    _class, _type, _id = names.split_telescope_model_name("MST-NectarCam-5")
    assert _class == "MST"
    assert _type == "NectarCam"
    assert _id == "5"

    _class, _type, _id = names.split_telescope_model_name("MST-NectarCam")
    assert _class == "MST"
    assert _type == "NectarCam"
    assert _id == ""

    _class, _type, _id = names.split_telescope_model_name("LST")
    assert _class == "LST"
    assert _type == "LST"
    assert _id == ""

    _class, _type, _id = names.split_telescope_model_name("LST-D234")
    assert _class == "LST"
    assert _type == "LST"
    assert _id == "D234"

    _class, _type, _id = names.split_telescope_model_name("MSTN")
    assert _class == "MST"
    assert _type == "NectarCam"
    assert _id == ""

    _class, _type, _id = names.split_telescope_model_name("MSTN-01")
    assert _class == "MST"
    assert _type == "NectarCam"
    assert _id == "01"

    _class, _type, _id = names.split_telescope_model_name("MSTS")
    assert _class == "MST"
    assert _type == "FlashCam"
    assert _id == ""

    _class, _type, _id = names.split_telescope_model_name("MSTS-01")
    assert _class == "MST"
    assert _type == "FlashCam"
    assert _id == "01"

    _class, _type, _id = names.split_telescope_model_name("LSTS-01")
    assert _class == "LST"
    assert _type == "LST"
    assert _id == "01"

    _class, _type, _id = names.split_telescope_model_name("MST-1")
    assert _class == "MST"
    assert _type == ""
    assert _id == "1"


def test_validate_telescope_name():
    telescopes = {
        "lst-1": "LST-1",
        "lst-D234": "LST-D234",
        "mst-flashcam-d": "MST-FlashCam-D",
        "mst-nectarcam-d": "MST-NectarCam-D",
        "mst-NectarCam-5": "MST-NectarCam-5",
        "MST-Structure-1": "MST-Structure-1",
        "sct-d": "SCT-D",
        "sst-1m": "SST-1M",
        "sst-astri-d": "SST-ASTRI-D",
        "SST-GCT-d": "SST-GCT-D",
        "sst-gct-d": "SST-GCT-D",
        "sst-d": "SST-D",
        "mst": "MST",
    }

    for key, value in telescopes.items():
        logging.getLogger().info(f"Validating {key}")
        new_name = names.validate_telescope_model_name(key)
        logging.getLogger().info(f"New name {new_name}")
        assert value == new_name

        _class, _, _id = names.split_telescope_model_name(value)
        assert names._is_valid_name(_class, names.all_telescope_class_names)
        if len(_id) > 0:
            assert names.validate_telescope_id_name(_id)

    with pytest.raises(ValueError):
        names.split_telescope_model_name("North-MST-FlashCam-D")


def test_get_site_from_telescope_name():
    assert "North" == names.get_site_from_telescope_name("North-LST-1")
    assert "South" == names.get_site_from_telescope_name("South-MST-FlashCam-D")
    with pytest.raises(ValueError):
        names.get_site_from_telescope_name("NorthWest-LST-1")
    assert "North" == names.get_site_from_telescope_name("MSTN")
    assert "North" == names.get_site_from_telescope_name("MSTN-05")
    assert "South" == names.get_site_from_telescope_name("MSTS-05")


def test_validate_name(caplog):
    all_site_names = {
        "South": ["paranal", "south", "cta-south", "ctao-south", "s"],
        "North": ["lapalma", "north", "cta-north", "ctao-north", "n"],
    }

    for key, value in all_site_names.items():
        for _site in value:
            assert key == names._validate_name(_site, all_site_names)

    with pytest.raises(ValueError, match=r"Invalid name Aar"):
        names._validate_name("Aar", all_site_names)


def test_is_valid_name():
    all_site_names = {
        "South": ["paranal", "south", "cta-south", "ctao-south", "s"],
        "North": ["lapalma", "north", "cta-north", "ctao-north", "n"],
    }

    for _, value in all_site_names.items():
        for _site in value:
            assert names._is_valid_name(_site, all_site_names)

    assert not names._is_valid_name("Aar", all_site_names)
    assert not names._is_valid_name("Aar", {})
    assert not names._is_valid_name(5, all_site_names)


def test_validate_telescope_name_db():
    telescopes = {
        "south-sst-d": "South-SST-D",
        "north-mst-nectarcam-d": "North-MST-NectarCam-D",
        "north-lst-1": "North-LST-1",
    }
    for key, value in telescopes.items():
        logging.getLogger().info(f"Validating {key}")
        new_name = names.validate_telescope_name_db(key)
        logging.getLogger().info(f"New name {new_name}")

        assert value == new_name

    telescopes = {
        "ssss-sst-d": "SSSS-SST-D",
        "no-rth-mst-nectarcam-d": "No-rth-MST-NectarCam-D",
        "north-ls-1": "North-LS-1",
    }
    for key, value in telescopes.items():
        logging.getLogger().info(f"Validating {key}")
        with pytest.raises(ValueError):
            names.validate_telescope_name_db(key)


<<<<<<< HEAD
def test_convert_telescope_model_name_to_yaml():
    assert names.convert_telescope_model_name_to_yaml("LST-1") == "LST"
    assert names.convert_telescope_model_name_to_yaml("LST-D234") == "LST"
    assert names.convert_telescope_model_name_to_yaml("MST-FlashCam-D") == "MST-FlashCam"
    assert names.convert_telescope_model_name_to_yaml("SCT-D") == "SCT"
    with pytest.raises(ValueError):
        names.convert_telescope_model_name_to_yaml("South-SCT-D")
=======
def test_convert_telescope_model_name_to_yaml_name():
    assert names.convert_telescope_model_name_to_yaml_name("LST-1") == "LST"
    assert names.convert_telescope_model_name_to_yaml_name("LST-D234") == "LST"
    assert names.convert_telescope_model_name_to_yaml_name("MST-FlashCam-D") == "MST-FlashCam"
    assert names.convert_telescope_model_name_to_yaml_name("SCT-D") == "SCT"
    with pytest.raises(ValueError):
        names.convert_telescope_model_name_to_yaml_name("South-SCT-D")
    with pytest.raises(ValueError):
        names.convert_telescope_model_name_to_yaml_name("LST-NectarCam-D")
>>>>>>> 93c1d6d0


def test_validate_model_version_name():
    model_version = names.validate_model_version_name("p4")

    assert model_version == "prod4"

    with pytest.raises(ValueError):
        names.validate_model_version_name("p0")


def test_get_telescope_name_db():
    assert names.get_telescope_name_db("South", "MST", "FlashCam", "D") == "South-MST-FlashCam-D"
    assert names.get_telescope_name_db("North", "MST", "NectarCam", "7") == "North-MST-NectarCam-7"
<<<<<<< HEAD

    with pytest.raises(ValueError):
        names.get_telescope_name_db("West", "MST", "FlashCam", "D")
=======
>>>>>>> 93c1d6d0

    with pytest.raises(ValueError):
        names.get_telescope_name_db("West", "MST", "FlashCam", "D")

<<<<<<< HEAD
=======

>>>>>>> 93c1d6d0
# TODO - this will go with the new naming convention
def test_translate_simtools_to_corsika():
    corsika_pars = ["OBSLEV", "corsika_sphere_radius", "corsika_sphere_center"]
    simtools_pars = ["corsika_obs_level", "corsika_sphere_radius", "corsika_sphere_center"]
    for step, simtools_par in enumerate(simtools_pars):
        assert names.translate_simtools_to_corsika(simtools_par) == corsika_pars[step]


def test_sanitize_name():
    assert names.sanitize_name("y_edges unit") == "y_edges_unit"
    assert names.sanitize_name("Y_EDGES UNIT") == "y_edges_unit"
    assert names.sanitize_name("123name") == "_123name"
    assert names.sanitize_name("na!@#$%^&*()me") == "na__________me"
    assert names.sanitize_name("!validName") == "_validname"

    with pytest.raises(ValueError):
        names.sanitize_name("")


def test_get_telescope_class():
    assert names.get_telescope_class("LSTN-01") == "LST"
    assert names.get_telescope_class("MSTN-02") == "MST"
    assert names.get_telescope_class("SSTS-27") == "SST"
    assert names.get_telescope_class("SCTS-27") == "SCT"
    assert names.get_telescope_class("MAGIC-2") == "MAGIC"
    assert names.get_telescope_class("VERITAS-4") == "VERITAS"
    assert names.get_telescope_class("LST-") == "LST"
    assert names.get_telescope_class("MST-1") == "MST"
    for _name in ["", "01", "Not_a_telescope"]:
        with pytest.raises(ValueError):
            names.get_telescope_class(_name)


def test_camera_efficiency_names():
    """
    Test the various camera efficiency names functions
    """

    site = "South"
    telescope_model_name = "LST-1"
    zenith_angle = 20
    azimuth_angle = 180
    label = "test"
    assert (
        names.camera_efficiency_results_file_name(
            site, telescope_model_name, zenith_angle, azimuth_angle, label
        )
        == "camera-efficiency-table-South-LST-1-za020deg_azm180deg_test.ecsv"
    )
    assert (
        names.camera_efficiency_simtel_file_name(
            site, telescope_model_name, zenith_angle, azimuth_angle, label
        )
        == "camera-efficiency-South-LST-1-za020deg_azm180deg_test.dat"
    )
    assert (
        names.camera_efficiency_log_file_name(
            site, telescope_model_name, zenith_angle, azimuth_angle, label
        )
        == "camera-efficiency-South-LST-1-za020deg_azm180deg_test.log"
    )

    site = "North"
    telescope_model_name = "MST-FlashCam-D"
    zenith_angle = 40
    azimuth_angle = 0
    label = "test"
    assert (
        names.camera_efficiency_results_file_name(
            site, telescope_model_name, zenith_angle, azimuth_angle, label
        )
        == "camera-efficiency-table-North-MST-FlashCam-D-za040deg_azm000deg_test.ecsv"
    )
    assert (
        names.camera_efficiency_simtel_file_name(
            site, telescope_model_name, zenith_angle, azimuth_angle, label
        )
        == "camera-efficiency-North-MST-FlashCam-D-za040deg_azm000deg_test.dat"
    )
    assert (
        names.camera_efficiency_log_file_name(
            site, telescope_model_name, zenith_angle, azimuth_angle, label
        )
        == "camera-efficiency-North-MST-FlashCam-D-za040deg_azm000deg_test.log"
    )

    site = "South"
    telescope_model_name = "LST-1"
    zenith_angle = 20
    azimuth_angle = 180
    label = None
    assert (
        names.camera_efficiency_results_file_name(
            site, telescope_model_name, zenith_angle, azimuth_angle, label
        )
        == "camera-efficiency-table-South-LST-1-za020deg_azm180deg.ecsv"
    )


def test_telescope_model_name_from_array_element_id(caplog):
    tests_naming = {
        "LSTN-01": {"sub_system": "structure", "tel": "LST-1"},
        "LSTN-02": {"sub_system": "structure", "tel": "LST-D234"},
        "LSTN-03": {"sub_system": "structure", "tel": "LST-D234"},
        "LSTN-04": {"sub_system": "structure", "tel": "LST-D234"},
        "MSTN-04": {"sub_system": "camera", "tel": "MST-NectarCam-D"},
        "MSTN-03": {"sub_system": "structure", "tel": "MST-Structure-D"},
        "LSTS-01": {"sub_system": "structure", "tel": "LST-D"},
        "LSTS-04": {"sub_system": "structure", "tel": "LST-D"},
        "LSTS-03": {"sub_system": "camera", "tel": "LST-D"},
        "MSTS-25": {"sub_system": "camera", "tel": "MST-FlashCam-D"},
        "MSTS-03": {"sub_system": "structure", "tel": "MST-Structure-D"},
        "SCTS-02": {"sub_system": "structure", "tel": "SCT-D"},
        "SCTS-01": {"sub_system": "camera", "tel": "SCT-D"},
        "SSTS-32": {"sub_system": "structure", "tel": "SST-Structure-D"},
        "SSTS-34": {"sub_system": "camera", "tel": "SST-Camera-D"},
        "LSTS": {"sub_system": "camera", "tel": "LST-D"},
        "MSTS": {"sub_system": "structure", "tel": "MST-Structure-D"},
        "MSTN": {"sub_system": "camera", "tel": "MST-NectarCam-D"},
    }

    for key, value in tests_naming.items():
        assert (
            names.telescope_model_name_from_array_element_id(
                array_element_id=key,
                sub_system_name=value["sub_system"],
                available_telescopes=all_telescope_names,
            )
            == value["tel"]
        )

    with caplog.at_level(logging.DEBUG):
        with pytest.raises(IndexError):
            names.telescope_model_name_from_array_element_id(
                array_element_id="LS",
                sub_system_name="camera",
                available_telescopes=all_telescope_names,
            )
        assert "Invalid array element ID LS" in caplog.text


def test_array_element_id_from_telescope_model_name():
    available_telescopes_north = {
        "LST-1": "LSTN-01",
        "LST-D234": "LSTN",
        "MST-NectarCam-D": "MSTN",
        "MST-NectarCam-14": "MSTN-14",
        "MST-Structure-D": "MSTN",
        "MST-Structure-3": "MSTN-03",
    }
    for key, value in available_telescopes_north.items():
        assert (
            names.array_element_id_from_telescope_model_name(site="North", telescope_model_name=key)
            == value
        )

    available_telescopes_south = {
        "LST-D": "LSTS",
        "LST-3": "LSTS-03",
        "MST-FlashCam-D": "MSTS",
        "MST-FlashCam-12": "MSTS-12",
        "MST-Structure-D": "MSTS",
        "MST-Structure-9": "MSTS-09",
        "SCT-D": "SCTS",
        "SCT-11": "SCTS-11",
        "SST-Camera-D": "SSTS",
        "SST-Camera-04": "SSTS-04",
        "SST-Camera-72": "SSTS-72",
        "SST-Structure-D": "SSTS",
        "SST-Structure-12": "SSTS-12",
    }
    for key, value in available_telescopes_south.items():
        assert (
            names.array_element_id_from_telescope_model_name(site="South", telescope_model_name=key)
            == value
        )


def test_simtel_telescope_config_file_name():
    assert (
        names.simtel_telescope_config_file_name(
            "South", "LST-1", "prod5", label=None, extra_label=None
        )
        == "CTA-South-LST-1-prod5.cfg"
    )
    assert (
        names.simtel_telescope_config_file_name(
            "South", "LST-1", "prod5", label="A", extra_label=None
        )
        == "CTA-South-LST-1-prod5_A.cfg"
    )
    assert (
        names.simtel_telescope_config_file_name(
            "South", "LST-1", "prod5", label="A", extra_label="B"
        )
        == "CTA-South-LST-1-prod5_A_B.cfg"
    )


def test_simtel_array_config_file_name():
    assert (
        names.simtel_array_config_file_name(
            array_name="4LSTs", site="South", model_version="prod5", label=None
        )
        == "CTA-4LSTs-South-prod5.cfg"
    )
    assert (
        names.simtel_array_config_file_name(
            array_name="4LSTs", site="South", model_version="prod5", label="A"
        )
        == "CTA-4LSTs-South-prod5_A.cfg"
    )


def test_simtel_single_mirror_list_file_name():
    assert (
        names.simtel_single_mirror_list_file_name(
            site="South",
            telescope_model_name="LST-1",
            model_version="prod5",
            mirror_number=5,
            label=None,
        )
        == "CTA-single-mirror-list-South-LST-1-prod5-mirror5.dat"
    )
    assert (
        names.simtel_single_mirror_list_file_name(
            site="South",
            telescope_model_name="LST-1",
            model_version="prod5",
            mirror_number=5,
            label="A",
        )
        == "CTA-single-mirror-list-South-LST-1-prod5-mirror5_A.dat"
    )


def test_layout_telescope_list_file_name():
    assert (
        names.layout_telescope_list_file_name(
            name="Alpha",
            label=None,
        )
        == "telescope_positions-Alpha.ecsv"
    )
    assert (
        names.layout_telescope_list_file_name(
            name="Alpha",
            label="sub_MST",
        )
        == "telescope_positions-Alpha_sub_MST.ecsv"
    )


def test_ray_tracing_file_name():
    assert (
        names.ray_tracing_file_name(
            site="South",
            telescope_model_name="LST-1",
            source_distance=10.5,
            zenith_angle=45.0,
            off_axis_angle=2.5,
            mirror_number=3,
            label="instance1",
            base="Photons",
        )
        == "Photons-South-LST-1-d10.5-za45.0-off2.500_mirror3_instance1.lis"
    )

    assert (
        names.ray_tracing_file_name(
            site="South",
            telescope_model_name="LST-1",
            source_distance=10.5,
            zenith_angle=45.0,
            off_axis_angle=2.5,
            mirror_number=None,
            label=None,
            base="log",
        )
        == "log-South-LST-1-d10.5-za45.0-off2.500.log"
    )


def test_ray_tracing_results_file_name():
    assert (
        names.ray_tracing_results_file_name(
            site="South",
            telescope_model_name="LST-1",
            source_distance=10.5,
            zenith_angle=45.0,
            label="instance1",
        )
        == "ray-tracing-South-LST-1-d10.5-za45.0_instance1.ecsv"
    )
    assert (
        names.ray_tracing_results_file_name(
            site="South",
            telescope_model_name="LST-1",
            source_distance=10.5,
            zenith_angle=45.0,
            label=None,
        )
        == "ray-tracing-South-LST-1-d10.5-za45.0.ecsv"
    )


def test_ray_tracing_plot_file_name():
    assert (
        names.ray_tracing_plot_file_name(
            key="d80_cm",
            site="South",
            telescope_model_name="LST-1",
            source_distance=10.5,
            zenith_angle=45.0,
            label="instance1",
        )
        == "ray-tracing-South-LST-1-d80_cm-d10.5-za45.0_instance1.pdf"
    )
    assert (
        names.ray_tracing_plot_file_name(
            key="d80_cm",
            site="South",
            telescope_model_name="LST-1",
            source_distance=10.5,
            zenith_angle=45.0,
            label=None,
        )
        == "ray-tracing-South-LST-1-d80_cm-d10.5-za45.0.pdf"
    )


def test_camera_efficiency_results_file_name():
    assert (
        names.camera_efficiency_results_file_name(
            site="South",
            telescope_model_name="LST-1",
            zenith_angle=20,
            azimuth_angle=180,
            label="test",
        )
        == "camera-efficiency-table-South-LST-1-za020deg_azm180deg_test.ecsv"
    )
    assert (
        names.camera_efficiency_results_file_name(
            site="South",
            telescope_model_name="LST-1",
            zenith_angle=20,
            azimuth_angle=180,
            label=None,
        )
        == "camera-efficiency-table-South-LST-1-za020deg_azm180deg.ecsv"
    )


def test_camera_efficiency_simtel_file_name():
    assert (
        names.camera_efficiency_simtel_file_name(
            site="South",
            telescope_model_name="LST-1",
            zenith_angle=20,
            azimuth_angle=180,
            label="test",
        )
        == "camera-efficiency-South-LST-1-za020deg_azm180deg_test.dat"
    )
    assert (
        names.camera_efficiency_simtel_file_name(
            site="South",
            telescope_model_name="LST-1",
            zenith_angle=20,
            azimuth_angle=180,
            label=None,
        )
        == "camera-efficiency-South-LST-1-za020deg_azm180deg.dat"
    )


def test_camera_efficiency_log_file_name():
    assert (
        names.camera_efficiency_log_file_name(
            site="South",
            telescope_model_name="LST-1",
            zenith_angle=20,
            azimuth_angle=180,
            label="test",
        )
        == "camera-efficiency-South-LST-1-za020deg_azm180deg_test.log"
    )
    assert (
        names.camera_efficiency_log_file_name(
            site="South",
            telescope_model_name="LST-1",
            zenith_angle=20,
            azimuth_angle=180,
            label=None,
        )
        == "camera-efficiency-South-LST-1-za020deg_azm180deg.log"
    )<|MERGE_RESOLUTION|>--- conflicted
+++ resolved
@@ -9,180 +9,15 @@
 logging.getLogger().setLevel(logging.DEBUG)
 
 
-all_telescope_names = [
-    "North-LST-1",
-    "North-LST-D234",
-    "North-MST-FlashCam-D",
-    "North-MST-NectarCam-D",
-    "North-MST-Structure-D",
-    "South-LST-D",
-    "South-MST-FlashCam-D",
-    "South-MST-Structure-D",
-    "South-SCT-D",
-    "South-SST-1M-D",
-    "South-SST-ASTRI-D",
-    "South-SST-Camera-D",
-    "South-SST-GCT-D",
-    "South-SST-Structure-D",
-]
-
-
-def test_validate_sub_system_name():
-    for key, value in names.all_subsystem_names.items():
-        for test_name in value:
-            assert key == names.validate_sub_system_name(test_name)
-    with pytest.raises(ValueError):
-        names.validate_sub_system_name("Not a camera")
-
-
-def test_validate_telescope_id_name(caplog):
-    for _id in [1, "1", "01", "D", "D234"]:
-        assert names.validate_telescope_id_name(_id) == str(_id)
-
-    for _id in ["no_id", "D2345"]:
-        with caplog.at_level(logging.ERROR):
-            with pytest.raises(ValueError):
-                names.validate_telescope_id_name(_id)
-            assert f"Invalid telescope ID name {_id}" in caplog.text
-
-
-def test_validate_site_name():
-    for key, value in names.all_site_names.items():
-        for test_name in value:
-            assert key == names.validate_site_name(test_name)
-    with pytest.raises(ValueError):
-        names.validate_site_name("Not a site")
-
-
-def test_validate_array_layout_name():
-    for key, value in names.all_array_layout_names.items():
-        for test_name in value:
-            assert key == names.validate_array_layout_name(test_name)
-    with pytest.raises(ValueError):
-        names.validate_array_layout_name("Not a layout")
-
-
-def test_split_telescope_model_name():
-    _class, _type, _id = names.split_telescope_model_name("MST-NectarCam-5")
-    assert _class == "MST"
-    assert _type == "NectarCam"
-    assert _id == "5"
-
-    _class, _type, _id = names.split_telescope_model_name("MST-NectarCam")
-    assert _class == "MST"
-    assert _type == "NectarCam"
-    assert _id == ""
-
-    _class, _type, _id = names.split_telescope_model_name("LST")
-    assert _class == "LST"
-    assert _type == "LST"
-    assert _id == ""
-
-    _class, _type, _id = names.split_telescope_model_name("LST-D234")
-    assert _class == "LST"
-    assert _type == "LST"
-    assert _id == "D234"
-
-    _class, _type, _id = names.split_telescope_model_name("MSTN")
-    assert _class == "MST"
-    assert _type == "NectarCam"
-    assert _id == ""
-
-    _class, _type, _id = names.split_telescope_model_name("MSTN-01")
-    assert _class == "MST"
-    assert _type == "NectarCam"
-    assert _id == "01"
-
-    _class, _type, _id = names.split_telescope_model_name("MSTS")
-    assert _class == "MST"
-    assert _type == "FlashCam"
-    assert _id == ""
-
-    _class, _type, _id = names.split_telescope_model_name("MSTS-01")
-    assert _class == "MST"
-    assert _type == "FlashCam"
-    assert _id == "01"
-
-    _class, _type, _id = names.split_telescope_model_name("LSTS-01")
-    assert _class == "LST"
-    assert _type == "LST"
-    assert _id == "01"
-
-    _class, _type, _id = names.split_telescope_model_name("MST-1")
-    assert _class == "MST"
-    assert _type == ""
-    assert _id == "1"
-
-
 def test_validate_telescope_name():
-    telescopes = {
-        "lst-1": "LST-1",
-        "lst-D234": "LST-D234",
-        "mst-flashcam-d": "MST-FlashCam-D",
-        "mst-nectarcam-d": "MST-NectarCam-D",
-        "mst-NectarCam-5": "MST-NectarCam-5",
-        "MST-Structure-1": "MST-Structure-1",
-        "sct-d": "SCT-D",
-        "sst-1m": "SST-1M",
-        "sst-astri-d": "SST-ASTRI-D",
-        "SST-GCT-d": "SST-GCT-D",
-        "sst-gct-d": "SST-GCT-D",
-        "sst-d": "SST-D",
-        "mst": "MST",
-    }
+    telescopes = {"sst-d": "SST-D", "mst-flashcam-d": "MST-FlashCam-D", "sct-d": "SCT-D"}
 
     for key, value in telescopes.items():
         logging.getLogger().info(f"Validating {key}")
         new_name = names.validate_telescope_model_name(key)
         logging.getLogger().info(f"New name {new_name}")
+
         assert value == new_name
-
-        _class, _, _id = names.split_telescope_model_name(value)
-        assert names._is_valid_name(_class, names.all_telescope_class_names)
-        if len(_id) > 0:
-            assert names.validate_telescope_id_name(_id)
-
-    with pytest.raises(ValueError):
-        names.split_telescope_model_name("North-MST-FlashCam-D")
-
-
-def test_get_site_from_telescope_name():
-    assert "North" == names.get_site_from_telescope_name("North-LST-1")
-    assert "South" == names.get_site_from_telescope_name("South-MST-FlashCam-D")
-    with pytest.raises(ValueError):
-        names.get_site_from_telescope_name("NorthWest-LST-1")
-    assert "North" == names.get_site_from_telescope_name("MSTN")
-    assert "North" == names.get_site_from_telescope_name("MSTN-05")
-    assert "South" == names.get_site_from_telescope_name("MSTS-05")
-
-
-def test_validate_name(caplog):
-    all_site_names = {
-        "South": ["paranal", "south", "cta-south", "ctao-south", "s"],
-        "North": ["lapalma", "north", "cta-north", "ctao-north", "n"],
-    }
-
-    for key, value in all_site_names.items():
-        for _site in value:
-            assert key == names._validate_name(_site, all_site_names)
-
-    with pytest.raises(ValueError, match=r"Invalid name Aar"):
-        names._validate_name("Aar", all_site_names)
-
-
-def test_is_valid_name():
-    all_site_names = {
-        "South": ["paranal", "south", "cta-south", "ctao-south", "s"],
-        "North": ["lapalma", "north", "cta-north", "ctao-north", "n"],
-    }
-
-    for _, value in all_site_names.items():
-        for _site in value:
-            assert names._is_valid_name(_site, all_site_names)
-
-    assert not names._is_valid_name("Aar", all_site_names)
-    assert not names._is_valid_name("Aar", {})
-    assert not names._is_valid_name(5, all_site_names)
 
 
 def test_validate_telescope_name_db():
@@ -191,6 +26,7 @@
         "north-mst-nectarcam-d": "North-MST-NectarCam-D",
         "north-lst-1": "North-LST-1",
     }
+
     for key, value in telescopes.items():
         logging.getLogger().info(f"Validating {key}")
         new_name = names.validate_telescope_name_db(key)
@@ -203,60 +39,37 @@
         "no-rth-mst-nectarcam-d": "No-rth-MST-NectarCam-D",
         "north-ls-1": "North-LS-1",
     }
+
     for key, value in telescopes.items():
         logging.getLogger().info(f"Validating {key}")
         with pytest.raises(ValueError):
             names.validate_telescope_name_db(key)
 
 
-<<<<<<< HEAD
-def test_convert_telescope_model_name_to_yaml():
-    assert names.convert_telescope_model_name_to_yaml("LST-1") == "LST"
-    assert names.convert_telescope_model_name_to_yaml("LST-D234") == "LST"
-    assert names.convert_telescope_model_name_to_yaml("MST-FlashCam-D") == "MST-FlashCam"
-    assert names.convert_telescope_model_name_to_yaml("SCT-D") == "SCT"
-    with pytest.raises(ValueError):
-        names.convert_telescope_model_name_to_yaml("South-SCT-D")
-=======
-def test_convert_telescope_model_name_to_yaml_name():
-    assert names.convert_telescope_model_name_to_yaml_name("LST-1") == "LST"
-    assert names.convert_telescope_model_name_to_yaml_name("LST-D234") == "LST"
-    assert names.convert_telescope_model_name_to_yaml_name("MST-FlashCam-D") == "MST-FlashCam"
-    assert names.convert_telescope_model_name_to_yaml_name("SCT-D") == "SCT"
-    with pytest.raises(ValueError):
-        names.convert_telescope_model_name_to_yaml_name("South-SCT-D")
-    with pytest.raises(ValueError):
-        names.convert_telescope_model_name_to_yaml_name("LST-NectarCam-D")
->>>>>>> 93c1d6d0
-
-
-def test_validate_model_version_name():
+def test_validate_other_names():
     model_version = names.validate_model_version_name("p4")
+    logging.getLogger().info(model_version)
 
     assert model_version == "prod4"
 
+
+def test_simtools_instrument_name():
+    assert names.simtools_instrument_name("South", "MST", "FlashCam", "D") == "South-MST-FlashCam-D"
+    assert (
+        names.simtools_instrument_name("North", "MST", "NectarCam", "7") == "North-MST-NectarCam-7"
+    )
+
     with pytest.raises(ValueError):
-        names.validate_model_version_name("p0")
+        names.simtools_instrument_name("West", "MST", "FlashCam", "D")
 
 
-def test_get_telescope_name_db():
-    assert names.get_telescope_name_db("South", "MST", "FlashCam", "D") == "South-MST-FlashCam-D"
-    assert names.get_telescope_name_db("North", "MST", "NectarCam", "7") == "North-MST-NectarCam-7"
-<<<<<<< HEAD
+def test_translate_corsika_to_simtools():
+    corsika_pars = ["OBSLEV", "corsika_sphere_radius", "corsika_sphere_center"]
+    simtools_pars = ["corsika_obs_level", "corsika_sphere_radius", "corsika_sphere_center"]
+    for step, corsika_par in enumerate(corsika_pars):
+        assert names.translate_corsika_to_simtools(corsika_par) == simtools_pars[step]
 
-    with pytest.raises(ValueError):
-        names.get_telescope_name_db("West", "MST", "FlashCam", "D")
-=======
->>>>>>> 93c1d6d0
 
-    with pytest.raises(ValueError):
-        names.get_telescope_name_db("West", "MST", "FlashCam", "D")
-
-<<<<<<< HEAD
-=======
-
->>>>>>> 93c1d6d0
-# TODO - this will go with the new naming convention
 def test_translate_simtools_to_corsika():
     corsika_pars = ["OBSLEV", "corsika_sphere_radius", "corsika_sphere_center"]
     simtools_pars = ["corsika_obs_level", "corsika_sphere_radius", "corsika_sphere_center"]
@@ -269,24 +82,32 @@
     assert names.sanitize_name("Y_EDGES UNIT") == "y_edges_unit"
     assert names.sanitize_name("123name") == "_123name"
     assert names.sanitize_name("na!@#$%^&*()me") == "na__________me"
-    assert names.sanitize_name("!validName") == "_validname"
-
-    with pytest.raises(ValueError):
-        names.sanitize_name("")
 
 
-def test_get_telescope_class():
-    assert names.get_telescope_class("LSTN-01") == "LST"
-    assert names.get_telescope_class("MSTN-02") == "MST"
-    assert names.get_telescope_class("SSTS-27") == "SST"
-    assert names.get_telescope_class("SCTS-27") == "SCT"
-    assert names.get_telescope_class("MAGIC-2") == "MAGIC"
-    assert names.get_telescope_class("VERITAS-4") == "VERITAS"
-    assert names.get_telescope_class("LST-") == "LST"
-    assert names.get_telescope_class("MST-1") == "MST"
-    for _name in ["", "01", "Not_a_telescope"]:
-        with pytest.raises(ValueError):
-            names.get_telescope_class(_name)
+def test_get_telescope_type():
+    telescope_name = "LST-1"
+    assert names.get_telescope_type(telescope_name) == "LST"
+    telescope_name = "MST-2"
+    assert names.get_telescope_type(telescope_name) == "MST"
+    telescope_name = "SST-27"
+    assert names.get_telescope_type(telescope_name) == "SST"
+    telescope_name = "SCT-27"
+    assert names.get_telescope_type(telescope_name) == "SCT"
+    telescope_name = "MAGIC-2"
+    assert names.get_telescope_type(telescope_name) == "MAGIC"
+    telescope_name = "VERITAS-4"
+    assert names.get_telescope_type(telescope_name) == "VERITAS"
+    telescope_name = ""
+    assert names.get_telescope_type(telescope_name) == ""
+    telescope_name = "-1"
+    assert names.get_telescope_type(telescope_name) == ""
+    telescope_name = "LST-"
+    assert names.get_telescope_type(telescope_name) == "LST"
+    telescope_name = None
+    with pytest.raises(AttributeError):
+        assert names.get_telescope_type(telescope_name) == ""
+    telescope_name = "Not_a_telescope"
+    assert names.get_telescope_type(telescope_name) == ""
 
 
 def test_camera_efficiency_names():
@@ -352,306 +173,4 @@
             site, telescope_model_name, zenith_angle, azimuth_angle, label
         )
         == "camera-efficiency-table-South-LST-1-za020deg_azm180deg.ecsv"
-    )
-
-
-def test_telescope_model_name_from_array_element_id(caplog):
-    tests_naming = {
-        "LSTN-01": {"sub_system": "structure", "tel": "LST-1"},
-        "LSTN-02": {"sub_system": "structure", "tel": "LST-D234"},
-        "LSTN-03": {"sub_system": "structure", "tel": "LST-D234"},
-        "LSTN-04": {"sub_system": "structure", "tel": "LST-D234"},
-        "MSTN-04": {"sub_system": "camera", "tel": "MST-NectarCam-D"},
-        "MSTN-03": {"sub_system": "structure", "tel": "MST-Structure-D"},
-        "LSTS-01": {"sub_system": "structure", "tel": "LST-D"},
-        "LSTS-04": {"sub_system": "structure", "tel": "LST-D"},
-        "LSTS-03": {"sub_system": "camera", "tel": "LST-D"},
-        "MSTS-25": {"sub_system": "camera", "tel": "MST-FlashCam-D"},
-        "MSTS-03": {"sub_system": "structure", "tel": "MST-Structure-D"},
-        "SCTS-02": {"sub_system": "structure", "tel": "SCT-D"},
-        "SCTS-01": {"sub_system": "camera", "tel": "SCT-D"},
-        "SSTS-32": {"sub_system": "structure", "tel": "SST-Structure-D"},
-        "SSTS-34": {"sub_system": "camera", "tel": "SST-Camera-D"},
-        "LSTS": {"sub_system": "camera", "tel": "LST-D"},
-        "MSTS": {"sub_system": "structure", "tel": "MST-Structure-D"},
-        "MSTN": {"sub_system": "camera", "tel": "MST-NectarCam-D"},
-    }
-
-    for key, value in tests_naming.items():
-        assert (
-            names.telescope_model_name_from_array_element_id(
-                array_element_id=key,
-                sub_system_name=value["sub_system"],
-                available_telescopes=all_telescope_names,
-            )
-            == value["tel"]
-        )
-
-    with caplog.at_level(logging.DEBUG):
-        with pytest.raises(IndexError):
-            names.telescope_model_name_from_array_element_id(
-                array_element_id="LS",
-                sub_system_name="camera",
-                available_telescopes=all_telescope_names,
-            )
-        assert "Invalid array element ID LS" in caplog.text
-
-
-def test_array_element_id_from_telescope_model_name():
-    available_telescopes_north = {
-        "LST-1": "LSTN-01",
-        "LST-D234": "LSTN",
-        "MST-NectarCam-D": "MSTN",
-        "MST-NectarCam-14": "MSTN-14",
-        "MST-Structure-D": "MSTN",
-        "MST-Structure-3": "MSTN-03",
-    }
-    for key, value in available_telescopes_north.items():
-        assert (
-            names.array_element_id_from_telescope_model_name(site="North", telescope_model_name=key)
-            == value
-        )
-
-    available_telescopes_south = {
-        "LST-D": "LSTS",
-        "LST-3": "LSTS-03",
-        "MST-FlashCam-D": "MSTS",
-        "MST-FlashCam-12": "MSTS-12",
-        "MST-Structure-D": "MSTS",
-        "MST-Structure-9": "MSTS-09",
-        "SCT-D": "SCTS",
-        "SCT-11": "SCTS-11",
-        "SST-Camera-D": "SSTS",
-        "SST-Camera-04": "SSTS-04",
-        "SST-Camera-72": "SSTS-72",
-        "SST-Structure-D": "SSTS",
-        "SST-Structure-12": "SSTS-12",
-    }
-    for key, value in available_telescopes_south.items():
-        assert (
-            names.array_element_id_from_telescope_model_name(site="South", telescope_model_name=key)
-            == value
-        )
-
-
-def test_simtel_telescope_config_file_name():
-    assert (
-        names.simtel_telescope_config_file_name(
-            "South", "LST-1", "prod5", label=None, extra_label=None
-        )
-        == "CTA-South-LST-1-prod5.cfg"
-    )
-    assert (
-        names.simtel_telescope_config_file_name(
-            "South", "LST-1", "prod5", label="A", extra_label=None
-        )
-        == "CTA-South-LST-1-prod5_A.cfg"
-    )
-    assert (
-        names.simtel_telescope_config_file_name(
-            "South", "LST-1", "prod5", label="A", extra_label="B"
-        )
-        == "CTA-South-LST-1-prod5_A_B.cfg"
-    )
-
-
-def test_simtel_array_config_file_name():
-    assert (
-        names.simtel_array_config_file_name(
-            array_name="4LSTs", site="South", model_version="prod5", label=None
-        )
-        == "CTA-4LSTs-South-prod5.cfg"
-    )
-    assert (
-        names.simtel_array_config_file_name(
-            array_name="4LSTs", site="South", model_version="prod5", label="A"
-        )
-        == "CTA-4LSTs-South-prod5_A.cfg"
-    )
-
-
-def test_simtel_single_mirror_list_file_name():
-    assert (
-        names.simtel_single_mirror_list_file_name(
-            site="South",
-            telescope_model_name="LST-1",
-            model_version="prod5",
-            mirror_number=5,
-            label=None,
-        )
-        == "CTA-single-mirror-list-South-LST-1-prod5-mirror5.dat"
-    )
-    assert (
-        names.simtel_single_mirror_list_file_name(
-            site="South",
-            telescope_model_name="LST-1",
-            model_version="prod5",
-            mirror_number=5,
-            label="A",
-        )
-        == "CTA-single-mirror-list-South-LST-1-prod5-mirror5_A.dat"
-    )
-
-
-def test_layout_telescope_list_file_name():
-    assert (
-        names.layout_telescope_list_file_name(
-            name="Alpha",
-            label=None,
-        )
-        == "telescope_positions-Alpha.ecsv"
-    )
-    assert (
-        names.layout_telescope_list_file_name(
-            name="Alpha",
-            label="sub_MST",
-        )
-        == "telescope_positions-Alpha_sub_MST.ecsv"
-    )
-
-
-def test_ray_tracing_file_name():
-    assert (
-        names.ray_tracing_file_name(
-            site="South",
-            telescope_model_name="LST-1",
-            source_distance=10.5,
-            zenith_angle=45.0,
-            off_axis_angle=2.5,
-            mirror_number=3,
-            label="instance1",
-            base="Photons",
-        )
-        == "Photons-South-LST-1-d10.5-za45.0-off2.500_mirror3_instance1.lis"
-    )
-
-    assert (
-        names.ray_tracing_file_name(
-            site="South",
-            telescope_model_name="LST-1",
-            source_distance=10.5,
-            zenith_angle=45.0,
-            off_axis_angle=2.5,
-            mirror_number=None,
-            label=None,
-            base="log",
-        )
-        == "log-South-LST-1-d10.5-za45.0-off2.500.log"
-    )
-
-
-def test_ray_tracing_results_file_name():
-    assert (
-        names.ray_tracing_results_file_name(
-            site="South",
-            telescope_model_name="LST-1",
-            source_distance=10.5,
-            zenith_angle=45.0,
-            label="instance1",
-        )
-        == "ray-tracing-South-LST-1-d10.5-za45.0_instance1.ecsv"
-    )
-    assert (
-        names.ray_tracing_results_file_name(
-            site="South",
-            telescope_model_name="LST-1",
-            source_distance=10.5,
-            zenith_angle=45.0,
-            label=None,
-        )
-        == "ray-tracing-South-LST-1-d10.5-za45.0.ecsv"
-    )
-
-
-def test_ray_tracing_plot_file_name():
-    assert (
-        names.ray_tracing_plot_file_name(
-            key="d80_cm",
-            site="South",
-            telescope_model_name="LST-1",
-            source_distance=10.5,
-            zenith_angle=45.0,
-            label="instance1",
-        )
-        == "ray-tracing-South-LST-1-d80_cm-d10.5-za45.0_instance1.pdf"
-    )
-    assert (
-        names.ray_tracing_plot_file_name(
-            key="d80_cm",
-            site="South",
-            telescope_model_name="LST-1",
-            source_distance=10.5,
-            zenith_angle=45.0,
-            label=None,
-        )
-        == "ray-tracing-South-LST-1-d80_cm-d10.5-za45.0.pdf"
-    )
-
-
-def test_camera_efficiency_results_file_name():
-    assert (
-        names.camera_efficiency_results_file_name(
-            site="South",
-            telescope_model_name="LST-1",
-            zenith_angle=20,
-            azimuth_angle=180,
-            label="test",
-        )
-        == "camera-efficiency-table-South-LST-1-za020deg_azm180deg_test.ecsv"
-    )
-    assert (
-        names.camera_efficiency_results_file_name(
-            site="South",
-            telescope_model_name="LST-1",
-            zenith_angle=20,
-            azimuth_angle=180,
-            label=None,
-        )
-        == "camera-efficiency-table-South-LST-1-za020deg_azm180deg.ecsv"
-    )
-
-
-def test_camera_efficiency_simtel_file_name():
-    assert (
-        names.camera_efficiency_simtel_file_name(
-            site="South",
-            telescope_model_name="LST-1",
-            zenith_angle=20,
-            azimuth_angle=180,
-            label="test",
-        )
-        == "camera-efficiency-South-LST-1-za020deg_azm180deg_test.dat"
-    )
-    assert (
-        names.camera_efficiency_simtel_file_name(
-            site="South",
-            telescope_model_name="LST-1",
-            zenith_angle=20,
-            azimuth_angle=180,
-            label=None,
-        )
-        == "camera-efficiency-South-LST-1-za020deg_azm180deg.dat"
-    )
-
-
-def test_camera_efficiency_log_file_name():
-    assert (
-        names.camera_efficiency_log_file_name(
-            site="South",
-            telescope_model_name="LST-1",
-            zenith_angle=20,
-            azimuth_angle=180,
-            label="test",
-        )
-        == "camera-efficiency-South-LST-1-za020deg_azm180deg_test.log"
-    )
-    assert (
-        names.camera_efficiency_log_file_name(
-            site="South",
-            telescope_model_name="LST-1",
-            zenith_angle=20,
-            azimuth_angle=180,
-            label=None,
-        )
-        == "camera-efficiency-South-LST-1-za020deg_azm180deg.log"
     )