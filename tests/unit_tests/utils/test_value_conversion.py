--- conflicted
+++ resolved
@@ -112,11 +112,6 @@
 
     assert value_conversion.split_value_and_unit("100 m") == (100, "m")
 
-<<<<<<< HEAD
-    assert value_conversion.split_value_and_unit("100") == (100, None)
-
-=======
->>>>>>> e9e7b116
     assert value_conversion.split_value_and_unit("hello") == ("hello", None)
 
     assert value_conversion.split_value_and_unit(["100 m", "200 cm"]) == ([100, 200], ["m", "cm"])
