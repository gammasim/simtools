--- conflicted
+++ resolved
@@ -534,12 +534,7 @@
     data = gen.collect_data_from_http(url + file)
     assert isinstance(data, dict)
 
-<<<<<<< HEAD
-    # TODO - this will fail after merge to main
-    file = "tests/resources/altitude.json"
-=======
     file = "tests/resources/reference_point_altitude.json"
->>>>>>> c05ccba8
     data = gen.collect_data_from_http(url + file)
     assert isinstance(data, dict)
 
