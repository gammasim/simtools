--- conflicted
+++ resolved
@@ -623,7 +623,6 @@
     assert new_args == [list(range(10))]
 
 
-<<<<<<< HEAD
 @pytest.mark.parametrize(
     "input_data, expected_output",
     [
@@ -649,7 +648,8 @@
 
     with pytest.raises(AttributeError):
         gen.remove_substring_recursively_from_dict([2])
-=======
+
+
 def test_extract_type_of_value() -> None:
     """
     Test the extract_type_of_value function.
@@ -717,5 +717,4 @@
     )
 
     # Test with string representation of Quantity.
-    assert gen.get_value_unit_type("1 m") == (pytest.approx(1), "m", "float")
->>>>>>> d984fa0b
+    assert gen.get_value_unit_type("1 m") == (pytest.approx(1), "m", "float")