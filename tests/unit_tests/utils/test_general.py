#!/usr/bin/python3

import datetime
import logging
import os
import time
from copy import copy
from pathlib import Path
from unittest.mock import patch

import numpy as np
import pytest
from astropy.table import Table

import simtools.utils.general as gen

FAILED_TO_READ_FILE_ERROR = r"^Failed to read file"
KEY2_ADDED = "['key2']: added in second object"
KEY1_REMOVED = "['key1']: removed in second object"
KEY2_REMOVED = "['key2']: removed in second object"


url_desy = "https://www.desy.de"
url_simtools_main = "https://github.com/gammasim/simtools/"
url_simtools = "https://raw.githubusercontent.com/gammasim/simtools/main/"


test_data = "Test data"


def test_program_is_executable(caplog) -> None:
    # (assume 'ls' exist on any system the test is running)
    assert gen.program_is_executable("/bin/ls") is not None  # The actual path should not matter
    assert gen.program_is_executable("this_program_probably_does_not_exist") is None
    with caplog.at_level("WARNING"):
        os.environ.pop("PATH", None)
    assert gen.program_is_executable("this_program_probably_does_not_exist") is None
    assert "PATH environment variable is not set." in caplog.text


def test_get_file_age(tmp_test_directory) -> None:
    # Create a temporary file and wait for 1 seconds before accessing it
    with open(tmp_test_directory / "test_file.txt", "w", encoding="utf-8") as file:
        file.write(test_data)

    time.sleep(0.2)

    try:
        age_in_minutes = gen.get_file_age(tmp_test_directory / "test_file.txt")
        # Age should be within an acceptable range (0 to 0.05 minutes or 3 seconds)
        assert 0 <= age_in_minutes <= 0.05
    except FileNotFoundError:
        pytest.fail("get_file_age raised FileNotFoundError for an existing file.")

    # Ensure that the function raises FileNotFoundError for a non-existent file
    with pytest.raises(FileNotFoundError):
        gen.get_file_age(tmp_test_directory / "nonexistent_file.txt")


def test_get_log_excerpt(tmp_test_directory) -> None:
    log_file = tmp_test_directory / "log.txt"
    with open(log_file, "w", encoding="utf-8") as f:
        f.write("This is a log file.\n")
        f.write("This is the second line of the log file.\n")

    assert gen.get_log_excerpt(log_file) == (
        "\n\nRuntime error - See below the relevant part of the log/err file.\n\n"
        f"{log_file}\n"
        "====================================================================\n\n"
        "This is a log file."
        "This is the second line of the log file.\n\n"
        "====================================================================\n"
    )


def test_file_has_text(tmp_test_directory, caplog, file_has_text) -> None:
    """Test the file_has_text function."""

    # Test with file that has text.
    file = tmp_test_directory / "test_file_has_text.txt"
    text = "test"
    with open(file, "w") as f:
        f.write(text)
    assert file_has_text(file, text)
    assert not file_has_text(file, "test2")

    # Test with empty file.
    file = tmp_test_directory / "test_file_is_empty.txt"
    with open(file, "w") as f:
        f.write("")
    assert not file_has_text(file, text)

    # Test with file that does not exist.
    file = tmp_test_directory / "test_file_does_not_exist.txt"
    assert not file_has_text(file, text)


def test_collect_kwargs() -> None:
    """
    Test the collect_kwargs function.
    """

    # Test with no kwargs.
    kwargs = {}
    out_kwargs = gen.collect_kwargs("label", kwargs)
    assert out_kwargs == {}

    # Test with one kwargs.
    kwargs = {"label_a": 1}
    out_kwargs = gen.collect_kwargs("label", kwargs)
    assert out_kwargs == {"a": 1}

    # Test with multiple kwargs.
    kwargs = {"label_a": 1, "label_b": 2, "label_c": 3}
    out_kwargs = gen.collect_kwargs("label", kwargs)
    assert out_kwargs == {"a": 1, "b": 2, "c": 3}

    # Test with kwargs where only one starts with label_.
    kwargs = {"a": 1, "b": 2, "label_c": 3, "d": 4}
    out_kwargs = gen.collect_kwargs("label", kwargs)
    assert out_kwargs == {"c": 3}

    # Test with kwargs that do not start with label_.
    kwargs = {"a": 1, "b": 2, "c": 3, "d": 4}
    out_kwargs = gen.collect_kwargs("label", kwargs)
    assert out_kwargs == {}


def test_set_default_kwargs() -> None:
    """
    Test the set_default_kwargs function.
    """

    in_kwargs = {"a": 1, "b": 2}
    out_kwargs = gen.set_default_kwargs(in_kwargs, c=3, d=4)
    assert out_kwargs == {"a": 1, "b": 2, "c": 3, "d": 4}


def test_log_level_from_user() -> None:
    """
    Test get_log_level_from_user() function.
    """
    assert gen.get_log_level_from_user("info") == logging.INFO
    assert gen.get_log_level_from_user("debug") == logging.DEBUG
    assert gen.get_log_level_from_user("warning") == logging.WARNING
    assert gen.get_log_level_from_user("error") == logging.ERROR

    with pytest.raises(ValueError, match=r"^'invalid' is not a logging level"):
        gen.get_log_level_from_user("invalid")
    with pytest.raises(ValueError, match=r"^'1' is not a logging level"):
        gen.get_log_level_from_user(1)
    with pytest.raises(ValueError, match=r"^'None' is not a logging level"):
        gen.get_log_level_from_user(None)
    with pytest.raises(ValueError, match=r"^'True' is not a logging level"):
        gen.get_log_level_from_user(True)


def test_find_file_in_current_directory(tmp_test_directory) -> None:
    """
    Test finding a file in the temp test directory directory.
    """
    file_name = tmp_test_directory / "test.txt"
    with open(file_name, "w") as _file:
        _file.write(test_data)
    file_path = gen.find_file(file_name, tmp_test_directory)
    assert file_path == file_name


def test_find_file_in_non_existing_directory(tmp_test_directory) -> None:
    """
    Test finding a file in a non-existing directory.
    """
    file_name = tmp_test_directory / "test.txt"

    loc = Path("non_existing_directory")
    with pytest.raises(FileNotFoundError):
        gen.find_file(file_name, loc)


def test_find_file_recursively(tmp_test_directory) -> None:
    """
    Test finding a file recursively.
    """
    file_name = "test_1.txt"
    test_directory_sub_dir = tmp_test_directory / "test"
    Path(test_directory_sub_dir).mkdir(parents=True, exist_ok=True)
    with open(test_directory_sub_dir / file_name, "w", encoding="utf-8") as _file:
        _file.write(test_data)
    loc = tmp_test_directory
    file_path = gen.find_file(file_name, loc)
    assert file_path == Path(loc).joinpath("test").joinpath(file_name)

    # Test also the case in which we recursively find unrelated files.
    file_name = "test_2.txt"
    Path(test_directory_sub_dir / "unrelated_sub_dir").mkdir(parents=True, exist_ok=True)
    with open(
        test_directory_sub_dir / "unrelated_sub_dir" / "unrelated_file.txt", "w", encoding="utf-8"
    ) as file:
        file.write(test_data)
    loc = tmp_test_directory
    with pytest.raises(FileNotFoundError):
        gen.find_file(file_name, loc)


def test_find_file_not_found(tmp_test_directory) -> None:
    """
    Test finding a file that does not exist.
    """
    file_name = "not_existing_file.txt"
    loc = Path(tmp_test_directory)
    with pytest.raises(FileNotFoundError):
        gen.find_file(file_name, loc)


def test_is_url():
    url = url_desy
    assert gen.is_url(url) is True

    url = "sftp://www.desy.de"
    assert gen.is_url(url) is True

    url = ""
    assert gen.is_url(url) is False

    url = "https://"
    assert gen.is_url(url) is False

    url = "desy.de"
    assert gen.is_url(url) is False

    assert gen.is_url(5.0) is False


@pytest.mark.xfail(reason="No network connection")
def test_url_exists(caplog):
    assert gen.url_exists(url_simtools_main)
    with caplog.at_level(logging.ERROR):
        assert not gen.url_exists(url_simtools)  # raw ULR does not exist
    assert "does not exist" in caplog.text
    with caplog.at_level(logging.ERROR):
        assert not gen.url_exists(None)
    assert "URL None" in caplog.text


def test_change_dict_keys_case(caplog) -> None:
    # note that entries in DATA_COLUMNS:ATTRIBUTE should not be changed (not keys)
    _upper_dict = {
        "REFERENCE": {"VERSION": "0.1.0"},
        "ACTIVITY": {"NAME": "submit", "ID": "84890304", "DESCRIPTION": "Set data"},
        "DATA_COLUMNS": {"ATTRIBUTE": ["remove_duplicates", "SORT"]},
        "DICT_IN_LIST": {
            "KEY_OF_FIRST_DICT": ["FIRST_ITEM", {"KEY_OF_NESTED_DICT": "VALUE_OF_SECOND_DICT"}]
        },
    }
    _lower_dict = {
        "reference": {"version": "0.1.0"},
        "activity": {"name": "submit", "id": "84890304", "description": "Set data"},
        "data_columns": {"attribute": ["remove_duplicates", "SORT"]},
        "dict_in_list": {
            "key_of_first_dict": ["FIRST_ITEM", {"key_of_nested_dict": "VALUE_OF_SECOND_DICT"}]
        },
    }
    _no_change_dict_upper = gen.change_dict_keys_case(copy(_upper_dict), False)
    assert _no_change_dict_upper == _upper_dict

    _no_change_dict_lower = gen.change_dict_keys_case(copy(_lower_dict), True)
    assert _no_change_dict_lower == _lower_dict

    _changed_to_lower = gen.change_dict_keys_case(copy(_upper_dict), True)
    assert _changed_to_lower == _lower_dict

    _changed_to_upper = gen.change_dict_keys_case(copy(_lower_dict), False)
    assert _changed_to_upper == _upper_dict
    with caplog.at_level("ERROR"):
        with pytest.raises(AttributeError):
            gen.change_dict_keys_case([2], False)
    assert "Input is not a proper dictionary" in caplog.text


@pytest.mark.parametrize(
    ("input_data", "expected_output"),
    [
        (
            {
                "key1": "This is a string\n with a newline",
                "key2": ["List item 1\n", "List item 2\n"],
                "key3": {"nested_key": "Nested string\n with a newline"},
                "key4": [{"nested_dict": "string2\n"}, {"nested_dict2": "string3\n"}],
            },
            {
                "key1": "This is a string with a newline",
                "key2": ["List item 1", "List item 2"],
                "key3": {"nested_key": "Nested string with a newline"},
                "key4": [{"nested_dict": "string2"}, {"nested_dict2": "string3"}],
            },
        ),
    ],
)
def test_remove_substring_recursively_from_dict(input_data, expected_output, caplog):
    result = gen.remove_substring_recursively_from_dict(input_data, "\n")
    assert result == expected_output

    # no error should be raised for None input, but a debug message should be printed
    gen._logger.setLevel(logging.DEBUG)
    gen.remove_substring_recursively_from_dict([2])
    assert any(
        record.levelname == "DEBUG" and "Input is not a dictionary: [2]" in record.message
        for record in caplog.records
    )


@patch("builtins.input", side_effect=["Y", "y"])
def test_user_confirm_yes(mock_input):
    assert gen.user_confirm()


@patch("builtins.input", side_effect=["N", "n", EOFError, "not_Y_or_N"])
def test_user_confirm_no(mock_input):
    assert not gen.user_confirm()


def test_validate_data_type():
    test_cases = [
        # Test exact data type match
        ("int", 5, None, False, True),
        ("int", 5.5, None, False, False),
        ("float", 3.14, None, False, True),
        ("str", "hello", None, False, True),
        ("bool", True, None, False, True),
        ("bool", 1, None, False, False),
        ("int", None, int, False, True),
        ("float", None, float, False, True),
        ("str", None, str, False, True),
        ("bool", None, bool, False, True),
        ("bool", None, bool, False, True),
        # Test allow_subtypes=True
        ("float", 5, None, True, True),
        ("float", [1, 2, 3], None, True, True),
        ("int", [1, 2, 3], None, True, True),
        ("int", np.array([1, 2, 3]), None, True, True),
        ("float", np.array([1.0, 2.0, 3.0]), None, True, True),
        ("file", "hello", None, True, True),
        ("string", "hello", None, True, True),
        ("file", None, "object", True, True),  # 'file' type with None value
        ("boolean", True, None, True, True),
        ("boolean", 1, None, True, True),
        ("boolean", 0, None, True, True),
        ("int", None, np.uint8, True, True),  # Subtype of 'int'
        ("float", None, int, True, True),  # 'int' can be converted to 'float'
    ]

    for reference_dtype, value, dtype, allow_subtypes, expected_result in test_cases:
        gen._logger.debug(f"{reference_dtype} {value} {dtype} {allow_subtypes} {expected_result}")
        assert (
            gen.validate_data_type(
                reference_dtype=reference_dtype,
                value=value,
                dtype=dtype,
                allow_subtypes=allow_subtypes,
            )
            is expected_result
        )

    with pytest.raises(ValueError, match=r"^Either value or dtype must be given"):
        gen.validate_data_type("int", None, None, False)

    assert gen.validate_data_type("int", 5.0) is False
    assert gen.validate_data_type("bool", 5) is False  # allow 0/1 to be booleans


def test_convert_list_to_string():
    assert gen.convert_list_to_string(None) is None
    assert gen.convert_list_to_string("a") == "a"
    assert gen.convert_list_to_string(5) == 5
    assert gen.convert_list_to_string([1, 2, 3]) == "1 2 3"
    assert gen.convert_list_to_string(np.array([1, 2, 3])) == "1 2 3"
    assert gen.convert_list_to_string(np.array([1, 2, 3]), comma_separated=True) == "1, 2, 3"
    assert (
        gen.convert_list_to_string(
            [1, 1, 1, 1, 1, 1, 1, 1, 1, 1, 1], comma_separated=False, shorten_list=True
        )
        == "all: 1"
    )
    assert (
        gen.convert_list_to_string(
            [1, 1, 1, 1, 1, 1, 1, 1, 1, 1, 1], comma_separated=False, shorten_list=False
        )
        == "1 1 1 1 1 1 1 1 1 1 1"
    )
    assert (
        gen.convert_list_to_string(
            [1, 1, 1, 1, 1, 1, 1, 1, 1, 1, 1],
            comma_separated=False,
            shorten_list=False,
            collapse_list=True,
        )
        == "1"
    )
    assert gen.convert_list_to_string([1, 2, 3], collapse_list=True) == "1 2 3"
    assert gen.convert_list_to_string([1, 2, 3], shorten_list=True) == "1 2 3"


def test_convert_string_to_list():
    t_1 = gen.convert_string_to_list("1 2 3 4")
    assert len(t_1) == 4
    assert pytest.approx(t_1[1]) == 2.0
    assert isinstance(t_1[1], float)

    t_int = gen.convert_string_to_list("1 2 3 4", False)
    assert len(t_int) == 4
    assert t_int[1] == 2
    assert isinstance(t_int[1], int)

    t_2 = gen.convert_string_to_list("0.1 0.2 0.3 0.4")
    assert len(t_2) == 4
    assert pytest.approx(t_2[1]) == 0.2

    t_3 = gen.convert_string_to_list("0.1")
    assert pytest.approx(t_3[0]) == 0.1

    bla_bla = "bla bla"
    assert gen.convert_string_to_list("bla_bla") == "bla_bla"
    assert gen.convert_string_to_list(bla_bla) == ["bla", "bla"]
    assert gen.convert_string_to_list("bla,bla") == ["bla", "bla"]
    assert gen.convert_string_to_list(bla_bla, force_comma_separation=True) == bla_bla
    assert gen.convert_string_to_list("bla bla, bla blaa", force_comma_separation=True) == [
        bla_bla,
        "bla blaa",
    ]
    # import for list of dimensionless entries in database
    assert gen.convert_string_to_list(",") == ["", ""]
    assert gen.convert_string_to_list(" , , ") == ["", "", ""]


def test_get_structure_array_from_table():
    table = Table(
        {
            "col1": [1, 2, 3],
            "col2": [4.0, 5.0, 6.0],
            "col3": ["a", "b", "c"],
        }
    )

    # Test with all columns
    column_names = ["col1", "col2", "col3"]
    structured_array = gen.get_structure_array_from_table(table, column_names)
    assert structured_array.dtype.names == ("col1", "col2", "col3")
    assert structured_array["col1"].tolist() == [1, 2, 3]
    assert structured_array["col2"].tolist() == [4.0, 5.0, 6.0]
    assert structured_array["col3"].tolist() == ["a", "b", "c"]

    # Test with a subset of columns
    column_names = ["col1", "col3"]
    structured_array = gen.get_structure_array_from_table(table, column_names)
    assert structured_array.dtype.names == ("col1", "col3")
    assert structured_array["col1"].tolist() == [1, 2, 3]
    assert structured_array["col3"].tolist() == ["a", "b", "c"]

    # Test with a single column
    column_names = ["col2"]
    structured_array = gen.get_structure_array_from_table(table, column_names)
    assert structured_array.dtype.names == ("col2",)
    assert structured_array["col2"].tolist() == [4.0, 5.0, 6.0]

    # Test with an empty list of columns
    column_names = []
    assert gen.get_structure_array_from_table(table, column_names).size == 0

    # Test with a non-existent column (no error thrown)
    column_names = ["col1", "non_existent_col"]
    structured_array = gen.get_structure_array_from_table(table, column_names)
    assert structured_array.dtype.names == ("col1",)


def test_convert_keys_in_dict_to_lowercase():
    """
    Test the convert_keys_in_dict_to_lowercase function.
    """

    # Test with a simple dictionary.
    input_data = {"Key1": "value1", "Key2": "value2"}
    expected_output = {"key1": "value1", "key2": "value2"}
    assert gen.convert_keys_in_dict_to_lowercase(input_data) == expected_output

    # Test with a nested dictionary.
    input_data = {"Key1": {"NestedKey1": "value1"}, "Key2": "value2"}
    expected_output = {"key1": {"nestedkey1": "value1"}, "key2": "value2"}
    assert gen.convert_keys_in_dict_to_lowercase(input_data) == expected_output

    # Test with a dictionary containing a list.
    input_data = {"Key1": ["Value1", {"NestedKey1": "value1"}], "Key2": "value2"}
    expected_output = {"key1": ["Value1", {"nestedkey1": "value1"}], "key2": "value2"}
    assert gen.convert_keys_in_dict_to_lowercase(input_data) == expected_output

    # Test with a list of dictionaries.
    input_data = [{"Key1": "value1"}, {"Key2": "value2"}]
    expected_output = [{"key1": "value1"}, {"key2": "value2"}]
    assert gen.convert_keys_in_dict_to_lowercase(input_data) == expected_output

    # Test with a non-dictionary input.
    input_data = "String"
    expected_output = "String"
    assert gen.convert_keys_in_dict_to_lowercase(input_data) == expected_output

    # Test with an empty dictionary.
    input_data = {}
    expected_output = {}
    assert gen.convert_keys_in_dict_to_lowercase(input_data) == expected_output

    # Test with a dictionary containing mixed types.
    input_data = {"Key1": 123, "Key2": [1, 2, 3], "Key3": {"NestedKey1": "value1"}}
    expected_output = {"key1": 123, "key2": [1, 2, 3], "key3": {"nestedkey1": "value1"}}
    assert gen.convert_keys_in_dict_to_lowercase(input_data) == expected_output


def test_clear_default_sim_telarray_cfg_directories():
    """
    Test the clear_default_sim_telarray_cfg_directories function.
    """

    # Test with a simple command.
    command = "run_simulation"
    expected_output = "SIM_TELARRAY_CONFIG_PATH='' run_simulation"
    assert gen.clear_default_sim_telarray_cfg_directories(command) == expected_output

    # Test with a command containing spaces.
    command = "run_simulation --config config_file"
    expected_output = "SIM_TELARRAY_CONFIG_PATH='' run_simulation --config config_file"
    assert gen.clear_default_sim_telarray_cfg_directories(command) == expected_output

    # Test with an empty command.
    command = ""
    expected_output = "SIM_TELARRAY_CONFIG_PATH='' "
    assert gen.clear_default_sim_telarray_cfg_directories(command) == expected_output

    # Test with a command containing special characters.
    command = "run_simulation && echo 'done'"
    expected_output = "SIM_TELARRAY_CONFIG_PATH='' run_simulation && echo 'done'"
    assert gen.clear_default_sim_telarray_cfg_directories(command) == expected_output


def test_get_list_of_files_from_command_line(tmp_test_directory) -> None:
    # Test with a list of file names with valid suffixes.
    file_1 = tmp_test_directory / "file1.txt"
    file_2 = tmp_test_directory / "file2.txt"
    with open(file_1, "w", encoding="utf-8") as f:
        f.write("Content of file 1")
    with open(file_2, "w", encoding="utf-8") as f:
        f.write("Content of file 2")
    file_names = [file_1, file_2]
    suffix_list = [".txt"]
    result = gen.get_list_of_files_from_command_line(file_names, suffix_list)
    assert result == [str(file_1), str(file_2)]

    # Test with a list of file names with invalid suffixes.
    suffix_list = [".json"]
    result = gen.get_list_of_files_from_command_line(file_names, suffix_list)
    assert result == []

    # Test with a text file containing a list of file names.
    list_file = tmp_test_directory / "list_file.list"
    with open(list_file, "w", encoding="utf-8") as f:
        f.write(f"{file_1}\n{file_2}\n")
    file_names = [list_file]
    suffix_list = []
    result = gen.get_list_of_files_from_command_line(file_names, suffix_list)
    assert result == [str(file_1), str(file_2)]

    # Test with a non-existent file.
    non_existent_file = tmp_test_directory / "non_existent_file.list"
    file_names = [non_existent_file]
    suffix_list = [".txt"]
    with pytest.raises(FileNotFoundError):
        gen.get_list_of_files_from_command_line(file_names, suffix_list)


def test_resolve_file_patterns():
    with pytest.raises(ValueError, match=r"^No file list provided"):
        gen.resolve_file_patterns(None)

    assert gen.resolve_file_patterns("LICENSE") == [Path("LICENSE")]
    yml_list = gen.resolve_file_patterns("tests/resources/*.yml")
    assert len(yml_list) > 0
    yml_and_ecvs_list = gen.resolve_file_patterns(
        ["tests/resources/*.yml", "tests/resources/*.ecsv"]
    )
    assert len(yml_and_ecvs_list) > len(yml_list)

    with pytest.raises(FileNotFoundError, match=r"^No files found"):
        gen.resolve_file_patterns("tests/resources/*.non_existent")


def test_now_date_time_in_isoformat():
    now = gen.now_date_time_in_isoformat()
    assert now is not None
    assert isinstance(now, str)
    assert len(now) == 25
    assert now[4] == "-"
    assert now[7] == "-"
    assert now[10] == "T"
    assert now[13] == ":"
    assert now[16] == ":"
    assert datetime.datetime.fromisoformat(now) is not None


def test_is_valid_numeric_type():
    """Test _is_valid_numeric_type function."""
    # Test integer dtypes
    assert gen._is_valid_numeric_type(np.int32, np.int64)
    assert gen._is_valid_numeric_type(np.uint8, np.integer)
    assert gen._is_valid_numeric_type(np.int64, np.floating)
    assert not gen._is_valid_numeric_type(np.int32, np.str_)
    assert not gen._is_valid_numeric_type(np.int32, np.bool_)

    # Test float dtypes
    assert gen._is_valid_numeric_type(np.float32, np.float64)
    assert gen._is_valid_numeric_type(np.float64, np.floating)
    assert not gen._is_valid_numeric_type(np.float32, np.integer)
    assert not gen._is_valid_numeric_type(np.float32, np.str_)
    assert not gen._is_valid_numeric_type(np.float32, np.bool_)

    # Test non-numeric dtypes
    assert not gen._is_valid_numeric_type(np.str_, np.integer)
    assert not gen._is_valid_numeric_type(np.bool_, np.floating)
    assert not gen._is_valid_numeric_type(np.object_, np.integer)


def test_is_valid_boolean_type():
    """Test _is_valid_boolean_type function."""
    # Test values 0 and 1
    assert gen._is_valid_boolean_type(np.int32, 0)
    assert gen._is_valid_boolean_type(np.int32, 1)
    assert gen._is_valid_boolean_type(np.float32, 0)
    assert gen._is_valid_boolean_type(np.float32, 1)

    # Test boolean dtype
    assert gen._is_valid_boolean_type(np.bool_, None)
    assert gen._is_valid_boolean_type(bool, None)

    # Test non-boolean dtypes with values other than 0/1
    assert not gen._is_valid_boolean_type(np.int32, 2)
    assert not gen._is_valid_boolean_type(np.float32, 0.5)
    assert not gen._is_valid_boolean_type(np.str_, "True")

    # Test non-boolean dtypes with None value
    assert not gen._is_valid_boolean_type(np.int32, None)
    assert not gen._is_valid_boolean_type(np.float32, None)
    assert not gen._is_valid_boolean_type(np.str_, None)


<<<<<<< HEAD
def test_remove_key_from_dict():
    # Test with a simple dictionary
    input_data = {"key1": "value1", "key2": "value2", "key_to_remove": "value3"}
    expected_output = {"key1": "value1", "key2": "value2"}
    assert gen.remove_key_from_dict(input_data, "key_to_remove") == expected_output

    # Test with a nested dictionary
    input_data = {
        "key1": {"nested_key1": "value1", "key_to_remove": "value2"},
        "key2": "value3",
        "key_to_remove": "value4",
    }
    expected_output = {"key1": {"nested_key1": "value1"}, "key2": "value3"}
    assert gen.remove_key_from_dict(input_data, "key_to_remove") == expected_output

    # Test with a list of dictionaries
    input_data = [
        {"key1": "value1", "key_to_remove": "value2"},
        {"key2": "value3", "key_to_remove": "value4"},
    ]
    expected_output = [{"key1": "value1"}, {"key2": "value3"}]
    assert gen.remove_key_from_dict(input_data, "key_to_remove") == expected_output

    # Test with a deeply nested structure
    input_data = {
        "key1": [
            {"nested_key1": {"key_to_remove": "value1", "key3": "value2"}},
            {"key_to_remove": "value3"},
        ],
        "key2": {"key_to_remove": "value4", "key4": "value5"},
    }
    expected_output = {
        "key1": [{"nested_key1": {"key3": "value2"}}, {}],
        "key2": {"key4": "value5"},
    }
    assert gen.remove_key_from_dict(input_data, "key_to_remove") == expected_output

    # Test with no matching keys
    input_data = {"key1": "value1", "key2": "value2"}
    expected_output = {"key1": "value1", "key2": "value2"}
    assert gen.remove_key_from_dict(input_data, "non_existent_key") == expected_output

    # Test with an empty dictionary
    input_data = {}
    expected_output = {}
    assert gen.remove_key_from_dict(input_data, "key_to_remove") == expected_output

    # Test with an empty list
    input_data = []
    expected_output = []
    assert gen.remove_key_from_dict(input_data, "key_to_remove") == expected_output

    # Test with a list containing non-dictionary elements
    input_data = ["value1", {"key_to_remove": "value2"}, "value3"]
    expected_output = ["value1", {}, "value3"]
    assert gen.remove_key_from_dict(input_data, "key_to_remove") == expected_output


def test_find_differences_dict():
    # Test with two identical dictionaries
    obj1 = {"key1": "value1", "key2": "value2"}
    obj2 = {"key1": "value1", "key2": "value2"}
    diffs = []
    gen._find_differences_dict(obj1, obj2, "", diffs)
    assert diffs == []

    # Test with a key added in obj2
    obj1 = {"key1": "value1"}
    obj2 = {"key1": "value1", "key2": "value2"}
    diffs = []
    gen._find_differences_dict(obj1, obj2, "", diffs)
    assert diffs == [KEY2_ADDED]

    # Test with a key removed in obj2
    obj1 = {"key1": "value1", "key2": "value2"}
    obj2 = {"key1": "value1"}
    diffs = []
    gen._find_differences_dict(obj1, obj2, "", diffs)
    assert diffs == [KEY2_REMOVED]

    # Test with nested dictionaries
    obj1 = {"key1": {"nested_key1": "value1"}}
    obj2 = {"key1": {"nested_key1": "value2"}}
    diffs = []
    gen._find_differences_dict(obj1, obj2, "", diffs)
    assert diffs == ["['key1']['nested_key1']: value changed from value1 to value2"]

    # Test with a key added in a nested dictionary
    obj1 = {"key1": {"nested_key1": "value1"}}
    obj2 = {"key1": {"nested_key1": "value1", "nested_key2": "value2"}}
    diffs = []
    gen._find_differences_dict(obj1, obj2, "", diffs)
    assert diffs == ["['key1']['nested_key2']: added in second object"]

    # Test with a key removed in a nested dictionary
    obj1 = {"key1": {"nested_key1": "value1", "nested_key2": "value2"}}
    obj2 = {"key1": {"nested_key1": "value1"}}
    diffs = []
    gen._find_differences_dict(obj1, obj2, "", diffs)
    assert diffs == ["['key1']['nested_key2']: removed in second object"]

    # Test with completely different dictionaries
    obj1 = {"key1": "value1"}
    obj2 = {"key2": "value2"}
    diffs = []
    gen._find_differences_dict(obj1, obj2, "", diffs)
    assert diffs == [KEY1_REMOVED, KEY2_ADDED]


def test_find_differences_in_json_objects():
    # Test with identical dictionaries
    obj1 = {"key1": "value1", "key2": "value2"}
    obj2 = {"key1": "value1", "key2": "value2"}
    assert gen.find_differences_in_json_objects(obj1, obj2) == []

    # Test with different types
    obj1 = {"key1": "value1"}
    obj2 = ["value1"]
    assert gen.find_differences_in_json_objects(obj1, obj2) == [": type changed from dict to list"]

    # Test with a key added in obj2
    obj1 = {"key1": "value1"}
    obj2 = {"key1": "value1", "key2": "value2"}
    assert gen.find_differences_in_json_objects(obj1, obj2) == [KEY2_ADDED]

    # Test with a key removed in obj2
    obj1 = {"key1": "value1", "key2": "value2"}
    obj2 = {"key1": "value1"}
    assert gen.find_differences_in_json_objects(obj1, obj2) == [KEY2_REMOVED]

    # Test with nested dictionaries
    obj1 = {"key1": {"nested_key1": "value1"}}
    obj2 = {"key1": {"nested_key1": "value2"}}
    assert gen.find_differences_in_json_objects(obj1, obj2) == [
        "['key1']['nested_key1']: value changed from value1 to value2"
    ]

    # Test with a key added in a nested dictionary
    obj1 = {"key1": {"nested_key1": "value1"}}
    obj2 = {"key1": {"nested_key1": "value1", "nested_key2": "value2"}}
    assert gen.find_differences_in_json_objects(obj1, obj2) == [
        "['key1']['nested_key2']: added in second object"
    ]

    # Test with a key removed in a nested dictionary
    obj1 = {"key1": {"nested_key1": "value1", "nested_key2": "value2"}}
    obj2 = {"key1": {"nested_key1": "value1"}}
    assert gen.find_differences_in_json_objects(obj1, obj2) == [
        "['key1']['nested_key2']: removed in second object"
    ]

    # Test with lists of different lengths
    obj1 = [1, 2, 3]
    obj2 = [1, 2]
    assert gen.find_differences_in_json_objects(obj1, obj2) == [": list length changed from 3 to 2"]

    # Test with lists containing different values
    obj1 = [1, 2, 3]
    obj2 = [1, 4, 3]
    assert gen.find_differences_in_json_objects(obj1, obj2) == ["[1]: value changed from 2 to 4"]

    # Test with completely different structures
    obj1 = {"key1": "value1"}
    obj2 = {"key2": "value2"}
    assert gen.find_differences_in_json_objects(obj1, obj2) == [KEY1_REMOVED, KEY2_ADDED]

    # Test with deeply nested structures
    obj1 = {"key1": {"nested_key1": {"deep_key": "value1"}}}
    obj2 = {"key1": {"nested_key1": {"deep_key": "value2"}}}
    assert gen.find_differences_in_json_objects(obj1, obj2) == [
        "['key1']['nested_key1']['deep_key']: value changed from value1 to value2"
    ]
=======
def test_enforce_list_type():
    assert gen.enforce_list_type(None) == []
    assert gen.enforce_list_type([1, 2, 3]) == [1, 2, 3]
    assert gen.enforce_list_type(5) == [5]
>>>>>>> b92ab8fb
<|MERGE_RESOLUTION|>--- conflicted
+++ resolved
@@ -648,7 +648,6 @@
     assert not gen._is_valid_boolean_type(np.str_, None)
 
 
-<<<<<<< HEAD
 def test_remove_key_from_dict():
     # Test with a simple dictionary
     input_data = {"key1": "value1", "key2": "value2", "key_to_remove": "value3"}
@@ -821,9 +820,9 @@
     assert gen.find_differences_in_json_objects(obj1, obj2) == [
         "['key1']['nested_key1']['deep_key']: value changed from value1 to value2"
     ]
-=======
+
+
 def test_enforce_list_type():
     assert gen.enforce_list_type(None) == []
     assert gen.enforce_list_type([1, 2, 3]) == [1, 2, 3]
-    assert gen.enforce_list_type(5) == [5]
->>>>>>> b92ab8fb
+    assert gen.enforce_list_type(5) == [5]