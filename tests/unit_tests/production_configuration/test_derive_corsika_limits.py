--- conflicted
+++ resolved
@@ -135,23 +135,10 @@
 def test_compute_upper_radius_limit(mock_reader, hdf5_file_name, mocker):
     calculator = LimitCalculator(hdf5_file_name)
 
-<<<<<<< HEAD
     mock_hist = np.array([10.0, 20.0, 30.0, 40.0, 50.0])
     mock_bins = calculator.core_distance_bins
     calculator.histograms = {"core_distance": mock_hist, "core_distance_bin_edges": mock_bins}
-    result = calculator.compute_upper_radial_distance(0.2)
-=======
-    # Mock the core distance data
-    mock_core_distance = np.array([10.0, 20.0, 30.0, 40.0, 50.0])
-    mock_reader.return_value.triggered_shower_data.core_distance_shower = mock_core_distance
-
-    # Mock core_distance_bins property
-    mock_bins = np.linspace(0, 100, 1000)
-    mocker.patch.object(LimitCalculator, "core_distance_bins", property(lambda self: mock_bins))
-
-    # Test with 20% loss fraction
     result = calculator.compute_upper_radius_limit(0.2)
->>>>>>> 5df609b5
 
     assert isinstance(result, u.Quantity)
     assert result.unit == u.m
@@ -300,7 +287,7 @@
         calculator, "compute_lower_energy_limit", return_value=mock_energy_limit
     )
     mock_radius_limit_fn = mocker.patch.object(
-        calculator, "compute_upper_radial_distance", return_value=mock_radius_limit
+        calculator, "compute_upper_radius_limit", return_value=mock_radius_limit
     )
     mock_viewcone_fn = mocker.patch.object(
         calculator, "compute_viewcone", return_value=mock_viewcone_limit
@@ -407,7 +394,6 @@
         mock_event_data,
         mock_triggered_data,
     )
-<<<<<<< HEAD
 
     mock_event_data.simulated_energy = np.array([1, 2, 3])
     mock_event_data.core_distance_shower = np.array([10, 20, 30])
@@ -426,10 +412,6 @@
     mocker.patch.object(LimitCalculator, "energy_bins", property(lambda self: mock_energy_bins))
     mocker.patch.object(
         LimitCalculator, "core_distance_bins", property(lambda self: mock_core_distance_bins)
-=======
-    mock_radius_limit_fn = mocker.patch.object(
-        calculator, "compute_upper_radius_limit", return_value=mock_radius_limit
->>>>>>> 5df609b5
     )
     mocker.patch.object(
         LimitCalculator, "view_cone_bins", property(lambda self: mock_view_cone_bins)
@@ -502,7 +484,7 @@
     assert result["array_name"] == calculator.array_name
     assert result["telescope_ids"] == calculator.telescope_list
     assert result["lower_energy_limit"] is None
-    assert result["upper_radial_distance"] is None
+    assert result["upper_radius_limit"] is None
     assert result["viewcone_radius"] is None
 
 
