--- conflicted
+++ resolved
@@ -71,29 +71,6 @@
         StatisticalErrorEvaluator(file_path, metrics)
 
 
-<<<<<<< HEAD
-=======
-def test_interpolation_handler(test_fits_file, test_fits_file_2, metric):
-    """Test interpolation with the InterpolationHandler."""
-    grid_point1 = (1, 180, 45, 0, 0.5)
-    evaluator1 = StatisticalErrorEvaluator(
-        file_path=test_fits_file, metrics=metric, grid_point=grid_point1
-    )
-    grid_point2 = (1, 180, 60, 0, 0.5)
-    evaluator2 = StatisticalErrorEvaluator(
-        file_path=test_fits_file_2, metrics=metric, grid_point=grid_point2
-    )
-    handler = InterpolationHandler([evaluator1, evaluator2], metrics=metric)
-    query_point = np.array([[1, 180, 50, 0, 0.5]])
-    interpolated_values = handler.interpolate(query_point)
-    assert interpolated_values.shape[0] == query_point.shape[0]
-
-    query_point = np.array([[1e-3, 180, 40, 0, 0.5]])
-    interpolated_threshold = handler.interpolate_energy_threshold(query_point)
-    assert isinstance(interpolated_threshold, float)
-
-
->>>>>>> bdb8e6e5
 def test_calculate_production_statistics(test_fits_file, metric):
     """Test the calculation of production statistics for a specific grid point using ProductionStatisticsHandler."""
 
