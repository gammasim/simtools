--- conflicted
+++ resolved
@@ -83,13 +83,8 @@
 
     result = plot_tables.read_table_data(config, None)
 
-<<<<<<< HEAD
-    mock_db_handler_class.assert_not_called()
-    mock_get_structure_array_from_table.assert_called_once_with(mock_table, ["x", "y"])
-=======
     mock_read_legacy_data_as_table.assert_called_once_with("test_file", "legacy_csv")
     mock_get_structure_array_from_table.assert_called_once_with(mock_table, ["x", "y", None, None])
->>>>>>> b08a3592
     assert result == {"test_table": mock_structure_array}
 
 
