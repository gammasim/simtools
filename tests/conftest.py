import logging
import mmap
import os
import re
from pathlib import Path
from unittest import mock

import pytest
from astropy import units as u
from dotenv import dotenv_values, load_dotenv

import simtools.io_operations.io_handler
from simtools import db_handler
from simtools.configuration.configurator import Configurator
from simtools.layout.array_layout import ArrayLayout
from simtools.model.telescope_model import TelescopeModel

logger = logging.getLogger()


@pytest.fixture
def tmp_test_directory(tmpdir_factory):
    """
    Sets test directories.
    Some tests depend on this structure.
    """

    tmp_test_dir = tmpdir_factory.mktemp("test-data")
    tmp_sub_dirs = ["resources", "output", "simtel", "model", "application-plots"]
    for sub_dir in tmp_sub_dirs:
        tmp_sub_dir = tmp_test_dir / sub_dir
        tmp_sub_dir.mkdir()

    return tmp_test_dir


@pytest.fixture
def io_handler(tmp_test_directory):
    tmp_io_handler = simtools.io_operations.io_handler.IOHandler()
    tmp_io_handler.set_paths(
        output_path=str(tmp_test_directory) + "/output",
        data_path="./data/",
        model_path=str(tmp_test_directory) + "/model",
    )
    return tmp_io_handler


@pytest.fixture
def mock_settings_env_vars(tmp_test_directory):
    """
    Removes all environment variable from the test system.
    Explicitely sets those needed.
    """
    with mock.patch.dict(
        os.environ,
        {
            "SIMTOOLS_SIMTEL_PATH": str(tmp_test_directory) + "/simtel",
            "SIMTOOLS_DB_API_USER": "db_user",
            "SIMTOOLS_DB_API_PW": "12345",
            "SIMTOOLS_DB_API_PORT": "42",
            "SIMTOOLS_DB_SERVER": "abc@def.de",
        },
        clear=True,
    ):
        yield


@pytest.fixture
def simtel_path(mock_settings_env_vars):
    simtel_path = Path(os.path.expandvars("$SIMTOOLS_SIMTEL_PATH"))
    if simtel_path.exists():
        return simtel_path
    return ""


@pytest.fixture
def simtel_path_no_mock():
    load_dotenv(".env")
    simtel_path = Path(os.path.expandvars("$SIMTOOLS_SIMTEL_PATH"))
    if simtel_path.exists():
        return simtel_path
    return ""


@pytest.fixture
def args_dict(tmp_test_directory, simtel_path):
    return Configurator().default_config(
        (
            "--output_path",
            str(tmp_test_directory),
            "--data_path",
            "./data/",
            "--simtel_path",
            str(simtel_path),
        ),
    )


@pytest.fixture
def args_dict_site(tmp_test_directory, simtel_path):
    return Configurator().default_config(
        (
            "--output_path",
            str(tmp_test_directory),
            "--data_path",
            "./data/",
            "--simtel_path",
            str(simtel_path),
            "--site",
            "South",
            "--telescope",
            "MST-NectarCam-D",
            "--label",
            "integration_test",
        )
    )


@pytest.fixture
def configurator(tmp_test_directory, simtel_path):
    config = Configurator()
    config.default_config(
        ("--output_path", str(tmp_test_directory), "--simtel_path", str(simtel_path))
    )
    return config


@pytest.fixture
def db_config():
    """
    Read DB configuration from tests from .env file and from environmental variables.
    (this ensures that tests run both locally and with github secrets)

    """

    mongo_db_config = {
        key.lower().replace("simtools_", ""): value
        for key, value in dict(dotenv_values(".env")).items()
    }
    _db_para = ("db_api_user", "db_api_pw", "db_api_port", "db_server")
    for _para in _db_para:
        if _para not in mongo_db_config:
            mongo_db_config[_para] = os.environ.get(f"SIMTOOLS_{_para.upper()}")
    if mongo_db_config["db_api_port"] is not None:
        mongo_db_config["db_api_port"] = int(mongo_db_config["db_api_port"])
    return mongo_db_config


@pytest.fixture
def db(db_config):
    db = db_handler.DatabaseHandler(mongo_db_config=db_config)
    return db


@pytest.fixture
def db_no_config_file():
    """
    Same as db above, but without DB variable defined,
    since we do not want to set the config file as well.
    Otherwise it creates a conflict between the config file
    set by set_db and the one set by set_simtools
    """
    db = db_handler.DatabaseHandler(mongo_db_config=None)
    return db


@pytest.fixture
def telescope_model_lst(db_config, io_handler):
    telescope_model_LST = TelescopeModel(
        site="North",
        telescope_model_name="LST-1",
        model_version="Prod5",
        mongo_db_config=db_config,
        label="validate_camera_efficiency",
    )
    return telescope_model_LST


@pytest.fixture
def telescope_model_mst(db_config, io_handler):
    tel = TelescopeModel(
        site="north",
        telescope_model_name="mst-FlashCam-D",
        model_version="Prod5",
        label="test-telescope-model-mst",
        mongo_db_config=db_config,
    )

    return tel


@pytest.fixture
def telescope_model_sst(db_config, io_handler):
    telescope_model_SST = TelescopeModel(
        site="South",
        telescope_model_name="SST-D",
        model_version="Prod5",
        mongo_db_config=db_config,
        label="test-telescope-model-sst",
    )
    return telescope_model_SST


@pytest.fixture
def array_layout_north_instance(io_handler, db_config):
    return ArrayLayout(site="North", mongo_db_config=db_config, name="test_layout")


@pytest.fixture
def array_layout_south_instance(io_handler, db_config):
    return ArrayLayout(site="South", mongo_db_config=db_config, name="test_layout")


@pytest.fixture
def manual_corsika_dict_north():
    return {
        "corsika_sphere_radius": {
            "LST": 12.5 * u.m,
            "MST": 9.15 * u.m,
            "SCT": 7.15 * u.m,
            "SST": 3 * u.m,
            "HESS": 7.5 * u.m,  # Value for CT1-4
            "MAGIC": 10 * u.m,  # Value used in Prod6
            "VERITAS": 9.15
            * u.m,  # Invented value (same diameter as the MST, so copy the same value)
        },
        "corsika_sphere_center": {
            "LST": 16 * u.m,
            "MST": 9 * u.m,
            "SCT": 6.1 * u.m,
            "SST": 3.25 * u.m,
            "HESS": 7.5 * u.m,  # Invented value for CT1-4, copied from radius
            "MAGIC": 10 * u.m,  # Invented value for MAGIC, copied from radius
            "VERITAS": 9 * u.m,  # Invented value for VERITAS, copied from MST
        },
        "corsika_obs_level": 2158 * u.m,
    }


@pytest.fixture
def manual_corsika_dict_south():
    return {
        "corsika_sphere_radius": {
            "LST": 12.5 * u.m,
            "MST": 9.15 * u.m,
            "SCT": 7.15 * u.m,
            "SST": 3 * u.m,
            "HESS": 7.5 * u.m,  # Value for CT1-4
            "MAGIC": 10 * u.m,  # Value used in Prod6
            "VERITAS": 9.15
            * u.m,  # Invented value (same diameter as the MST, so copy the same value)
        },
        "corsika_sphere_center": {
            "LST": 16 * u.m,
            "MST": 9 * u.m,
            "SCT": 6.1 * u.m,
            "SST": 3.25 * u.m,
            "HESS": 7.5 * u.m,  # Invented value for CT1-4, copied from radius
            "MAGIC": 10 * u.m,  # Invented value for MAGIC, copied from radius
            "VERITAS": 9 * u.m,  # Invented value for VERITAS, copied from MST
        },
        "corsika_obs_level": 2147 * u.m,
    }


@pytest.fixture
def telescope_north_test_file():
    return "data/layout/telescope_positions-North-TestLayout.ecsv"


@pytest.fixture
def telescope_south_test_file():
    return "data/layout/telescope_positions-South-TestLayout.ecsv"


@pytest.fixture
def corsika_output_file_name():
    return "tests/resources/tel_output_10GeV-2-gamma-20deg-CTAO-South.corsikaio"


@pytest.fixture
def corsika_histograms_instance(io_handler, corsika_output_file_name):
    from simtools.corsika.corsika_histograms import CorsikaHistograms

    return CorsikaHistograms(
        corsika_output_file_name, output_path=io_handler.get_output_directory(dir_type="test")
    )


@pytest.fixture
def corsika_histograms_instance_set_histograms(db, io_handler, corsika_histograms_instance):
    corsika_histograms_instance.set_histograms()
    return corsika_histograms_instance


@pytest.fixture
def simulator_config_data(tmp_test_directory):
    return {
        "common": {
            "site": "North",
            "layout_name": "test-layout",
            "data_directory": f"{str(tmp_test_directory)}/test-output",
            "zenith": 20 * u.deg,
            "azimuth": 0 * u.deg,
            "primary": "gamma",
        },
        "showers": {
            "eslope": -2.5,
            "viewcone": [0 * u.deg, 0 * u.deg],
            "nshow": 10,
            "erange": [100 * u.GeV, 1 * u.TeV],
            "cscat": [10, 1400 * u.m, 0],
            "run_list": [3, 4],
            "run_range": [6, 10],
        },
        "array": {
            "model_version": "Prod5",
            "default": {"LST": "D234", "MST": "NectarCam-D"},
            "LST-01": "1",
        },
    }


@pytest.fixture
def array_config_data(simulator_config_data):
    return simulator_config_data["common"] | simulator_config_data["array"]


@pytest.fixture
def shower_config_data(simulator_config_data):
    return simulator_config_data["common"] | simulator_config_data["showers"]


<<<<<<< HEAD
@pytest.fixture(autouse=True)
def check_db_admin_user(request, db_config):
    _db_config = db_config
    marker = request.node.get_closest_marker("requires_db_admin")
    if marker is not None:
        if _db_config.get("db_api_user", None) != "api":
            pytest.skip("Test requires SIMTOOLS_DB_API_USER to be set to 'api'")
=======
@pytest.fixture
def file_has_text():
    def wrapper(file, text):
        try:
            with open(file, "rb", 0) as string_file, mmap.mmap(
                string_file.fileno(), 0, access=mmap.ACCESS_READ
            ) as text_file_input:
                re_search_1 = re.compile(f"{text}".encode())
                search_result_1 = re_search_1.search(text_file_input)
                if search_result_1 is None:
                    return False

                return True
        except FileNotFoundError:
            return False
        except ValueError:
            return False

    return wrapper
>>>>>>> 92b1c92f
<|MERGE_RESOLUTION|>--- conflicted
+++ resolved
@@ -331,7 +331,6 @@
     return simulator_config_data["common"] | simulator_config_data["showers"]
 
 
-<<<<<<< HEAD
 @pytest.fixture(autouse=True)
 def check_db_admin_user(request, db_config):
     _db_config = db_config
@@ -339,7 +338,8 @@
     if marker is not None:
         if _db_config.get("db_api_user", None) != "api":
             pytest.skip("Test requires SIMTOOLS_DB_API_USER to be set to 'api'")
-=======
+
+
 @pytest.fixture
 def file_has_text():
     def wrapper(file, text):
@@ -358,5 +358,4 @@
         except ValueError:
             return False
 
-    return wrapper
->>>>>>> 92b1c92f
+    return wrapper