--- conflicted
+++ resolved
@@ -5,14 +5,9 @@
 
 import pytest
 
-<<<<<<< HEAD
 import simtools.io_handler
 from simtools import db_handler
 from simtools.configuration import Configurator
-=======
-import simtools.config as cfg
-from simtools import db_handler
->>>>>>> 1b0f90f2
 from simtools.model.telescope_model import TelescopeModel
 
 logger = logging.getLogger()
@@ -151,6 +146,27 @@
 
 
 @pytest.fixture
+def db_no_config_file():
+    """
+    Same as db above, but without DB variable defined,
+    since we do not want to set the config file as well.
+    Otherwise it creates a conflict between the config file
+    set by set_db and the one set by set_simtools
+    """
+    db = db_handler.DatabaseHandler(mongoDBConfig=None)
+    return db
+
+
+@pytest.fixture()
+def db_cleanup_file_sandbox(db_no_config_file):
+    yield
+    # Cleanup
+    logger.info("Dropping the temporary files in the sandbox")
+    db_no_config_file.dbClient["sandbox"]["fs.chunks"].drop()
+    db_no_config_file.dbClient["sandbox"]["fs.files"].drop()
+
+
+@pytest.fixture
 def telescope_model_lst(db, db_config, io_handler):
     telescopeModelLST = TelescopeModel(
         site="North",
@@ -171,31 +187,4 @@
         mongoDBConfig=db_config,
         label="test-telescope-model-sst",
     )
-    return telescopeModelSST
-
-
-@pytest.fixture
-def db(set_db):
-    db = db_handler.DatabaseHandler()
-    return db
-
-
-@pytest.fixture
-def db_no_config_file(db_connection):
-    """
-    Same as db above, but using just db_connection
-    since we do not want to set the config file as well.
-    Otherwise it creates a conflict between the config file
-    set by set_db and the one set by set_simtools
-    """
-    db = db_handler.DatabaseHandler()
-    return db
-
-
-@pytest.fixture()
-def db_cleanup_file_sandbox(db_no_config_file):
-    yield
-    # Cleanup
-    logger.info("Dropping the temporary files in the sandbox")
-    db_no_config_file.dbClient["sandbox"]["fs.chunks"].drop()
-    db_no_config_file.dbClient["sandbox"]["fs.files"].drop()+    return telescopeModelSST