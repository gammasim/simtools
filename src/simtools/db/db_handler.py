"""Module to handle interaction with DB."""

import logging
import re
from pathlib import Path
from threading import Lock

import gridfs
import jsonschema
from bson.objectid import ObjectId
from packaging.version import Version
from pymongo import ASCENDING, DESCENDING, MongoClient
from pymongo.errors import BulkWriteError

from simtools.db import db_array_elements
from simtools.io_operations import io_handler
from simtools.utils import names, value_conversion

__all__ = ["DatabaseHandler"]

logging.getLogger("pymongo").setLevel(logging.WARNING)


# pylint: disable=unsubscriptable-object
# The above comment is because pylint does not know that DatabaseHandler.db_client is subscriptable


jsonschema_db_dict = {
    "$schema": "https://json-schema.org/draft/2020-12/schema#",
    "type": "object",
    "description": "MongoDB configuration",
    "properties": {
        "db_server": {"type": "string", "description": "DB server address"},
        "db_api_port": {
            "type": "integer",
            "minimum": 1,
            "maximum": 65535,
            "default": 27017,
            "description": "Port to use",
        },
        "db_api_user": {"type": "string", "description": "API username"},
        "db_api_pw": {"type": "string", "description": "Password for the API user"},
        "db_api_authentication_database": {
            "type": "string",
            "default": "admin",
            "description": "DB with user info (optional)",
        },
        "db_simulation_model": {
            "type": "string",
            "description": "Name of simulation model database",
        },
    },
    "required": ["db_server", "db_api_port", "db_api_user", "db_api_pw", "db_simulation_model"],
}


class DatabaseHandler:
    """
    DatabaseHandler provides the interface to the DB.

    Parameters
    ----------
    mongo_db_config: dict
        Dictionary with the MongoDB configuration (see jsonschema_db_dict for details).
    """

    DB_CTA_SIMULATION_MODEL_DESCRIPTIONS = "CTA-Simulation-Model-Descriptions"
    # DB collection with updates field names
    DB_DERIVED_VALUES = "Staging-CTA-Simulation-Model-Derived-Values"
    DB_PRODUCTION_TABLES = "production_tables"

    ALLOWED_FILE_EXTENSIONS = [".dat", ".txt", ".lis", ".cfg", ".yml", ".yaml", ".ecsv"]

    db_client = None
    site_parameters_cached = {}
    model_parameters_cached = {}
    model_versions_cached = {}
    corsika_configuration_parameters_cached = {}

    def __init__(self, mongo_db_config=None):
        """Initialize the DatabaseHandler class."""
        self._logger = logging.getLogger(__name__)

        self.mongo_db_config = self._validate_mongo_db_config(mongo_db_config)
        self.io_handler = io_handler.IOHandler()
        self.list_of_collections = {}

        self._set_up_connection()
        self._find_latest_simulation_model_db()

    def _set_up_connection(self):
        """Open the connection to MongoDB."""
        if self.mongo_db_config and DatabaseHandler.db_client is None:
            lock = Lock()
            with lock:
                DatabaseHandler.db_client = self._open_mongo_db()

    def _validate_mongo_db_config(self, mongo_db_config):
        """Validate the MongoDB configuration."""
        if mongo_db_config is None or all(value is None for value in mongo_db_config.values()):
            return None
        try:
            jsonschema.validate(instance=mongo_db_config, schema=jsonschema_db_dict)
            return mongo_db_config
        except jsonschema.exceptions.ValidationError as err:
            raise ValueError("Invalid MongoDB configuration") from err

    def _open_mongo_db(self):
        """
        Open a connection to MongoDB and return the client to read/write to the DB with.

        Returns
        -------
        A PyMongo DB client

        Raises
        ------
        KeyError
            If the DB configuration is invalid
        """
        direct_connection = self.mongo_db_config["db_server"] in (
            "localhost",
            "simtools-mongodb",
        )
        return MongoClient(
            self.mongo_db_config["db_server"],
            port=self.mongo_db_config["db_api_port"],
            username=self.mongo_db_config["db_api_user"],
            password=self.mongo_db_config["db_api_pw"],
            authSource=self.mongo_db_config.get("db_api_authentication_database", "admin"),
            directConnection=direct_connection,
            ssl=not direct_connection,
            tlsallowinvalidhostnames=True,
            tlsallowinvalidcertificates=True,
        )

    def _find_latest_simulation_model_db(self):
        """
        Find the latest released version of the simulation model and update the DB config.

        This is indicated by adding "LATEST" to the name of the simulation model database
        (field "db_simulation_model" in the database configuration dictionary).
        Only released versions are considered, pre-releases are ignored.

        Raises
        ------
        ValueError
            If the "LATEST" version is requested but no versions are found in the DB.

        """
        try:
            if not self.mongo_db_config["db_simulation_model"].endswith("LATEST"):
                return
        except TypeError:
            return

        prefix = self.mongo_db_config["db_simulation_model"].replace("LATEST", "")
        list_of_db_names = self.db_client.list_database_names()
        filtered_list_of_db_names = [s for s in list_of_db_names if s.startswith(prefix)]
        versioned_strings = []
        version_pattern = re.compile(
            rf"{re.escape(prefix)}v?(\d+)-(\d+)-(\d+)(?:-([a-zA-Z0-9_.]+))?"
        )

        for s in filtered_list_of_db_names:
            match = version_pattern.search(s)
            # A version is considered a pre-release if it contains a '-' character (re group 4)
            if match and match.group(4) is None:
                version_str = match.group(1) + "." + match.group(2) + "." + match.group(3)
                version = Version(version_str)
                versioned_strings.append((s, version))

        if versioned_strings:
            latest_string, _ = max(versioned_strings, key=lambda x: x[1])
            self.mongo_db_config["db_simulation_model"] = latest_string
            self._logger.info(
                f"Updated the DB simulation model to the latest version {latest_string}"
            )
        else:
            raise ValueError("Found LATEST in the DB name but no matching versions found in DB.")

    def get_model_parameters(
        self,
        site,
        array_element_name,
        model_version,
        collection="telescope",
        only_applicable=False,
    ):
        """
        Get parameters from MongoDB or simulation model repository for an array element.

        An array element can be e.g., a telescope or a calibration device.
        Read parameters for design and for the specified array element (if necessary). This allows
        to overwrite design parameters with specific parameters without having to copy
        all model parameters when changing only a few.

        Parameters
        ----------
        site: str
            Site name.
        array_element_name: str
            Name of the array element model (e.g. LSTN-01, MSTS-design)
        model_version: str
            Version of the model.
        collection: str
            collection of array element (e.g. telescopes, calibration_devices)
        only_applicable: bool
            If True, only applicable parameters will be read.

        Returns
        -------
        dict containing the parameters

        TODO - update with model_version and parameter_version
        """
        _site, _array_element_name = self._validate_model_input(site, array_element_name)
        _model_version = None
        array_element_list = db_array_elements.get_array_element_list_for_db_query(
            _array_element_name, self, _model_version, collection
        )
        pars = {}
        for array_element in array_element_list:
            _array_elements_cache_key = self._parameter_cache_key(
                _site, array_element, model_version, collection
            )
            try:
                pars.update(DatabaseHandler.model_parameters_cached[_array_elements_cache_key])
            except KeyError:
                pars.update(
                    self.read_mongo_db(
                        self.mongo_db_config.get("db_simulation_model", None),
                        array_element_name=array_element,
                        model_version=_model_version,
                        collection_name=collection,
                        run_location=None,
                        write_files=False,
                        only_applicable=only_applicable,
                    )
                )
            DatabaseHandler.model_parameters_cached[_array_elements_cache_key] = pars

        return pars

    def get_collection(self, db_name, collection_name):
        """
        Get a collection from the DB.

        Parameters
        ----------
        db_name: str
            Name of the DB.
        collection_name: str
            Name of the collection.

        Returns
        -------
        pymongo.collection.Collection
            The collection from the DB.

        """
        db_name = self._get_db_name(db_name)
        return DatabaseHandler.db_client[db_name][collection_name]

    def export_file_db(self, db_name, dest, file_name):
        """
        Get file from the DB and write to disk.

        Parameters
        ----------
        db_name: str
            Name of the DB to search in.
        dest: str or Path
            Location where to write the file to.
        file_name: str
            Name of the file to get.

        Returns
        -------
        file_id: GridOut._id
            the database ID the file was assigned when it was inserted to the DB.

        Raises
        ------
        FileNotFoundError
            If the desired file is not found.

        """
        db_name = self._get_db_name(db_name)

        self._logger.debug(f"Getting {file_name} from {db_name} and writing it to {dest}")
        file_path_instance = self._get_file_mongo_db(db_name, file_name)
        self._write_file_from_mongo_to_disk(db_name, dest, file_path_instance)
        return file_path_instance._id  # pylint: disable=protected-access;

    def export_model_files(self, parameters, dest):
        """
        Export all the files in a model from the DB and write them to disk.

        Parameters
        ----------
        parameters: dict
            Dict of model parameters
        dest: str or Path
            Location where to write the files to.

        Raises
        ------
        FileNotFoundError
            if a file in parameters.values is not found

        """
        if self.mongo_db_config:
            for info in parameters.values():
                if not info or not info.get("file") or info["value"] is None:
                    continue
                if Path(dest).joinpath(info["value"]).exists():
                    continue
                file = self._get_file_mongo_db(self._get_db_name(), info["value"])
                self._write_file_from_mongo_to_disk(self._get_db_name(), dest, file)

    @staticmethod
    def _is_file(value):
        """Verify if a parameter value is a file name."""
        return any(ext in str(value) for ext in DatabaseHandler.ALLOWED_FILE_EXTENSIONS)

    def read_mongo_db(
        self,
        db_name,
        array_element_name,
        model_version,
        run_location,
        collection_name,
        write_files=True,
        only_applicable=False,
    ):
        """
        Build and execute query to Read the MongoDB for a specific array element.

        Also writes the files listed in the parameter values into the sim_telarray run location

        Parameters
        ----------
        db_name: str
            the name of the DB
        array_element_name: str
            Name of the array element model (e.g. MSTN-design ...)
        model_version: str
            Version of the model.
        run_location: Path or str
            The sim_telarray run location to write the tabulated data files into.
        collection_name: str
            The name of the collection to read from.
        write_files: bool
            If true, write the files to the run_location.
        only_applicable: bool
            If True, only applicable parameters will be read.

        Returns
        -------
        dict containing the parameters

        Raises
        ------
        ValueError
            if query returned zero results.

        TODO - model_version vs parameter_version

        """
        collection = self.get_collection(db_name, collection_name)
        _parameters = {}

        query = {
            "instrument": array_element_name,
            "version": self.model_version(model_version, db_name),
        }

        if only_applicable:
            query["applicable"] = True
        if collection.count_documents(query) < 1:
            raise ValueError(
                "The following query returned zero results! Check the input data and rerun.\n",
                query,
            )
        for post in collection.find(query).sort("parameter", ASCENDING):
            par_now = post["parameter"]
            _parameters[par_now] = post
            _parameters[par_now].pop("parameter", None)
            _parameters[par_now].pop("instrument", None)
            _parameters[par_now]["entry_date"] = ObjectId(post["_id"]).generation_time
            if _parameters[par_now]["file"] and write_files:
                file = self._get_file_mongo_db(db_name, _parameters[par_now]["value"])
                self._write_file_from_mongo_to_disk(db_name, run_location, file)

        return _parameters

    def get_site_parameters(
        self,
        site,
        model_version,
    ):
        """
        Get parameters from either MongoDB or simulation model repository for a specific site.

        Parameters
        ----------
        site: str
            Site name.
        model_version: str
            Version of the model.

        Returns
        -------
        dict containing the parameters

        TODO - model_version vs parameter_version
        """
        _site, _ = self._validate_model_input(site, None)
        _production_table = self.get_production_table_from_mongo_db("sites", model_version)
        _db_name = self._get_db_name()
        _site_cache_key = self._parameter_cache_key(
            site, None, _production_table.get("model_version")
        )
        try:
            return DatabaseHandler.site_parameters_cached[_site_cache_key]
        except KeyError:
            pass

<<<<<<< HEAD
        _pars = self._get_site_parameters_mongo_db(
            _db_name,
            _site,
            _production_table,
        )
        # update simulation model using repository
        if self.mongo_db_config.get("db_simulation_model_url", None) is not None:
            _pars = db_from_repo_handler.update_model_parameters_from_repo(
                parameters=_pars,
                site=_site,
                array_element_name=None,
                parameter_collection="site",
                model_version=model_version,
                db_simulation_model_url=self.mongo_db_config.get("db_simulation_model_url", None),
=======
        DatabaseHandler.site_parameters_cached[_site_cache_key] = (
            self._get_site_parameters_mongo_db(
                _db_name,
                _site,
                _model_version,
                only_applicable,
>>>>>>> d20d0fb0
            )
        )
        return DatabaseHandler.site_parameters_cached[_site_cache_key]

    def _get_site_parameters_mongo_db(self, db_name, site, production_table):
        """
        Get parameters from MongoDB for a specific site.

        Parameters
        ----------
        db_name: str
            The name of the DB.
        site: str
            Site name.
        production_table: dict
            Table with parameter versions.

        Returns
        -------
        dict containing the parameters

        Raises
        ------
        ValueError
            if query returned zero results.
        """
        collection = self.get_collection(db_name, "sites")
        try:
            parameter_query = production_table["parameters"][f"OBS-{site}"]
        except KeyError as exc:
            raise ValueError(f"Site {site} not found in the production table") from exc
        query = {
            "site": site,
            "$or": [
                {"parameter": param, "parameter_version": version}
                for param, version in parameter_query.items()
            ],
        }
        if collection.count_documents(query) < 1:
            raise ValueError(
                "The following query returned zero results! Check the input data and rerun.\n",
                query,
            )
        _parameters = {}
        for post in collection.find(query).sort("parameter", ASCENDING):
            par_now = post["parameter"]
            _parameters[par_now] = post
            _parameters[par_now].pop("parameter", None)
            _parameters[par_now].pop("site", None)
            _parameters[par_now]["entry_date"] = ObjectId(post["_id"]).generation_time

        return _parameters

    def get_production_table_from_mongo_db(self, collection_name, model_version):
        """
        Get production table from MongoDB.

        Parameters
        ----------
        collection_name: str
            Name of the collection.
        model_version: str
            Version of the model.
        """
        collection = self.get_collection(self._get_db_name(), "production_tables")

        query = {
            "model_version": model_version,
            "collection": collection_name,
        }
        post = collection.find_one(query, sort=[("_id", DESCENDING)])
        try:
            return {
                "collection": post["collection"],
                "model_version": post["model_version"],
                "parameters": post["parameters"],
                "entry_date": ObjectId(post["_id"]).generation_time,
            }
        except TypeError as exc:
            raise ValueError(
                "The following query returned zero results:\n",
                query,
            ) from exc

    def get_derived_values(self, site, array_element_name, model_version):
        """
        Get all derived values from the DB for a specific array element.

        Parameters
        ----------
        site: str
            Site name.
        array_element_name: str
            Name of the array element model (e.g. MSTN, SSTS).
        model_version: str
            Version of the model.

        Returns
        -------
        dict containing the parameters

        """
        _, _array_element_name = self._validate_model_input(site, array_element_name)
        _model_version = model_version

        return self.read_mongo_db(
            DatabaseHandler.DB_DERIVED_VALUES,
            _array_element_name,
            _model_version,
            run_location=None,
            collection_name="derived_values",
            write_files=False,
        )

    def get_simulation_configuration_parameters(
        self, simulation_software, site, array_element_name, model_version
    ):
        """
        Get simulation configuration parameters from the DB.

        Parameters
        ----------
        simulation_software: str
            Name of the simulation software.
        site: str
            Site name.
        array_element_name: str
            Name of the array element model (e.g. MSTN, SSTS).
        model_version: str
            Version of the model.

        Returns
        -------
        dict containing the parameters

        Raises
        ------
        ValueError
            if simulation_software is not valid.

        TODO - model_version vs parameter_version
        """
        if simulation_software == "corsika":
            return self.get_corsika_configuration_parameters(model_version)
        if simulation_software == "simtel":
            if site and array_element_name:
                return self.get_model_parameters(
                    site, array_element_name, model_version, collection="configuration_sim_telarray"
                )
            return {}
        raise ValueError(f"Unknown simulation software: {simulation_software}")

    def get_corsika_configuration_parameters(self, model_version):
        """
        Get CORSIKA configuration parameters from the DB.

        Parameters
        ----------
        model_version : str
            Version of the model.

        Returns
        -------
        dict
            Configuration parameters for CORSIKA

        TODO - model_version vs parameter_version
        """
        _corsika_cache_key = self._parameter_cache_key(None, None, model_version)
        try:
            return DatabaseHandler.corsika_configuration_parameters_cached[_corsika_cache_key]
        except KeyError:
            pass
        DatabaseHandler.corsika_configuration_parameters_cached[_corsika_cache_key] = (
            self.read_mongo_db(
                db_name=self._get_db_name(),
                array_element_name=None,
                model_version=model_version,
                run_location=None,
                collection_name="configuration_corsika",
                write_files=False,
            )
        )
        return DatabaseHandler.corsika_configuration_parameters_cached[_corsika_cache_key]

    def _validate_model_input(self, site, array_element_name):
        """
        Validate input for model parameter queries.

        site: str
            Site name.
        array_element_name: str
            Name of the array element model (e.g. LSTN-01, MSTS-design)
        """
        return (
            names.validate_site_name(site),
            names.validate_array_element_name(array_element_name) if array_element_name else None,
        )

    @staticmethod
    def _get_file_mongo_db(db_name, file_name):
        """
        Extract a file from MongoDB and return GridFS file instance.

        Parameters
        ----------
        db_name: str
            the name of the DB with files of tabulated data
        file_name: str
            The name of the file requested

        Returns
        -------
        GridOut
            A file instance returned by GridFS find_one

        Raises
        ------
        FileNotFoundError
            If the desired file is not found.

        """
        db = DatabaseHandler.db_client[db_name]
        file_system = gridfs.GridFS(db)
        if file_system.exists({"filename": file_name}):
            return file_system.find_one({"filename": file_name})

        raise FileNotFoundError(f"The file {file_name} does not exist in the database {db_name}")

    @staticmethod
    def _write_file_from_mongo_to_disk(db_name, path, file):
        """
        Extract a file from MongoDB and write it to disk.

        Parameters
        ----------
        db_name: str
            the name of the DB with files of tabulated data
        path: str or Path
            The path to write the file to
        file: GridOut
            A file instance returned by GridFS find_one
        """
        db = DatabaseHandler.db_client[db_name]
        fs_output = gridfs.GridFSBucket(db)
        with open(Path(path).joinpath(file.filename), "wb") as output_file:
            fs_output.download_to_stream_by_name(file.filename, output_file)

    def copy_array_element(
        self,
        db_name,
        element_to_copy,
        version_to_copy,
        new_array_element_name,
        collection_name="telescopes",
        db_to_copy_to=None,
        collection_to_copy_to=None,
    ):
        """
        Copy a full array element configuration to a new array element name.

        Only a specific version is copied.
        (This function should be rarely used, probably only during "construction".)

        Parameters
        ----------
        db_name: str
            the name of the DB to copy from
        element_to_copy: str
            The array element to copy
        version_to_copy: str
            The version of the configuration to copy
        new_array_element_name: str
            The name of the new array element
        collection_name: str
            The name of the collection to copy from.
        db_to_copy_to: str
            The name of the DB to copy to.
        collection_to_copy_to: str
            The name of the collection to copy to.

        Raises
        ------
        BulkWriteError

        TODO - copy uses 'version' - can this function be removed?

        """
        db_name = self._get_db_name(db_name)
        if db_to_copy_to is None:
            db_to_copy_to = db_name

        if collection_to_copy_to is None:
            collection_to_copy_to = collection_name

        self._logger.info(
            f"Copying version {version_to_copy} of {element_to_copy} "
            f"to the new array element {new_array_element_name} in the {db_to_copy_to} DB"
        )

        collection = self.get_collection(db_name, collection_name)
        db_entries = []

        _version_to_copy = self.model_version(version_to_copy)

        query = {
            "instrument": element_to_copy,
            "version": _version_to_copy,
        }
        for post in collection.find(query):
            post["instrument"] = new_array_element_name
            post.pop("_id", None)
            db_entries.append(post)

        self._logger.info(f"Creating new array element {new_array_element_name}")
        collection = self.get_collection(db_to_copy_to, collection_to_copy_to)
        try:
            collection.insert_many(db_entries)
        except BulkWriteError as exc:
            raise BulkWriteError(str(exc.details)) from exc

    def copy_documents(self, db_name, collection, query, db_to_copy_to, collection_to_copy_to=None):
        """
        Copy the documents matching to "query" to the DB "db_to_copy_to".

        The documents are copied to the same collection as in "db_name".
        (This function should be rarely used, probably only during "construction".)

        Parameters
        ----------
        db_name: str
            the name of the DB to copy from
        collection: str
            the name of the collection to copy from
        query: dict
            A dictionary with a query to search for documents to copy.
            For example, the query below would copy all entries of version 6.0.0
            from telescope LSTN-01 to "db_to_copy_to".

            .. code-block:: python

                query = {
                    "instrument": "LSTN-01",
                    "version": "6.0.0",
                }
        db_to_copy_to: str
            The name of the DB to copy to.

        Raises
        ------
        BulkWriteError

        TODO - remove this function?

        """
        db_name = self._get_db_name(db_name)

        _collection = self.get_collection(db_name, collection)
        if collection_to_copy_to is None:
            collection_to_copy_to = collection
        db_entries = []

        for post in _collection.find(query):
            post.pop("_id", None)
            db_entries.append(post)

        self._logger.info(
            f"Copying documents matching the following query {query}\nto {db_to_copy_to}"
        )
        _collection = self.get_collection(db_to_copy_to, collection_to_copy_to)
        try:
            _collection.insert_many(db_entries)
        except BulkWriteError as exc:
            raise BulkWriteError(str(exc.details)) from exc

    def delete_query(self, db_name, collection, query):
        """
        Delete all entries from the DB which correspond to the provided query.

        (This function should be rarely used, if at all.)

        Parameters
        ----------
        db_name: str
            the name of the DB
        collection: str
            the name of the collection to copy from
        query: dict
            A dictionary listing the fields/values to delete.
            For example, the query below would delete the entire version 6.0.0
            from telescope LSTN-01.

            .. code-block:: python

                query = {
                    "instrument": "LSTN-01",
                    "version": "6.0.0",
                }

        TODO - remove this function?

        """
        _collection = self.get_collection(db_name, collection)

        if "version" in query:
            query["version"] = self.model_version(query["version"])

        self._logger.info(f"Deleting {_collection.count_documents(query)} entries from {db_name}")

        _collection.delete_many(query)

    def update_parameter_field(
        self,
        db_name,
        model_version,
        parameter,
        field,
        new_value,
        array_element_name=None,
        site=None,
        collection_name="telescopes",
    ):
        """
        Update a parameter field value for a specific array element/version.

        This function only modifies the value of one of the following
        DB entries: Applicable, units, Type, items, minimum, maximum.
        These type of changes should be very rare. However they can
        be done without changing the Object ID of the entry since
        they are generally "harmless".

        Parameters
        ----------
        db_name: str
            the name of the DB
        model_version: str
            Which model version to update
        parameter: str
            Which parameter to update
        field: str
            Field to update (only options are Applicable, units, Type, items, minimum, maximum).
            If the field does not exist, it will be added.
        new_value: type identical to the original field type
            The new value to set to the field given in "field".
        array_element_name: str
            Which array element to update, if None then update a site parameter
        site: str, North or South
            Update a site parameter (the array_element_name argument must be None)
        collection_name: str
            The name of the collection in which to update the parameter.

        Raises
        ------
        ValueError
            if field not in allowed fields

        TODO - remove?

        """
        db_name = self._get_db_name(db_name)
        allowed_fields = ["applicable", "unit", "type", "items", "minimum", "maximum"]
        if field not in allowed_fields:
            raise ValueError(f"The field {field} must be one of {', '.join(allowed_fields)}")

        collection = self.get_collection(db_name, collection_name)
        _model_version = self.model_version(model_version, db_name)

        query = {
            "version": _model_version,
            "parameter": parameter,
        }
        if array_element_name is not None:
            query["instrument"] = array_element_name
            logger_info = f"instrument {array_element_name}"
        elif site is not None and site in names.site_names():
            query["site"] = site
            logger_info = f"site {site}"
        else:
            raise ValueError("You need to specify an array element or a site.")

        par_entry = collection.find_one(query)
        if par_entry is None:
            self._logger.warning(
                f"The query {query} did not return any results. I will not make any changes."
            )
            return

        if field in par_entry:
            old_field_value = par_entry[field]

            if old_field_value == new_value:
                self._logger.warning(
                    f"The value of the field {field} is already {new_value}. No changes necessary"
                )
                return

            self._logger.info(
                f"For {logger_info}, version {_model_version}, parameter {parameter}, "
                f"replacing field {field} value from {old_field_value} to {new_value}"
            )
        else:
            self._logger.info(
                f"For {logger_info}, version {_model_version}, parameter {parameter}, "
                f"the field {field} does not exist, adding it"
            )

        query_update = {"$set": {field: new_value}}
        collection.update_one(query, query_update)

        self._reset_parameter_cache(
            site=(
                site
                if site is not None
                else names.get_site_from_array_element_name(array_element_name)
            ),
            array_element_name=array_element_name,
            model_version=_model_version,
        )

    def add_production_table(self, db_name, production_table):
        """
        Add a production table for a given model version to the DB.

        Parameters
        ----------
        db_name: str
            the name of the DB.
        production_table: dict
            The production table to add to the DB.
        """
        db_name = self._get_db_name(db_name)
        collection = self.get_collection(db_name, "production_tables")
        self._logger.info(f"Adding production for {production_table.get('collection')} to to DB")
        collection.insert_one(production_table)

        # TODO - reset some cache for production tables?

    def add_new_parameter(
        self,
        db_name,
        parameter_version,
        parameter,
        value,
        array_element_name=None,
        site=None,
        collection_name="telescopes",
        file_prefix=None,
        **kwargs,
    ):
        """
        Add a parameter value for a specific array element.

        A new document will be added to the DB,
        with all fields taken from the input parameters.

        Parameters
        ----------
        db_name: str
            the name of the DB
        parameter_version: str
            The version of the new parameter value
        parameter: str
            Which parameter to add
        value: can be any type, preferably given in kwargs
            The value to set for the new parameter
        array_element_name: str
            The name of the array element to add a parameter to
            (only used if collection_name is not "sites").
        site: str
            Site name; ignored if collection_name is "telescopes".
        collection_name: str
            The name of the collection to add a parameter to.
        file_prefix: str or Path
            where to find files to upload to the DB
        kwargs: dict
            Any additional fields to add to the parameter

        Raises
        ------
        ValueError
            If key to collection_name is not valid.

        """
        db_name = self._get_db_name(db_name)
        collection = self.get_collection(db_name, collection_name)

        db_entry = {}
        if any(
            key in collection_name
            for key in ["telescopes", "calibration_devices", "configuration_sim_telarray"]
        ):
            db_entry["instrument"] = names.validate_array_element_name(array_element_name)
        elif "sites" in collection_name:
            db_entry["instrument"] = names.validate_site_name(site)
        elif "configuration_corsika" in collection_name:
            db_entry["instrument"] = None
        else:
            raise ValueError(f"Cannot add parameter to collection {collection_name}")

        db_entry["parameter_version"] = parameter_version
        db_entry["parameter"] = parameter
        if site is not None:
            db_entry["site"] = names.validate_site_name(site)

        _base_value, _base_unit, _base_type = value_conversion.get_value_unit_type(
            value=value, unit_str=kwargs.get("unit", None)
        )
        db_entry["value"] = _base_value
        if _base_unit is not None:
            db_entry["unit"] = _base_unit
        db_entry["type"] = kwargs["type"] if "type" in kwargs else _base_type

        files_to_add_to_db = set()
        db_entry["file"] = False
        if self._is_file(value):
            db_entry["file"] = True
            if file_prefix is None:
                raise FileNotFoundError(
                    "The location of the file to upload, "
                    f"corresponding to the {parameter} parameter, must be provided."
                )
            file_path = Path(file_prefix).joinpath(value)
            files_to_add_to_db.add(f"{file_path}")

        self._logger.info(
            f"Will add the following entry to DB {db_name} and collection {db_name}:\n{db_entry}"
        )

        collection.insert_one(db_entry)
        for file_to_insert_now in files_to_add_to_db:
            self._logger.info(f"Will also add the file {file_to_insert_now} to the DB")
            self.insert_file_to_db(file_to_insert_now, db_name)

        self._reset_parameter_cache(site, array_element_name, parameter_version)

    def _get_db_name(self, db_name=None):
        """
        Return database name. If not provided, return the default database name.

        Parameters
        ----------
        db_name: str
            Database name

        Returns
        -------
        str
            Database name
        """
        return self.mongo_db_config["db_simulation_model"] if db_name is None else db_name

    def model_version(self, version, db_name=None):
        """
        Return model version and check that it is valid.

        Queries the database for all available model versions and check if the
        requested version is valid.

        Parameters
        ----------
        version : str
            Model version.
        db_name : str
            Database name.

        Returns
        -------
        str
            Model version.

        Raises
        ------
        ValueError
            if version not valid.

        # TODO - needs to be adjusted?

        """
        _all_versions = self.get_all_versions(db_name=db_name)
        if version in _all_versions:
            return version
        if len(_all_versions) == 0:
            return None

        raise ValueError(
            f"Invalid model version {version} in DB {self._get_db_name(db_name)} "
            f"(allowed are {_all_versions})"
        )

    def insert_file_to_db(self, file_name, db_name=None, **kwargs):
        """
        Insert a file to the DB.

        Parameters
        ----------
        file_name: str or Path
            The name of the file to insert (full path).
        db_name: str
            the name of the DB
        **kwargs (optional): keyword arguments for file creation.
            The full list of arguments can be found in, \
            https://docs.mongodb.com/manual/core/gridfs/#the-files-collection
            mostly these are unnecessary though.

        Returns
        -------
        file_iD: GridOut._id
            If the file exists, return its GridOut._id, otherwise insert the file and return its"
            "newly created DB GridOut._id.

        """
        db_name = self._get_db_name(db_name)

        db = DatabaseHandler.db_client[db_name]
        file_system = gridfs.GridFS(db)

        if "content_type" not in kwargs:
            kwargs["content_type"] = "ascii/dat"

        if "filename" not in kwargs:
            kwargs["filename"] = Path(file_name).name

        if file_system.exists({"filename": kwargs["filename"]}):
            self._logger.warning(
                f"The file {kwargs['filename']} exists in the DB. Returning its ID"
            )
            return file_system.find_one(  # pylint: disable=protected-access
                {"filename": kwargs["filename"]}
            )._id
        with open(file_name, "rb") as data_file:
            return file_system.put(data_file, **kwargs)

    def get_all_versions(
        self,
        parameter=None,
        array_element_name=None,
        site=None,
        db_name=None,
        collection=None,
    ):
        """
        Get all version entries in the DB of collection and/or a specific parameter.

        Parameters
        ----------
        parameter: str
            Which parameter to get the versions of
        array_element_name: str
            Which array element to get the versions of (in case "collection_name" is not "sites")
        site: str
            Site name.
        db_name: str
            Database name.
        collection_name: str
            The name of the collection in which to update the parameter.

        Returns
        -------
        all_versions: list
            List of all versions found

        Raises
        ------
        ValueError
            If key to collection_name is not valid.

        TODO - this should be model or parameter versions? Need to be adjusted.

        """
        db_name = self._get_db_name() if db_name is None else db_name
        if not db_name:
            self._logger.warning("No database name defined to determine list of model versions")
            return []
        _cache_key = f"model_versions_{db_name}-{collection}"

        query = {}
        if parameter is not None:
            query["parameter"] = parameter
            _cache_key = f"{_cache_key}-{parameter}"
        if collection in ["telescopes", "calibration_devices"] and array_element_name is not None:
            query["instrument"] = names.validate_array_element_name(array_element_name)
            _cache_key = f"{_cache_key}-{query['instrument']}"
        elif collection == "sites" and site is not None:
            query["site"] = names.validate_site_name(site)
            _cache_key = f"{_cache_key}-{query['site']}"

        if _cache_key not in DatabaseHandler.model_versions_cached:
            all_versions = set()
            collections_to_query = (
                [collection] if collection else self.get_collections(db_name, True)
            )
            for collection_name in collections_to_query:
                db_collection = self.get_collection(db_name, collection_name)
                sorted_posts = db_collection.find(query).sort("version", ASCENDING)
                all_versions.update(post["version"] for post in sorted_posts)
            DatabaseHandler.model_versions_cached[_cache_key] = list(all_versions)

        if len(DatabaseHandler.model_versions_cached[_cache_key]) == 0:
            self._logger.warning(f"The query {query} did not return any results. No versions found")

        return DatabaseHandler.model_versions_cached[_cache_key]

    def _parameter_cache_key(self, site, array_element_name, model_version, collection=None):
        """
        Create a cache key for the parameter cache dictionaries.

        Parameters
        ----------
        site: str
            Site name.
        array_element_name: str
            Array element name.
        model_version: str
            Model version.
        collection: str
            DB collection name.

        Returns
        -------
        str
            Cache key.

        # TODO - understand if model_version is correct here.
        """
        parts = []
        if site:
            parts.append(site)
        if array_element_name:
            parts.append(array_element_name)
        parts.append(model_version)
        if collection:
            parts.append(collection)
        return "-".join(parts)

    def _reset_parameter_cache(self, site, array_element_name, model_version):
        """
        Reset the cache for the parameters.

        Parameters
        ----------
        site: str
            Site name.
        array_element_name: str
            Array element name.
        model_version: str
            Model version.

        # TODO - understand if model_version is correct here.
        """
        self._logger.debug(f"Resetting cache for {site} {array_element_name} {model_version}")
        _cache_key = self._parameter_cache_key(site, array_element_name, model_version)
        DatabaseHandler.site_parameters_cached.pop(_cache_key, None)
        DatabaseHandler.model_parameters_cached.pop(_cache_key, None)
        db_array_elements.get_array_elements.cache_clear()

    def get_collections(self, db_name=None, model_collections_only=False):
        """
        List of collections in the DB.

        Parameters
        ----------
        db_name: str
            Database name.

        Returns
        -------
        list
            List of collection names
        model_collections_only: bool
            If True, only return model collections (i.e. exclude fs.files, fs.chunks, metadata)

        """
        db_name = self._get_db_name() if db_name is None else db_name
        if db_name not in self.list_of_collections:
            self.list_of_collections[db_name] = DatabaseHandler.db_client[
                db_name
            ].list_collection_names()
        if model_collections_only:
            return [
                collection
                for collection in self.list_of_collections[db_name]
                if not collection.startswith("fs.") and collection != "metadata"
            ]
        return self.list_of_collections[db_name]<|MERGE_RESOLUTION|>--- conflicted
+++ resolved
@@ -427,29 +427,11 @@
         except KeyError:
             pass
 
-<<<<<<< HEAD
-        _pars = self._get_site_parameters_mongo_db(
-            _db_name,
-            _site,
-            _production_table,
-        )
-        # update simulation model using repository
-        if self.mongo_db_config.get("db_simulation_model_url", None) is not None:
-            _pars = db_from_repo_handler.update_model_parameters_from_repo(
-                parameters=_pars,
-                site=_site,
-                array_element_name=None,
-                parameter_collection="site",
-                model_version=model_version,
-                db_simulation_model_url=self.mongo_db_config.get("db_simulation_model_url", None),
-=======
         DatabaseHandler.site_parameters_cached[_site_cache_key] = (
             self._get_site_parameters_mongo_db(
                 _db_name,
                 _site,
-                _model_version,
-                only_applicable,
->>>>>>> d20d0fb0
+                _production_table,
             )
         )
         return DatabaseHandler.site_parameters_cached[_site_cache_key]
