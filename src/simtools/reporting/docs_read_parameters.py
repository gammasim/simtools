#!/usr/bin/python3

r"""Class to read and manage relevant model parameters for a given telescope model."""

import logging
import textwrap
from collections import defaultdict
from itertools import groupby
from pathlib import Path

import numpy as np

from simtools.db import db_handler
from simtools.io_operations import io_handler
from simtools.model.telescope_model import TelescopeModel
from simtools.utils import names

logger = logging.getLogger()


class ReadParameters:
    """Read and manage model parameter data for report generation."""

    def __init__(self, db_config, args, output_path):
        """Initialise class."""
        self._logger = logging.getLogger(__name__)
        self.db = db_handler.DatabaseHandler(mongo_db_config=db_config)
        self.db_config = db_config
        self.array_element = args.get('telescope')
        self.site = args.get('site')
        self.model_version = args.get('model_version', None)
        self.output_path = output_path

    def _convert_to_md(self, input_file):
        """
        Convert a '.dat' or '.ecsv' file to a Markdown file, preserving formatting.

        Parameters
        ----------
        input_file: Path, str
           Simulation data file (in '.dat' or '.ecsv' format).

        Returns
        -------
        - Path to the created Markdown file.
        """
        input_file = Path(input_file)
        output_data_path = Path(self.output_path / "_data_files")
        output_data_path.mkdir(parents=True, exist_ok=True)
        output_file_name = Path(input_file.stem + ".md")
        output_file = output_data_path / output_file_name

        try:
            with (
                input_file.open("r", encoding="utf-8") as infile,
                output_file.open("w", encoding="utf-8") as outfile,
            ):
                outfile.write(f"# {input_file.stem}")
                outfile.write("\n")
                outfile.write("```")
                outfile.write("\n")
                file_contents = infile.read()
                outfile.write(file_contents)
                outfile.write("\n")
                outfile.write("```")

        except FileNotFoundError as exc:
            logger.exception(f"Data file not found: {input_file}.")
            raise FileNotFoundError(f"Data file not found: {input_file}.") from exc

        return f"_data_files/{output_file_name}"

    def get_all_parameter_descriptions(self):
        """
        Get descriptions for all model parameters.

        Returns
        -------
            tuple: A tuple containing two dictionaries:
                - parameter_description: Maps parameter names to their descriptions.
                - short_description: Maps parameter names to their short descriptions.
                - inst_class: Maps parameter names to their respective class.
        """
        parameter_description, short_description, inst_class = {}, {}, {}

        for instrument_class in names.db_collection_to_instrument_class_key("telescopes"):
            for parameter, details in names.model_parameters(instrument_class).items():
                parameter_description[parameter] = details.get("description")
                short_description[parameter] = details.get("short_description")
                inst_class[parameter] = instrument_class

        return parameter_description, short_description, inst_class

    def get_array_element_parameter_data(self, telescope_model, collection="telescopes"):
        """
        Get model parameter data and descriptions for a given array element.

        Currently only configured for telescope.

        Parameters
        ----------
        telescope_model : TelescopeModel
            The telescope model instance.

        Returns
        -------
        list: A list of lists containing parameter names, values with units,
                descriptions, and short descriptions.
        """
        all_params = telescope_model.db.get_model_parameters(
            site=telescope_model.site,
            array_element_name=telescope_model.name,
            collection=collection,
            model_version="6.0.0",
        )

        telescope_model.export_model_files()
        parameter_descriptions = self.get_all_parameter_descriptions()
        data = []

        for parameter in all_params:
            if all_params[parameter]["instrument"] != telescope_model.name:
                continue
            parameter_version = telescope_model.get_parameter_version(parameter)
            value = telescope_model.get_parameter_value_with_unit(parameter)
            if telescope_model.get_parameter_file_flag(parameter) and value:
                input_file_name = telescope_model.config_file_directory / Path(value)
                output_file_name = self._convert_to_md(input_file_name)
                value = f"[{Path(value).name}]({output_file_name})"
            elif isinstance(value, list):
                value = ", ".join(str(q) for q in value)
            else:
                value = str(value)

            description = parameter_descriptions[0].get(parameter)
            short_description = parameter_descriptions[1].get(parameter, description)
            inst_class = parameter_descriptions[2].get(parameter)
            data.append(
                [
                    inst_class,
                    parameter,
                    parameter_version,
                    value,
                    description,
                    short_description,
                ]
            )

        return data



    def _compare_parameter_across_versions(self, all_param_data, all_parameter_names):
        """
        Compare a parameter's value across different model versions.

        Parameters
        ----------
        all_param_data : dict
            The dictionary containing parameter data for all versions.

        all_parameter_names : list
            The list of parameter names to compare across versions.

        Returns
        -------
        list
            A list of dictionaries containing model version, parameter value, description.
        """
        all_versions = self.db.get_model_versions()
        all_versions.reverse()  # latest first
        grouped_data = defaultdict(list)

        def format_value(value_data, unit, file_flag):
            """Format parameter value based on type and parameter name."""
            if file_flag:
                input_file_name = f'{self.output_path}/model/{value_data}'
                output_file_name = self._convert_to_md(input_file_name)
                return f"[{Path(value_data).name}]({output_file_name})"
            if isinstance(value_data, (str | int | float)):
                return f"{value_data} {unit}"
            if len(value_data) > 5 and np.allclose(value_data, value_data[0]):
                return f"all: {value_data[0]} {unit}"
            return (
                ", ".join(f"{v:.2f} {u}" for v, u in zip(value_data, unit))
                if isinstance(unit, list)
                else ", ".join(f"{v:.2f} {unit}" for v in value_data)
            )

        # Iterate over each model version
        for version in all_versions:

            Path(f'{self.output_path}/model').mkdir(parents=True, exist_ok=True)

            # Export model files (assuming '6.0.0' is the version you want)
            self.db.export_model_files(
                parameters=all_param_data.get(version),
                dest=f'{self.output_path}/model'
            )

            # Iterate over each parameter name
            for parameter_name in all_parameter_names:
                parameter_dict = all_param_data.get(version, {})

                # Skip if parameter_name is not present
                if parameter_name not in parameter_dict:
                    continue

                parameter_data = parameter_dict.get(parameter_name)

                # Skip if instrument doesn't match
                if parameter_data.get("instrument") != self.array_element:
                    continue

                unit = parameter_data.get("unit", '')
                value_data = parameter_data.get("value")

                if not value_data:
                    continue

                file_flag = parameter_data.get('file', False)
                value = format_value(value_data, unit, file_flag)
                parameter_version = parameter_data.get("parameter_version")
                model_version = version

                # Group the data by parameter version and store model versions as a list
                grouped_data[parameter_name].append({
                    "value": value.strip(),
                    "parameter_version": parameter_version,
                    "model_version": model_version,
                    "file_flag": file_flag
                })


        result = {}
        for parameter_name, items in grouped_data.items():
            # Group model versions by parameter version
            version_grouped = defaultdict(list)
            for item in items:
                version_grouped[item['parameter_version']].append(item['model_version'])

            result[parameter_name] = []
            for param_version, model_versions in version_grouped.items():
                result[parameter_name].append({
                    # All the values for a specific parameter version should be the same
                    "value": items[0]["value"],
                    "parameter_version": param_version,
                    "file_flag": file_flag,
                    "model_version": ", ".join(model_versions)
                })

        return result


    def produce_array_element_report(self):
        """
        Produce a markdown report of all model parameters per array element.

        Outputs one markdown report of a given array element listing parameter values,
        versions, and descriptions.
        """
        telescope_model = TelescopeModel(
            site=self.site,
            telescope_name=self.array_element,
            model_version=self.model_version,
            label='reports',
            mongo_db_config=self.db_config,
        )

        output_filename = Path(self.output_path / (telescope_model.name + ".md"))
        output_filename.parent.mkdir(parents=True, exist_ok=True)
        data = self.get_array_element_parameter_data(telescope_model)
        # Sort data by class to prepare for grouping
        if not isinstance(data, str):
            data.sort(key=lambda x: (x[0], x[1]), reverse=True)

        with output_filename.open("w", encoding="utf-8") as file:
            # Group by class and write sections
            file.write(f"# {telescope_model.name}\n")

            if telescope_model.name != telescope_model.design_model:
                file.write(
                    "The design model can be found here: "
                    f"[{telescope_model.design_model}]"
                    f"({telescope_model.design_model}.md).\n"
                )
                file.write("\n\n")

            for class_name, group in groupby(data, key=lambda x: x[0]):
                group = sorted(group, key=lambda x: x[1])
                file.write(f"## {class_name}\n\n")

                # Write table header and separator row
                file.write(
                    "| Parameter Name      |  Parameter Version     "
                    "| Values      | Short Description           |\n"
                    "|---------------------|------------------------"
                    "|-------------|-----------------------------|\n"
                )

                # Write table rows
                column_widths = [20, 20, 20, 70]
                for (
                    _,
                    parameter_name,
                    parameter_version,
                    value,
                    description,
                    short_description,
                ) in group:
                    text = short_description if short_description else description
                    wrapped_text = textwrap.fill(str(text), column_widths[3]).split("\n")
                    wrapped_text = " ".join(wrapped_text)
                    file.write(
                        f"| {parameter_name:{column_widths[0]}} |"
                        f" {parameter_version:{column_widths[1]}} |"
                        f" {value:{column_widths[2]}} |"
                        f" {wrapped_text} |\n"
                    )
                file.write("\n\n")

    def produce_model_parameter_reports(self):
        """
        Produce a markdown report per parameter for a given array element.

        Outputs one markdown report per model parameter of a given array element comparing
        values across model versions.
        """
        logger.info(
            f"Comparing parameters across model versions for Telescope: {self.array_element}"
            f" and Site: {self.site}."
        )
        io_handler_instance = io_handler.IOHandler()
        output_path = io_handler_instance.get_output_directory(
            label="reports", sub_dir=f"parameters/{self.array_element}"
        )

        all_parameter_names = names.model_parameters(None).keys()
        all_parameter_data = self.db.get_model_parameters(
            site=self.site,
            array_element_name=self.array_element,
            collection="telescopes",
<<<<<<< HEAD
            model_version=None,
        )

        comparison_data = self._compare_parameter_across_versions(
        all_parameter_data,
        all_parameter_names
=======
            model_version="6.0.0",
>>>>>>> c80fab92
        )


        for parameter in all_parameter_names:
            parameter_data = comparison_data.get(parameter)
            if not parameter_data:
                continue

            output_filename = output_path / f"{parameter}.md"
            description = self.get_all_parameter_descriptions()[0].get(parameter)
            with output_filename.open("w", encoding="utf-8") as file:
                # Write header
                file.write(
                    f"# {parameter}\n\n"
                    f"**Telescope**: {self.array_element}\n\n"
                    f"**Description**: {description}\n\n"
                    "\n"
                )

                # Write table header
                file.write(
                    "| Parameter Version      | Model Version(s)      "
                    "| Value                |\n"
                    "|------------------------|--------------------"
                    "|----------------------|\n"
                )

                # Write table rows
                for item in comparison_data.get(parameter):
                    file.write(
                        f"| {item['parameter_version']} |"
                        f" {item['model_version']} |"
                        f"{item['value'].replace('](', '](../')} |\n"
                    )

                file.write("\n")
                if comparison_data.get(parameter)[0]['file_flag']:
                    file.write(
                        f"![Parameter plot.](_images/"
                        f"{self.array_element}_{parameter}.png)"
                    )<|MERGE_RESOLUTION|>--- conflicted
+++ resolved
@@ -340,16 +340,13 @@
             site=self.site,
             array_element_name=self.array_element,
             collection="telescopes",
-<<<<<<< HEAD
-            model_version=None,
+
+            model_version="6.0.0",
         )
 
         comparison_data = self._compare_parameter_across_versions(
         all_parameter_data,
         all_parameter_names
-=======
-            model_version="6.0.0",
->>>>>>> c80fab92
         )
 
 
