--- conflicted
+++ resolved
@@ -173,40 +173,33 @@
         relative_path = f"_data_files/{output_file_name}"
         markdown_output_file = output_data_path / output_file_name
 
-        # if not markdown_output_file.exists():
-        outpath = Path(io_handler.IOHandler().get_output_directory().parent / "_images")
-        outpath.mkdir(parents=True, exist_ok=True)
-
-<<<<<<< HEAD
-        plot_names = self._generate_plots(parameter, parameter_version, input_file, outpath)
-        # Write markdown file using the stored path
-        file_contents = gen.read_file_encoded_in_utf_or_latin(input_file)
-=======
-            plot_names = self._generate_plots(
-                parameter, parameter_version, input_file, outpath, design_type
-            )
-            # Write markdown file using the stored path
-            file_contents = ascii_handler.read_file_encoded_in_utf_or_latin(input_file)
->>>>>>> b8549f2c
-
-        with markdown_output_file.open("w", encoding="utf-8") as outfile:
-            outfile.write(f"# {input_file.stem}\n")
-
-            for plot_name in plot_names:
-                outfile.write(f"![Parameter plot.]({outpath}/{plot_name}.png)\n\n")
-
-            outfile.write(
-                "\n\nThe full file can be found in the Simulation Model repository [here]"
-                "(https://gitlab.cta-observatory.org/cta-science/simulations/"
-                "simulation-model/simulation-models/-/blob/main/simulation-models/"
-                f"model_parameters/Files/{input_file.name}).\n\n"
-            )
-            outfile.write("\n\n")
-            outfile.write("The first 30 lines of the file are:\n")
-            outfile.write("```\n")
-            first_30_lines = "".join(file_contents[:30])
-            outfile.write(first_30_lines)
-            outfile.write("\n```")
+        if not markdown_output_file.exists():
+          outpath = Path(io_handler.IOHandler().get_output_directory().parent / "_images")
+          outpath.mkdir(parents=True, exist_ok=True)
+
+          plot_names = self._generate_plots(parameter, parameter_version, input_file, outpath)
+          # Write markdown file using the stored path
+          file_contents = gen.read_file_encoded_in_utf_or_latin(input_file)
+
+
+          with markdown_output_file.open("w", encoding="utf-8") as outfile:
+              outfile.write(f"# {input_file.stem}\n")
+
+              for plot_name in plot_names:
+                  outfile.write(f"![Parameter plot.]({outpath}/{plot_name}.png)\n\n")
+
+              outfile.write(
+                  "\n\nThe full file can be found in the Simulation Model repository [here]"
+                  "(https://gitlab.cta-observatory.org/cta-science/simulations/"
+                  "simulation-model/simulation-models/-/blob/main/simulation-models/"
+                  f"model_parameters/Files/{input_file.name}).\n\n"
+              )
+              outfile.write("\n\n")
+              outfile.write("The first 30 lines of the file are:\n")
+              outfile.write("```\n")
+              first_30_lines = "".join(file_contents[:30])
+              outfile.write(first_30_lines)
+              outfile.write("\n```")
 
         return relative_path
 
