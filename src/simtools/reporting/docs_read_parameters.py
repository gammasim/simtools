--- conflicted
+++ resolved
@@ -33,7 +33,6 @@
         self.output_path = output_path
         self.observatory = args.get("observatory")
 
-<<<<<<< HEAD
     @property
     def model_version(self):
         """Model version."""
@@ -62,10 +61,7 @@
             )
         self._model_version = model_version
 
-    def _convert_to_md(self, input_file):
-=======
     def _convert_to_md(self, parameter, input_file):
->>>>>>> c6ec78ec
         """Convert a file to a Markdown file, preserving formatting."""
         input_file = Path(input_file)
         output_data_path = Path(self.output_path / "_data_files")
