#!/usr/bin/python3

r"""Class to read and manage relevant model parameters for a given telescope model."""

import logging
import textwrap
from itertools import groupby
from pathlib import Path

from simtools.io_operations import io_handler
from simtools.model.telescope_model import TelescopeModel
from simtools.utils import names

logger = logging.getLogger()


class ReadParameters:
    """Read and manage model parameter data."""

    def __init__(self, db_config, telescope_model, output_path):
        """Initialise class with a telescope model."""
        self._logger = logging.getLogger(__name__)
        self.db_config = db_config
        self.telescope_model = telescope_model
        self.output_path = output_path

    def _convert_to_md(self, input_file):
        """
        Convert a '.dat' or '.ecsv' file to a Markdown file, preserving formatting.

        Parameters
        ----------
        input_file: Path, str
           Simulation data file (in '.dat' or '.ecsv' format).

        Returns
        -------
        - Path to the created Markdown file.
        """
        input_file = Path(input_file)
        output_data_path = Path(self.output_path / "_data_files")
        output_data_path.mkdir(parents=True, exist_ok=True)
        output_file_name = Path(input_file.stem + ".md")
        output_file = output_data_path / output_file_name

        try:
            with (
                input_file.open("r", encoding="utf-8") as infile,
                output_file.open("w", encoding="utf-8") as outfile,
            ):

                outfile.write(f"# {input_file.stem}")
                outfile.write("\n")
                outfile.write("```")
                outfile.write("\n")
                file_contents = infile.read()
                outfile.write(file_contents)
                outfile.write("\n")
                outfile.write("```")

        except FileNotFoundError as exc:
            logger.exception(f"Data file not found: {input_file}.")
            raise FileNotFoundError(f"Data file not found: {input_file}.") from exc

        return f"_data_files/{output_file_name}"

    def get_all_parameter_descriptions(self):
        """
        Get descriptions for all model parameters.

        Returns
        -------
            tuple: A tuple containing two dictionaries:
                - parameter_description: Maps parameter names to their descriptions.
                - short_description: Maps parameter names to their short descriptions.
                - inst_class: Maps parameter names to their respective class.
        """
        parameter_description, short_description, inst_class = {}, {}, {}

<<<<<<< HEAD
        for instrument_class in names.db_collection_to_class_key("telescopes"):
            for parameter, details in names.load_model_parameters(instrument_class).items():
=======
        for instrument_class in names.db_collection_to_instrument_class_key("telescopes"):
            for parameter, details in names.model_parameters(instrument_class).items():
>>>>>>> 4c180f97
                parameter_description[parameter] = details.get("description")
                short_description[parameter] = details.get("short_description")
                inst_class[parameter] = instrument_class

        return parameter_description, short_description, inst_class

    def get_array_element_parameter_data(self, telescope_model, collection="telescopes"):
        """
        Get model parameter data for a given array element.

        Currently only configures for telescope.

        Parameters
        ----------
        telescope_model : TelescopeModel
            The telescope model instance.

        Returns
        -------
        list: A list of lists containing parameter names, values with units,
                descriptions, and short descriptions.
        """
        all_params = telescope_model.db.get_model_parameters(
            site=telescope_model.site,
            array_element_name=telescope_model.name,
            collection=collection,
        )

        telescope_model.export_model_files()
        parameter_descriptions = self.get_all_parameter_descriptions()
        data = []

        for parameter in all_params:
            if all_params[parameter]["instrument"] != telescope_model.name:
                continue
            parameter_version = telescope_model.get_parameter_version(parameter)
            value = telescope_model.get_parameter_value_with_unit(parameter)
            if telescope_model.get_parameter_file_flag(parameter) and value:
                input_file_name = telescope_model.config_file_directory / Path(value)
                output_file_name = self._convert_to_md(input_file_name)
                value = f"[{Path(value).name}]({output_file_name})"
            elif isinstance(value, list):
                value = ", ".join(str(q) for q in value)
            else:
                value = str(value)

            description = parameter_descriptions[0].get(parameter)
            short_description = parameter_descriptions[1].get(parameter, description)
            inst_class = parameter_descriptions[2].get(parameter)
            data.append(
                [
                    inst_class,
                    parameter,
                    parameter_version,
                    value,
                    description,
                    short_description,
                ]
            )

        return data

    def _compare_parameter_across_versions(self, parameter_name):
        """
        Compare a parameter's value across different model versions.

        Parameters
        ----------
        parameter_name : str
            The name of the parameter to compare.

        Returns
        -------
        list
            A list of dictionaries containing model version, parameter value, and description.
        """
        all_versions = self.telescope_model.db.get_model_versions()
        all_versions.reverse()
        comparison_data = []

        for model_version in all_versions:
            telescope_model = TelescopeModel(
                site=self.telescope_model.site,
                telescope_name=self.telescope_model.name,
                model_version=model_version,
                label="reports",
                mongo_db_config=self.db_config,
            )

            if not telescope_model.has_parameter(parameter_name):
                return comparison_data

            parameter_data = self.get_array_element_parameter_data(telescope_model)
            for param in parameter_data:
                if param[1] == parameter_name:
                    comparison_data.append(
                        {
                            "model_version": model_version,
                            "parameter_version": param[2],
                            "value": param[3],
                            "description": param[4],
                        }
                    )
                    break
        return comparison_data

    def produce_array_element_report(self):
        """
        Produce a markdown report of all model parameters per array element.

        Output
        ----------
        One markdown report of a given array element listing parameter values,
        versions, and descriptions.
        """
        output_filename = Path(self.output_path / (self.telescope_model.name + ".md"))
        output_filename.parent.mkdir(parents=True, exist_ok=True)
        data = self.get_array_element_parameter_data(self.telescope_model)
        # Sort data by class to prepare for grouping
        if not isinstance(data, str):
            data.sort(key=lambda x: (x[0], x[1]), reverse=True)

        with output_filename.open("w", encoding="utf-8") as file:
            # Group by class and write sections
            file.write(f"# {self.telescope_model.name}\n")

            if self.telescope_model.name != self.telescope_model.design_model:
                file.write(
                    "The design model can be found here: "
                    f"[{self.telescope_model.design_model}]"
                    f"({self.telescope_model.design_model}.md).\n"
                )
                file.write("\n\n")

            for class_name, group in groupby(data, key=lambda x: x[0]):
                group = sorted(group, key=lambda x: x[1])
                file.write(f"## {class_name}\n\n")

                # Write table header and separator row
                file.write(
                    "| Parameter Name      |  Parameter Version     "
                    "| Values      | Short Description           |\n"
                    "|---------------------|------------------------"
                    "|-------------|-----------------------------|\n"
                )

                # Write table rows
                column_widths = [20, 20, 20, 70]
                for (
                    _,
                    parameter_name,
                    parameter_version,
                    value,
                    description,
                    short_description,
                ) in group:
                    text = short_description if short_description else description
                    wrapped_text = textwrap.fill(str(text), column_widths[3]).split("\n")
                    wrapped_text = " ".join(wrapped_text)
                    file.write(
                        f"| {parameter_name:{column_widths[0]}} |"
                        f" {parameter_version:{column_widths[1]}} |"
                        f" {value:{column_widths[2]}} |"
                        f" {wrapped_text} |\n"
                    )
                file.write("\n\n")

    def produce_model_parameter_reports(self):
        """
        Produce a markdown report per parameter for a given array element.

        Output
        ----------
        One markdown report per model parameter of a given array element comparing
        values across model versions.
        """
        logger.info(
            f"Comparing parameters across model versions for Telescope: {self.telescope_model.name}"
            f" and Site: {self.telescope_model.site}."
        )
        io_handler_instance = io_handler.IOHandler()
        output_path = io_handler_instance.get_output_directory(
            label="reports", sub_dir=f"parameters/{self.telescope_model.name}"
        )

        all_params = self.telescope_model.db.get_model_parameters(
            site=self.telescope_model.site,
            array_element_name=self.telescope_model.name,
            collection="telescopes",
        )

        for parameter in all_params:
            comparison_data = []
            if all_params[parameter]["instrument"] == self.telescope_model.name:
                comparison_data = self._compare_parameter_across_versions(parameter)
            if comparison_data:
                output_filename = output_path / f"{parameter}.md"
                with output_filename.open("w", encoding="utf-8") as file:
                    # Write header
                    file.write(
                        f"# {parameter}\n\n"
                        f"**Telescope**: {self.telescope_model.name}\n\n"
                        f"**Description**: {comparison_data[0]['description']}\n\n"
                        "\n"
                    )

                    # Write table header
                    file.write(
                        "| Model Version      | Parameter Version      "
                        "| Value                |\n"
                        "|--------------------|------------------------"
                        "|----------------------|\n"
                    )

                    # Write table rows
                    for item in comparison_data:
                        file.write(
                            f"| {item['model_version']} |"
                            f" {item['parameter_version']} |"
                            f"{item['value'].replace('](', '](../')} |\n"
                        )

                    file.write("\n")
                    if isinstance(comparison_data[0]["value"], str) and comparison_data[0][
                        "value"
                    ].endswith(".md)"):
                        file.write(
                            f"![Parameter plot.](_images/"
                            f"{self.telescope_model.name}_{parameter}.png)"
                        )<|MERGE_RESOLUTION|>--- conflicted
+++ resolved
@@ -77,13 +77,8 @@
         """
         parameter_description, short_description, inst_class = {}, {}, {}
 
-<<<<<<< HEAD
-        for instrument_class in names.db_collection_to_class_key("telescopes"):
-            for parameter, details in names.load_model_parameters(instrument_class).items():
-=======
         for instrument_class in names.db_collection_to_instrument_class_key("telescopes"):
             for parameter, details in names.model_parameters(instrument_class).items():
->>>>>>> 4c180f97
                 parameter_description[parameter] = details.get("description")
                 short_description[parameter] = details.get("short_description")
                 inst_class[parameter] = instrument_class
