"""Model data writer module."""

import json
import logging
from pathlib import Path

import astropy.units as u
import numpy as np
from astropy.io.registry.base import IORegistryError

import simtools.utils.general as gen
from simtools.data_model import schema, validate_data
from simtools.data_model.metadata_collector import MetadataCollector
from simtools.db import db_handler
from simtools.io_operations import io_handler
from simtools.utils import names, value_conversion

__all__ = ["ModelDataWriter"]


class JsonNumpyEncoder(json.JSONEncoder):
    """Convert numpy to python types as accepted by json.dump."""

    def default(self, o):
        if isinstance(o, np.floating):
            return float(o)
        if isinstance(o, np.integer):
            return int(o)
        if isinstance(o, np.ndarray):
            return o.tolist()
        if isinstance(o, u.core.CompositeUnit | u.core.IrreducibleUnit | u.core.Unit):
            return str(o) if o != u.dimensionless_unscaled else None
        if np.issubdtype(type(o), np.bool_):
            return bool(o)
        return super().default(o)


class ModelDataWriter:
    """
    Writer for simulation model data and metadata.

    Parameters
    ----------
    product_data_file: str
        Name of output file.
    product_data_format: str
        Format of output file.
    args_dict: Dictionary
        Dictionary with configuration parameters.
    output_path: str or Path
        Path to output file.
    use_plain_output_path: bool
        Use plain output path.
    args_dict: dict
        Dictionary with configuration parameters.

    """

    def __init__(
        self,
        product_data_file=None,
        product_data_format=None,
        output_path=None,
        use_plain_output_path=True,
        args_dict=None,
    ):
        """Initialize model data writer."""
        self._logger = logging.getLogger(__name__)
        self.io_handler = io_handler.IOHandler()
        self.schema_dict = {}
        if args_dict is not None:
            output_path = args_dict.get("output_path", output_path)
            use_plain_output_path = args_dict.get("use_plain_output_path", use_plain_output_path)
        if output_path is not None:
            self.io_handler.set_paths(
                output_path=output_path, use_plain_output_path=use_plain_output_path
            )
        try:
            self.product_data_file = self.io_handler.get_output_file(file_name=product_data_file)
        except TypeError:
            self.product_data_file = None
        self.product_data_format = self._astropy_data_format(product_data_format)

    @staticmethod
    def dump(
        args_dict, output_file=None, metadata=None, product_data=None, validate_schema_file=None
    ):
        """
        Write model data and metadata (as static method).

        Parameters
        ----------
        args_dict: dict
            Dictionary with configuration parameters (including output file name and path).
        output_file: string or Path
            Name of output file (args["output_file"] is used if this parameter is not set).
        metadata: MetadataCollector object
            Metadata to be written.
        product_data: astropy Table
            Model data to be written
        validate_schema_file: str
            Schema file used in validation of output data.

        """
        writer = ModelDataWriter(
            product_data_file=(
                args_dict.get("output_file", None) if output_file is None else output_file
            ),
            product_data_format=args_dict.get("output_file_format", "ascii.ecsv"),
            args_dict=args_dict,
        )
        if validate_schema_file is not None and not args_dict.get("skip_output_validation", True):
            product_data = writer.validate_and_transform(
                product_data_table=product_data,
                validate_schema_file=validate_schema_file,
            )
        writer.write(metadata=metadata, product_data=product_data)

    @staticmethod
    def dump_model_parameter(
        parameter_name,
        value,
        instrument,
        parameter_version,
        output_file,
        output_path=None,
        use_plain_output_path=False,
        metadata_input_dict=None,
        db_config=None,
    ):
        """
        Generate DB-style model parameter dict and write it to json file.

        Parameters
        ----------
        parameter_name: str
            Name of the parameter.
        value: any
            Value of the parameter.
        instrument: str
            Name of the instrument.
        parameter_version: str
            Version of the parameter.
        output_file: str
            Name of output file.
        output_path: str or Path
            Path to output file.
        use_plain_output_path: bool
            Use plain output path.
        metadata_input_dict: dict
            Input to metadata collector.
        db_config: dict
            Database configuration. If not None, check if parameter with the same version exists.

        Returns
        -------
        dict
            Validated parameter dictionary.
        """
        writer = ModelDataWriter(
            product_data_file=output_file,
            product_data_format="json",
            args_dict=None,
            output_path=output_path,
            use_plain_output_path=use_plain_output_path,
        )
        if db_config is not None:
            writer.check_db_for_existing_parameter(
                parameter_name, instrument, parameter_version, db_config
            )

        unique_id = None
        if metadata_input_dict is not None:
            metadata_input_dict["output_file"] = output_file
            metadata_input_dict["output_file_format"] = Path(output_file).suffix.lstrip(".")
            metadata = MetadataCollector(args_dict=metadata_input_dict)
            metadata.write(output_path / Path(output_file))
            unique_id = (
                metadata.get_top_level_metadata().get("cta", {}).get("product", {}).get("id")
            )

        _json_dict = writer.get_validated_parameter_dict(
            parameter_name, value, instrument, parameter_version, unique_id
        )
        writer.write_dict_to_model_parameter_json(output_file, _json_dict)
        return _json_dict

    def check_db_for_existing_parameter(
        self, parameter_name, instrument, parameter_version, db_config
    ):
        """
        Check if a parameter with the same version exists in the simulation model database.

        Parameters
        ----------
        parameter_name: str
            Name of the parameter.
        instrument: str
            Name of the instrument.
        parameter_version: str
            Version of the parameter.
        db_config: dict
            Database configuration.

        Raises
        ------
        ValueError
            If parameter with the same version exists in the database.
        """
        db = db_handler.DatabaseHandler(mongo_db_config=db_config)
        try:
            db.get_model_parameter(
                parameter=parameter_name,
                parameter_version=parameter_version,
                site=names.get_site_from_array_element_name(instrument),
                array_element_name=instrument,
            )
        except ValueError:
            pass  # parameter does not exist - expected behavior
        else:
            raise ValueError(
                f"Parameter {parameter_name} with version {parameter_version} already exists."
            )

    def get_validated_parameter_dict(
        self,
        parameter_name,
        value,
        instrument,
        parameter_version,
        unique_id=None,
        schema_version=None,
    ):
        """
        Get validated parameter dictionary.

        Parameters
        ----------
        parameter_name: str
            Name of the parameter.
        value: any
            Value of the parameter.
        instrument: str
            Name of the instrument.
        parameter_version: str
            Version of the parameter.
        schema_version: str
            Version of the schema.

        Returns
        -------
        dict
            Validated parameter dictionary.
        """
        self._logger.debug(f"Getting validated parameter dictionary for {instrument}")
        schema_file = schema.get_model_parameter_schema_file(parameter_name)
        self.schema_dict = gen.collect_data_from_file(schema_file)

        value, unit = value_conversion.split_value_and_unit(value)

        data_dict = {
            "schema_version": schema.get_model_parameter_schema_version(schema_version),
            "parameter": parameter_name,
            "instrument": instrument,
            "site": names.get_site_from_array_element_name(instrument),
            "parameter_version": parameter_version,
            "unique_id": unique_id,
            "value": value,
            "unit": unit,
            "type": self._get_parameter_type(),
            "file": self._parameter_is_a_file(),
        }
        return self.validate_and_transform(
            product_data_dict=data_dict,
            validate_schema_file=schema_file,
            is_model_parameter=True,
        )

    def _get_parameter_type(self):
        """
        Return parameter type from schema.

        Returns
        -------
        str
            Parameter type
        """
        _parameter_type = []
        for data in self.schema_dict["data"]:
            _parameter_type.append(data["type"])
        return _parameter_type if len(_parameter_type) > 1 else _parameter_type[0]

    def _parameter_is_a_file(self):
        """
        Check if parameter is a file.

        Returns
        -------
        bool
            True if parameter is a file.

        """
        try:
            return self.schema_dict["data"][0]["type"] == "file"
        except (KeyError, IndexError):
            pass
        return False

    def _get_unit_from_schema(self):
        """
        Return unit(s) from schema dict.

        Returns
        -------
        str or list
            Parameter unit(s)
        """
        try:
            unit_list = []
            for data in self.schema_dict["data"]:
                unit_list.append(data["unit"] if data["unit"] != "dimensionless" else None)
            return unit_list if len(unit_list) > 1 else unit_list[0]
        except (KeyError, IndexError):
            pass
        return None

    def validate_and_transform(
        self,
        product_data_table=None,
        product_data_dict=None,
        validate_schema_file=None,
        is_model_parameter=False,
    ):
        """
        Validate product data using jsonschema given in metadata.

        If necessary, transform product data to match schema.

        Parameters
        ----------
        product_data_table: astropy Table
            Model data to be validated.
        product_data_dict: dict
            Model data to be validated.
        validate_schema_file: str
            Schema file used in validation of output data.
        is_model_parameter: bool
            True if data describes a model parameter.
        """
        _validator = validate_data.DataValidator(
            schema_file=validate_schema_file,
            data_table=product_data_table,
            data_dict=product_data_dict,
            check_exact_data_type=False,
        )
        return _validator.validate_and_transform(is_model_parameter)

    def write(self, product_data=None, metadata=None):
        """
        Write model data and metadata.

        Parameters
        ----------
        product_data: astropy Table
            Model data to be written
        metadata: MetadataCollector object
            Metadata to be written.

        Raises
        ------
        FileNotFoundError
            if data writing was not successful.

        """
        if product_data is None:
            return

        if metadata is not None:
            product_data.meta.update(
                gen.change_dict_keys_case(metadata.get_top_level_metadata(), False)
            )

        self._logger.info(f"Writing data to {self.product_data_file}")
        if isinstance(product_data, dict) and Path(self.product_data_file).suffix == ".json":
            self.write_dict_to_model_parameter_json(self.product_data_file, product_data)
            return
        try:
            product_data.write(
                self.product_data_file, format=self.product_data_format, overwrite=True
            )
        except IORegistryError:
            self._logger.error(f"Error writing model data to {self.product_data_file}.")
            raise
        if metadata is not None:
            metadata.write(self.product_data_file, add_activity_name=True)

    def write_dict_to_model_parameter_json(self, file_name, data_dict):
        """
        Write dictionary to model-parameter-style json file.

        Parameters
        ----------
        file_name : str
            Name of output file.
        data_dict : dict
            Data dictionary.

        Raises
        ------
        FileNotFoundError
            if data writing was not successful.
        """
        data_dict = ModelDataWriter.prepare_data_dict_for_writing(data_dict)
        try:
            self._logger.info(f"Writing data to {self.io_handler.get_output_file(file_name)}")
            with open(self.io_handler.get_output_file(file_name), "w", encoding="UTF-8") as file:
                json.dump(data_dict, file, indent=4, sort_keys=False, cls=JsonNumpyEncoder)
                file.write("\n")
        except FileNotFoundError as exc:
            raise FileNotFoundError(
                f"Error writing model data to {self.io_handler.get_output_file(file_name)}"
            ) from exc

    @staticmethod
    def prepare_data_dict_for_writing(data_dict):
        """
        Prepare data dictionary for writing to json file.

        Ensure sim_telarray style lists as strings 'type' and 'unit' entries.
        Replace "None" with "null" for unit field.

        Parameters
        ----------
        data_dict: dict
            Dictionary with lists.

        Returns
        -------
        dict
            Dictionary with lists converted to strings.

        """
        try:
<<<<<<< HEAD
            data_dict["unit"] = gen.convert_list_to_string(data_dict["unit"], comma_separated=True)
            data_dict["type"] = gen.convert_list_to_string(
                data_dict["type"], comma_separated=True, collapse_list=True
            )
=======
>>>>>>> 1c7b0465
            if isinstance(data_dict["unit"], str):
                data_dict["unit"] = data_dict["unit"].replace("None", "null")
            elif isinstance(data_dict["unit"], list):
                data_dict["unit"] = [
                    unit.replace("None", "null") if isinstance(unit, str) else unit
                    for unit in data_dict["unit"]
                ]
        except KeyError:
            pass
        return data_dict

    @staticmethod
    def _astropy_data_format(product_data_format):
        """
        Ensure conformance with astropy data format naming.

        Parameters
        ----------
        product_data_format: string
            format identifier

        """
        if product_data_format == "ecsv":
            product_data_format = "ascii.ecsv"
        return product_data_format<|MERGE_RESOLUTION|>--- conflicted
+++ resolved
@@ -441,13 +441,6 @@
 
         """
         try:
-<<<<<<< HEAD
-            data_dict["unit"] = gen.convert_list_to_string(data_dict["unit"], comma_separated=True)
-            data_dict["type"] = gen.convert_list_to_string(
-                data_dict["type"], comma_separated=True, collapse_list=True
-            )
-=======
->>>>>>> 1c7b0465
             if isinstance(data_dict["unit"], str):
                 data_dict["unit"] = data_dict["unit"].replace("None", "null")
             elif isinstance(data_dict["unit"], list):
