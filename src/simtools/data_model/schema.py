--- conflicted
+++ resolved
@@ -124,11 +124,7 @@
     if json_schema is None:
         json_schema = load_schema(schema_file, get_schema_version_from_data(data))
 
-<<<<<<< HEAD
-    _validate_deprecation_and_version(data)
-=======
     _validate_deprecation_and_version(data, ignore_software_version)
->>>>>>> 256b2876
 
     validator = jsonschema.Draft6Validator(
         schema=json_schema,
@@ -311,33 +307,20 @@
     return schema
 
 
-<<<<<<< HEAD
-def _validate_deprecation_and_version(data, software_name="simtools"):
-=======
 def _validate_deprecation_and_version(
     data, software_name="simtools", ignore_software_version=False
 ):
->>>>>>> 256b2876
     """
     Check if data contains deprecated parameters or version mismatches.
 
     Parameters
     ----------
     data: dict
-<<<<<<< HEAD
-        Data dictionary to validate.
-
-    Raises
-    ------
-    ValueError
-        If version mismatches.
-=======
         Data dictionary to check.
     software_name: str
         Name of the software to check version against.
     ignore_software_version: bool
         If True, ignore software version check.
->>>>>>> 256b2876
     """
     if not isinstance(data, dict):
         return
@@ -346,25 +329,6 @@
         note = data.get("deprecation_note", "(no deprecation note provided)")
         _logger.warning(f"Data is deprecated. Note: {note}")
 
-<<<<<<< HEAD
-    for sw in data.get("simulation_software", []):
-        if sw.get("name") == software_name:
-            constraint = sw.get("version")
-            if constraint is None:
-                return
-            constraint = constraint.strip()
-            spec = SpecifierSet(constraint, prereleases=True)
-            if Version(version.__version__) in spec:
-                _logger.debug(
-                    f"Version {version.__version__} of "
-                    f"{software_name} matches constraint {constraint}."
-                )
-            else:
-                raise ValueError(
-                    f"Version {version.__version__} of "
-                    f"{software_name} does not match constraint {constraint}."
-                )
-=======
     def check_version(sw):
         constraint = sw.get("version")
         if constraint is None:
@@ -388,5 +352,4 @@
     for sw in data.get("simulation_software", []):
         if sw.get("name") == software_name:
             check_version(sw)
-            break
->>>>>>> 256b2876
+            break