--- conflicted
+++ resolved
@@ -153,14 +153,6 @@
     ):
         raise FileNotFoundError(f"Meta schema URL does not exist: {data['meta_schema_url']}")
 
-<<<<<<< HEAD
-    _logger.debug(
-        f"Successful validation of data using schema ({json_schema.get('name', schema_file)})"
-    )
-    return data
-
-=======
->>>>>>> 9ec0a1af
 
 def _retrieve_yaml_schema_from_uri(uri):
     """Load schema from a file URI."""
