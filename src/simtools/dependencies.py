"""
Simtools dependencies version management.

This modules provides two main functionalities:

- retrieve the versions of simtools dependencies (e.g., databases, sim_telarray, CORSIKA)
- provide space for future implementations of version management

"""

import logging
import os
import re
import subprocess
from pathlib import Path

<<<<<<< HEAD
import yaml

import simtools.utils.general as gen
=======
>>>>>>> 806f1b9d
from simtools.db.db_handler import DatabaseHandler
from simtools.io import ascii_handler

_logger = logging.getLogger(__name__)


def get_version_string(db_config=None, run_time=None):
    """
    Print the versions of the dependencies.

    Parameters
    ----------
    db_config : dict, optional
        Database configuration dictionary.
    run_time : list, optional
        Runtime environment command (e.g., Docker).

    Returns
    -------
    str
        String containing the versions of the dependencies.

    """
    return (
        f"Database version: {get_database_version(db_config)}\n"
        f"sim_telarray version: {get_sim_telarray_version(run_time)}\n"
        f"CORSIKA version: {get_corsika_version(run_time)}\n"
        f"Build options: {get_build_options(run_time)}\n"
        f"Runtime environment: {run_time if run_time else 'None'}\n"
    )


def get_database_version(db_config):
    """
    Get the version of the simulation model data base used.

    Parameters
    ----------
    db_config : dict
        Dictionary containing the database configuration.

    Returns
    -------
    str
        Version of the simulation model data base used.

    """
    if db_config is None:
        return None
    db = DatabaseHandler(db_config)
    return db.mongo_db_config.get("db_simulation_model")


def get_sim_telarray_version(run_time):
    """
    Get the version of the sim_telarray package using 'sim_telarray --version'.

    Parameters
    ----------
    run_time : list, optional
        Runtime environment command (e.g., Docker).

    Returns
    -------
    str
        Version of the sim_telarray package.
    """
    sim_telarray_path = os.getenv("SIMTOOLS_SIMTEL_PATH")
    if sim_telarray_path is None:
        _logger.warning("Environment variable SIMTOOLS_SIMTEL_PATH is not set.")
        return None
    sim_telarray_path = Path(sim_telarray_path) / "sim_telarray" / "bin" / "sim_telarray"

    if run_time is None:
        command = [str(sim_telarray_path), "--version"]
    else:
        command = [*run_time, str(sim_telarray_path), "--version"]

    _logger.debug(f"Running command: {command}")
    result = subprocess.run(command, capture_output=True, text=True, check=False)

    # expect stdout with e.g. a line 'Release: 2024.271.0 from 2024-09-27'
    match = re.search(r"^Release:\s+(.+)", result.stdout, re.MULTILINE)
    if match:
        return match.group(1).split()[0]

    _logger.debug(f"Command output stdout: {result.stdout} stderr: {result.stderr}")

    raise ValueError(f"sim_telarray release not found in {result.stdout}")


def get_corsika_version(run_time=None):
    """
    Get the version of the CORSIKA package.

    Parameters
    ----------
    run_time : list, optional
        Runtime environment command (e.g., Docker).

    Returns
    -------
    str
        Version of the CORSIKA package.
    """
    version = None
    sim_telarray_path = os.getenv("SIMTOOLS_SIMTEL_PATH")
    if sim_telarray_path is None:
        _logger.warning("Environment variable SIMTOOLS_SIMTEL_PATH is not set.")
        return None
    corsika_command = Path(sim_telarray_path) / "corsika-run" / "corsika"

    if run_time is None:
        command = [str(corsika_command)]
    else:
        command = [*run_time, str(corsika_command)]

    # Below I do not use the standard context manager because
    # it makes mocking in the tests significantly more difficult
    process = subprocess.Popen(  # pylint: disable=consider-using-with
        command,
        stdout=subprocess.PIPE,
        stderr=subprocess.PIPE,
        stdin=subprocess.PIPE,
        text=True,
    )

    # Capture output until it waits for input
    while True:
        line = process.stdout.readline()
        if not line:
            break
        # Extract the version from the line "NUMBER OF VERSION :  7.7550"
        if "NUMBER OF VERSION" in line:
            version = line.split(":")[1].strip()
            break
        # Check for a specific prompt or indication that the program is waiting for input
        if "DATA CARDS FOR RUN STEERING ARE EXPECTED FROM STANDARD INPUT" in line:
            break

    process.terminate()
    # Check it's a valid version string
    if version and re.match(r"\d+\.\d+", version):
        return version
    try:
        build_opts = get_build_options(run_time)
    except (FileNotFoundError, TypeError, ValueError):
        _logger.warning("Could not get CORSIKA version.")
        return None
    _logger.debug("Getting the CORSIKA version from the build options.")
    return build_opts.get("corsika_version")


def get_build_options(run_time=None):
    """
    Return CORSIKA / sim_telarray build options.

    Expects a build_opts.yml file in the sim_telarray directory.

    Parameters
    ----------
    run_time : list, optional
        Runtime environment command (e.g., Docker).

    Returns
    -------
    dict
        Build options from build_opts.yml file.
    """
    sim_telarray_path = os.getenv("SIMTOOLS_SIMTEL_PATH")
    if sim_telarray_path is None:
        raise TypeError("SIMTOOLS_SIMTEL_PATH not defined.")

    build_opts_path = Path(sim_telarray_path) / "build_opts.yml"

    if run_time is None:
        try:
            return gen.collect_data_from_file(build_opts_path)
        except FileNotFoundError as exc:
            raise FileNotFoundError("No build_opts.yml file found.") from exc

    command = [*run_time, "cat", str(build_opts_path)]
    _logger.debug(f"Reading build_opts.yml with command: {command}")

    result = subprocess.run(command, capture_output=True, text=True, check=False)
    if result.returncode:
        raise FileNotFoundError(f"No build_opts.yml file found in container: {result.stderr}")

    try:
<<<<<<< HEAD
        return yaml.safe_load(result.stdout)
    except yaml.YAMLError as exc:
        raise ValueError(f"Error parsing build_opts.yml from container: {exc}") from exc
=======
        return ascii_handler.collect_data_from_file(
            Path(os.getenv("SIMTOOLS_SIMTEL_PATH")) / "build_opts.yml"
        )
    except FileNotFoundError as exc:
        raise FileNotFoundError("No build_opts.yml file found.") from exc
    except TypeError as exc:
        raise TypeError("SIMTOOLS_SIMTEL_PATH not defined.") from exc
>>>>>>> 806f1b9d
<|MERGE_RESOLUTION|>--- conflicted
+++ resolved
@@ -14,12 +14,9 @@
 import subprocess
 from pathlib import Path
 
-<<<<<<< HEAD
 import yaml
 
 import simtools.utils.general as gen
-=======
->>>>>>> 806f1b9d
 from simtools.db.db_handler import DatabaseHandler
 from simtools.io import ascii_handler
 
@@ -209,16 +206,6 @@
         raise FileNotFoundError(f"No build_opts.yml file found in container: {result.stderr}")
 
     try:
-<<<<<<< HEAD
         return yaml.safe_load(result.stdout)
     except yaml.YAMLError as exc:
-        raise ValueError(f"Error parsing build_opts.yml from container: {exc}") from exc
-=======
-        return ascii_handler.collect_data_from_file(
-            Path(os.getenv("SIMTOOLS_SIMTEL_PATH")) / "build_opts.yml"
-        )
-    except FileNotFoundError as exc:
-        raise FileNotFoundError("No build_opts.yml file found.") from exc
-    except TypeError as exc:
-        raise TypeError("SIMTOOLS_SIMTEL_PATH not defined.") from exc
->>>>>>> 806f1b9d
+        raise ValueError(f"Error parsing build_opts.yml from container: {exc}") from exc