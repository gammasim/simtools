"""
Simtools dependencies version management.

This modules provides two main functionalities:

- retrieve the versions of simtools dependencies (e.g., databases, sim_telarray, CORSIKA)
- provide space for future implementations of version management

"""

import logging
import os
import re
import subprocess
from pathlib import Path

import yaml

from simtools.io import ascii_handler
from simtools.version import __version__

_logger = logging.getLogger(__name__)


def get_version_string(db_config=None, run_time=None):
    """
    Print the versions of the dependencies.

    Parameters
    ----------
    db_config : dict, optional
        Database configuration dictionary.
    run_time : list, optional
        Runtime environment command (e.g., Docker).

    Returns
    -------
    str
        String containing the versions of the dependencies.

    """
    return (
        f"Database name: {get_database_version_or_name(db_config, version=False)}\n"
        f"Database version: {get_database_version_or_name(db_config, version=True)}\n"
        f"sim_telarray version: {get_sim_telarray_version(run_time)}\n"
        f"CORSIKA version: {get_corsika_version(run_time)}\n"
        f"Build options: {get_build_options(run_time)}\n"
        f"Runtime environment: {run_time if run_time else 'None'}\n"
    )


def get_software_version(software):
    """
    Return the version of the specified software package.

    Parameters
    ----------
    software : str
        Name of the software package.

    Returns
    -------
    str
        Version of the specified software package.
    """
    if software.lower() == "simtools":
        return __version__

    try:
        version_call = f"get_{software.lower()}_version"
        return globals()[version_call]()
    except KeyError as exc:
        raise ValueError(f"Unknown software: {software}") from exc


def get_database_version_or_name(db_config, version=True):
    """
    Get the version or name of the simulation model data base used.

    Parameters
    ----------
    db_config : dict
        Dictionary containing the database configuration.
    version : bool
        If True, return the version of the database. If False, return the name.

    Returns
    -------
    str
        Version or name of the simulation model data base used.

    """
<<<<<<< HEAD
    if db_config is None:
        return None
    db = DatabaseHandler(db_config)
    return db.db_config.get("db_simulation_model_version" if version else "db_simulation_model")
=======
    if version:
        return db_config and db_config.get("db_simulation_model_version")
    return db_config and db_config.get("db_simulation_model")
>>>>>>> bc5713d3


def get_sim_telarray_version(run_time=None):
    """
    Get the version of the sim_telarray package using 'sim_telarray --version'.

    Version strings for sim_telarray are of the form "2024.271.0" (year.day_of_year.patch).

    Parameters
    ----------
    run_time : list, optional
        Runtime environment command (e.g., Docker).

    Returns
    -------
    str
        Version of the sim_telarray package.
    """
    sim_telarray_path = os.getenv("SIMTOOLS_SIMTEL_PATH")
    if sim_telarray_path is None:
        _logger.warning("Environment variable SIMTOOLS_SIMTEL_PATH is not set.")
        return None
    sim_telarray_path = Path(sim_telarray_path) / "sim_telarray" / "bin" / "sim_telarray"

    if run_time is None:
        command = [str(sim_telarray_path), "--version"]
    else:
        command = [*run_time, str(sim_telarray_path), "--version"]

    _logger.debug(f"Running command: {command}")
    result = subprocess.run(command, capture_output=True, text=True, check=False)

    # expect stdout with e.g. a line 'Release: 2024.271.0 from 2024-09-27'
    match = re.search(r"^Release:\s+(.+)", result.stdout, re.MULTILINE)
    if match:
        return match.group(1).split()[0]

    _logger.debug(f"Command output stdout: {result.stdout} stderr: {result.stderr}")

    raise ValueError(f"sim_telarray release not found in {result.stdout}")


def get_corsika_version(run_time=None):
    """
    Get the version of the CORSIKA package.

    Version strings for CORSIKA are of the form "7.7550" (major.minor with 4-digit minor).

    Parameters
    ----------
    run_time : list, optional
        Runtime environment command (e.g., Docker).

    Returns
    -------
    str
        Version of the CORSIKA package.
    """
    version = None
    sim_telarray_path = os.getenv("SIMTOOLS_SIMTEL_PATH")
    if sim_telarray_path is None:
        _logger.warning("Environment variable SIMTOOLS_SIMTEL_PATH is not set.")
        return None
    corsika_command = Path(sim_telarray_path) / "corsika-run" / "corsika"

    if run_time is None:
        command = [str(corsika_command)]
    else:
        command = [*run_time, str(corsika_command)]

    # Below I do not use the standard context manager because
    # it makes mocking in the tests significantly more difficult
    process = subprocess.Popen(  # pylint: disable=consider-using-with
        command,
        stdout=subprocess.PIPE,
        stderr=subprocess.PIPE,
        stdin=subprocess.PIPE,
        text=True,
    )

    # Capture output until it waits for input
    while True:
        line = process.stdout.readline()
        if not line:
            break
        # Extract the version from the line "NUMBER OF VERSION :  7.7550"
        if "NUMBER OF VERSION" in line:
            version = line.split(":")[1].strip()
            break
        # Check for a specific prompt or indication that the program is waiting for input
        if "DATA CARDS FOR RUN STEERING ARE EXPECTED FROM STANDARD INPUT" in line:
            break

    process.terminate()
    # Check it's a valid version string
    if version and re.match(r"\d+\.\d+", version):
        return version
    try:
        build_opts = get_build_options(run_time)
    except (FileNotFoundError, TypeError, ValueError):
        _logger.warning("Could not get CORSIKA version.")
        return None
    _logger.debug("Getting the CORSIKA version from the build options.")
    return build_opts.get("corsika_version")


def get_build_options(run_time=None):
    """
    Return CORSIKA / sim_telarray build options.

    Expects a build_opts.yml file in the sim_telarray directory.

    Parameters
    ----------
    run_time : list, optional
        Runtime environment command (e.g., Docker).

    Returns
    -------
    dict
        Build options from build_opts.yml file.
    """
    sim_telarray_path = os.getenv("SIMTOOLS_SIMTEL_PATH")
    if sim_telarray_path is None:
        raise ValueError("SIMTOOLS_SIMTEL_PATH not defined.")

    build_opts_path = Path(sim_telarray_path) / "build_opts.yml"

    if run_time is None:
        try:
            return ascii_handler.collect_data_from_file(build_opts_path)
        except FileNotFoundError as exc:
            raise FileNotFoundError("No build_opts.yml file found.") from exc

    command = [*run_time, "cat", str(build_opts_path)]
    _logger.debug(f"Reading build_opts.yml with command: {command}")

    result = subprocess.run(command, capture_output=True, text=True, check=False)
    if result.returncode:
        raise FileNotFoundError(f"No build_opts.yml file found in container: {result.stderr}")

    try:
        return yaml.safe_load(result.stdout)
    except yaml.YAMLError as exc:
        raise ValueError(f"Error parsing build_opts.yml from container: {exc}") from exc<|MERGE_RESOLUTION|>--- conflicted
+++ resolved
@@ -90,16 +90,9 @@
         Version or name of the simulation model data base used.
 
     """
-<<<<<<< HEAD
-    if db_config is None:
-        return None
-    db = DatabaseHandler(db_config)
-    return db.db_config.get("db_simulation_model_version" if version else "db_simulation_model")
-=======
     if version:
         return db_config and db_config.get("db_simulation_model_version")
     return db_config and db_config.get("db_simulation_model")
->>>>>>> bc5713d3
 
 
 def get_sim_telarray_version(run_time=None):
