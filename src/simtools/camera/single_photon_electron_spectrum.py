"""Single photon electron spectral analysis."""

import logging
import re
import subprocess
import tempfile
from io import BytesIO
from pathlib import Path

import numpy as np
from astropy.table import Table
from scipy.optimize import curve_fit

import simtools.data_model.model_data_writer as writer
from simtools.constants import MODEL_PARAMETER_SCHEMA_URL, SCHEMA_PATH
from simtools.data_model import validate_data
from simtools.data_model.metadata_collector import MetadataCollector
from simtools.io_operations import io_handler


class SinglePhotonElectronSpectrum:
    """
    Single photon electron spectral analysis.

    Parameters
    ----------
    args_dict: dict
        Dictionary with input arguments.
    """

    prompt_column = "frequency (prompt)"
    prompt_plus_afterpulse_column = "frequency (prompt+afterpulsing)"
    afterpulse_column = "frequency (afterpulsing)"

    input_schema = SCHEMA_PATH / "input" / "single_pe_spectrum.schema.yml"

    def __init__(self, args_dict):
        """Initialize SinglePhotonElectronSpectrum class."""
        self._logger = logging.getLogger(__name__)
        self._logger.debug("Initialize SinglePhotonElectronSpectrum class.")

        self.args_dict = args_dict
        # default output is of ecsv format
        self.args_dict["output_file"] = str(
            Path(self.args_dict["output_file"]).with_suffix(".ecsv")
        )
        self.io_handler = io_handler.IOHandler()
        self.data = ""  # Single photon electron spectrum data (as string)
        self.args_dict["metadata_product_data_name"] = "single_pe_spectrum"
        self.args_dict["metadata_product_data_url"] = (
            MODEL_PARAMETER_SCHEMA_URL + "/pm_photoelectron_spectrum.schema.yml"
        )
        self.metadata = MetadataCollector(args_dict=self.args_dict)

    def derive_single_pe_spectrum(self):
        """Derive single photon electron spectrum."""
        afterpulse_fitted_spectrum = (
            self.fit_afterpulse_spectrum() if self.args_dict.get("fit_afterpulse") else None
        )

        if self.args_dict.get("use_norm_spe"):
            return self._derive_spectrum_norm_spe(
                input_spectrum=self.args_dict["input_spectrum"],
                afterpulse_spectrum=self.args_dict.get("afterpulse_spectrum"),
                afterpulse_fitted_spectrum=afterpulse_fitted_spectrum,
            )

        raise NotImplementedError(
            "Derivation of single photon electron spectrum using a simtool is not yet implemented."
        )

    def write_single_pe_spectrum(self):
        """
        Write single photon electron spectrum plus metadata to disk.

        Includes writing in simtel and simtools (ecsv) formats.

        """
        simtel_file = self.io_handler.get_output_directory() / Path(
            self.args_dict["output_file"]
        ).with_suffix(".dat")
        self._logger.debug(f"norm_spe output file: {simtel_file}")
        with open(simtel_file, "w", encoding="utf-8") as simtel:
            simtel.write(self.data)

        cleaned_data = re.sub(r"%%%.+", "", self.data)  # remove norm_spe row metadata
        table = Table.read(
            BytesIO(cleaned_data.encode("utf-8")),
            format="ascii.no_header",
            comment="#",
            delimiter="\t",
        )
        table.rename_columns(
            ["col1", "col2", "col3"],
            ["amplitude", self.prompt_column, self.prompt_plus_afterpulse_column],
        )

        writer.ModelDataWriter.dump(
            args_dict=self.args_dict,
            metadata=self.metadata,
            product_data=table,
            validate_schema_file=None,
        )

    def _derive_spectrum_norm_spe(
        self, input_spectrum, afterpulse_spectrum, afterpulse_fitted_spectrum
    ):
        """
        Derive single photon electron spectrum using sim_telarray tool 'norm_spe'.

        Parameters
        ----------
        input_spectrum : str
            Input file with amplitude spectrum
            (prompt spectrum only if afterpulse spectrum is given).
        afterpulse_spectrum : str
            Input file with afterpulse spectrum.
        afterpulse_fitted_spectrum : astro.Table
            Fitted afterpulse spectrum data.

        Returns
        -------
        int
            Return code of the executed command

        Raises
        ------
        subprocess.CalledProcessError
            If the command execution fails.
        """
        tmp_input_file = self._get_input_data(
            input_file=input_spectrum,
            input_table=None,
            frequency_column=self.prompt_column,
        )
        tmp_ap_file = self._get_input_data(
            input_file=afterpulse_spectrum,
            input_table=afterpulse_fitted_spectrum,
            frequency_column=self.afterpulse_column,
        )

        command = [
            f"{self.args_dict['simtel_path']}/sim_telarray/bin/norm_spe",
            "-r",
            f"{self.args_dict['step_size']},{self.args_dict['max_amplitude']}",
        ]
        if tmp_ap_file:
            command.extend(["-a", f"{tmp_ap_file.name}"])
<<<<<<< HEAD
            command.extend(["-s", f"{self.args_dict.get('scale_afterpulse_spectrum', 1.0)}"])
            command.extend(["-t", f"{self.args_dict['afterpulse_amplitude_range'][0]}"])
=======
            command.extend(["-s", f"{self.args_dict['scale_afterpulse_spectrum']}"])
            command.extend(["-t", f"{self.args_dict['threshold_afterpulse_spectrum']}"])
>>>>>>> 17989877
        command.append(tmp_input_file.name)

        self._logger.info(f"Running norm_spe command: {' '.join(command)}")
        try:
            result = subprocess.run(command, capture_output=True, text=True, check=True)
        except subprocess.CalledProcessError as exc:
            self._logger.error(f"Error running norm_spe: {exc}")
            self._logger.error(f"stderr: {exc.stderr}")
            raise exc
        finally:
            for tmp_file in [tmp_input_file, tmp_ap_file]:
                try:
                    Path(tmp_file.name).unlink()
                except (AttributeError, FileNotFoundError):
                    pass

        self.data = result.stdout
        return result.returncode

    def _get_input_data(self, input_file, input_table, frequency_column):
        """
        Return input data in the format required by the norm_spe tool as temporary file.

        The norm_spe tool requires the data to be space separated values of the amplitude spectrum,
        with two columns: amplitude and frequency.
        Input is validated using the single_pe_spectrum schema (legacy input is not validated).

        Parameters
        ----------
        input_file : str
            Input file with amplitude spectrum.
        input_table : astro.Table
            Input table with amplitude spectrum.
        frequency_column : str
            Column name of the frequency data.
        """
        if not input_file:
            return None
        input_file = Path(input_file)

        input_data = ""
        if input_file.suffix == ".ecsv" or input_table:
            data_validator = validate_data.DataValidator(
                schema_file=self.input_schema,
                data_table=input_table,
                data_file=input_file if input_table is None else None,
            )
            table = data_validator.validate_and_transform()
            input_data = "\n".join(f"{row['amplitude']} {row[frequency_column]}" for row in table)
        else:  # legacy format
            with open(input_file, encoding="utf-8") as f:
                input_data = (
                    f.read().replace(",", " ")
                    if frequency_column == self.prompt_column
                    else f.read()
                )

        with tempfile.NamedTemporaryFile(delete=False, mode="w", encoding="utf-8") as tmpfile:
            tmpfile.write(input_data)
        return tmpfile

    def fit_afterpulse_spectrum(self):
        """
        Fit afterpulse spectrum with a exponential decay function.

        Assume input to be in ecsv format with columns 'amplitude', 'frequency (afterpulsing)',
        and 'frequency stdev (afterpulsing)'.

        Returns
        -------
        astro.Table
            Table with fitted afterpulse spectrum data.
        """
        ap_min = self.args_dict["afterpulse_amplitude_range"][0]
        fix_k = self.args_dict.get("afterpulse_decay_factor_fixed_value")

        x, y, y_err = self._read_afterpulse_spectrum_for_fit(
            self.args_dict.get("afterpulse_spectrum"), ap_min
        )
        fit_func, p0, bounds = self.afterpulse_fit_function(fix_k=fix_k)

        result = curve_fit(fit_func, x, y, sigma=y_err, p0=p0, bounds=bounds, absolute_sigma=True)
        params, covariance = result[0], result[1]
        param_errors = np.sqrt(np.diag(covariance))
        predicted = fit_func(x, *params)
        self._afterpulse_fit_statistics(x, y, y_err, params, param_errors, predicted, fix_k)

        # table with fitted afterpulse spectrum
        x_fit = np.arange(
            ap_min, self.args_dict["afterpulse_amplitude_range"][1], self.args_dict["step_size"]
        )
        y_fit = fit_func(x_fit, *params)
        return Table([x_fit, y_fit], names=["amplitude", self.afterpulse_column])

    def afterpulse_fit_function(self, fix_k):
        """
        Afterpulse fit function: exponential decay with linear term in the exponent.

        Starting values and bounds are set for the other parameters using values typical
        for LSTN-design. Allows to fix the K parameter.

        Parameters
        ----------
        fix_K : float
            Fixed value for K parameter.

        Returns
        -------
        function
            Exponential decay function with linear term in the exponent.
        """

        def exp_decay(x, a, b, k):
            return a * np.exp(-1.0 / (b * (k / (x + k))) * x)

        p0 = [1e-5, 8.0]  # Initial guess for [A, B] typical LSTN values
        bounds_lower = [0, 0]
        bounds_upper = [1.0, 20.0]

        if fix_k is None:
            p0.append(25.0)
            bounds_lower.append(5.0)
            bounds_upper.append(35.0)
            return exp_decay, p0, (bounds_lower, bounds_upper)

        def exp_decay_fixed_k(x, a, b):
            return exp_decay(x, a, b, k=fix_k)

        return exp_decay_fixed_k, p0, (bounds_lower, bounds_upper)

    def _afterpulse_fit_statistics(self, x, y, y_err, params, param_errors, predicted, fix_k):
        """Print and return afterpulse fit statistics."""
        chi2 = np.sum(((y - predicted) / y_err) ** 2)
        ndf = len(x) - len(params)

        result = {
            "params": params.tolist(),
            "errors": param_errors.tolist(),
            "chi2_ndf": chi2 / ndf if ndf > 0 else np.nan,
        }
        if fix_k is not None:
            result["params"].append(fix_k)
            result["errors"].append(0.0)

        self._logger.info(f"Fit results: {result}")
        return result

    def _read_afterpulse_spectrum_for_fit(self, afterpulse_spectrum, fit_min_pe):
        """
        Read afterpulse spectrum data for fitting.

        Parameters
        ----------
        afterpulse_spectrum : str
            Afterpulse spectrum data file.
        fit_min_pe : float
            Minimum amplitude for fitting.

        Returns
        -------
        tuple
            Tuple with x, y, y_err data for fitting.
        """
        table = Table.read(afterpulse_spectrum, format="ascii.ecsv")
        x = table["amplitude"]
        y = table[self.afterpulse_column]
        y_err = table["frequency stdev (afterpulsing)"]
        mask = (x >= fit_min_pe) & (y > 0)
        x_fit, y_fit, y_err_fit = x[mask], y[mask], y_err[mask]
        return x_fit, y_fit, y_err_fit<|MERGE_RESOLUTION|>--- conflicted
+++ resolved
@@ -146,13 +146,8 @@
         ]
         if tmp_ap_file:
             command.extend(["-a", f"{tmp_ap_file.name}"])
-<<<<<<< HEAD
-            command.extend(["-s", f"{self.args_dict.get('scale_afterpulse_spectrum', 1.0)}"])
+            command.extend(["-s", f"{self.args_dict['scale_afterpulse_spectrum']}"])
             command.extend(["-t", f"{self.args_dict['afterpulse_amplitude_range'][0]}"])
-=======
-            command.extend(["-s", f"{self.args_dict['scale_afterpulse_spectrum']}"])
-            command.extend(["-t", f"{self.args_dict['threshold_afterpulse_spectrum']}"])
->>>>>>> 17989877
         command.append(tmp_input_file.name)
 
         self._logger.info(f"Running norm_spe command: {' '.join(command)}")
