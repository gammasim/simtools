"""Retrieve, merge, and write layout dictionaries."""

import logging
from pathlib import Path

import astropy.units as u
from astropy.table import QTable

import simtools.utils.general as gen
from simtools.data_model import data_reader
from simtools.data_model.metadata_collector import MetadataCollector
from simtools.data_model.model_data_writer import ModelDataWriter
from simtools.io import ascii_handler, io_handler
from simtools.model.array_model import ArrayModel
from simtools.model.site_model import SiteModel
from simtools.utils import names

_logger = logging.getLogger(__name__)


def retrieve_ctao_array_layouts(site, repository_url, branch_name="main"):
    """
    Retrieve array layouts from CTAO common identifiers repository.

    Parameters
    ----------
    site : str
        Site identifier.
    repository_url : str
        URL or path to CTAO common identifiers
    branch_name : str
        Repository branch to use for CTAO common identifiers.

    Returns
    -------
    dict
        Array layouts for all CTAO sites.
    """
    _logger.info(f"Retrieving array layouts from {repository_url} on branch {branch_name}.")

    if gen.is_url(repository_url):
        array_element_ids = ascii_handler.collect_data_from_http(
            url=f"{repository_url}/{branch_name}/array-element-ids.json"
        )
        sub_arrays = ascii_handler.collect_data_from_http(
            url=f"{repository_url}/{branch_name}/subarray-ids.json"
        )
    else:
        array_element_ids = ascii_handler.collect_data_from_file(
            Path(repository_url) / "array-element-ids.json"
        )
        sub_arrays = ascii_handler.collect_data_from_file(
            Path(repository_url) / "subarray-ids.json"
        )

    return _get_ctao_layouts_per_site(site, sub_arrays, array_element_ids)


def _get_ctao_layouts_per_site(site, sub_arrays, array_element_ids):
    """
    Get array layouts for CTAO sites.

    Parameters
    ----------
    site : str
        Site identifier.
    sub_arrays : dict
        Sub-array definitions.
    array_element_ids : dict
        Array element definitions.

    Returns
    -------
    dict
        Array layouts for CTAO sites.
    """
    layouts_per_site = []

    for array in sub_arrays.get("subarrays", []):
        elements = []
        for ids in array.get("array_element_ids", []):
            element_name = _get_ctao_array_element_name(ids, array_element_ids)
            if names.get_site_from_array_element_name(element_name) != site:
                break
            elements.append(element_name)
        if len(elements) > 0:
            array_layout = {
                "name": array.get("name"),
                "elements": elements,
            }
            layouts_per_site.append(array_layout)

    _logger.info(f"CTAO array layout definition: {layouts_per_site}")
    return layouts_per_site


def _get_ctao_array_element_name(ids, array_element_ids):
    """Return array element name for common identifier."""
    for element in array_element_ids.get("array_elements", []):
        if element.get("id") == ids:
            return element.get("name")
    return None


def merge_array_layouts(layouts_1, layouts_2):
    """
    Compare two array layout dictionaries and merge them.

    Parameters
    ----------
    layouts_1 : dict
        Array layout dictionary 1.
    layouts_2 : dict
        Array layout dictionary 2.

    Returns
    -------
    dict
        Merged array layout dictionary based on layout_1.
    """
    merged_layout = layouts_1
    for layout_2 in layouts_2:
        layout_found = False
        for layout_1 in layouts_1.get("value", {}):
            if sorted(layout_1["elements"]) == sorted(layout_2["elements"]):
                print(
                    f"Equal telescope list: simtools '{layout_1['name']}' "
                    f"and CTAO '{layout_2['name']}'"
                )
                layout_1["name"] = layout_2["name"]
                layout_found = True
        if not layout_found:
            merged_layout["value"].append(
                {
                    "name": layout_2["name"],
                    "elements": layout_2["elements"],
                }
            )
            _logger.info(f"Adding {layout_2['name']} with {layout_2['elements']}")
    return merged_layout


def write_array_layouts(array_layouts, args_dict):
    """
    Write array layouts as model parameter.

    Parameters
    ----------
    args_dict : dict
        Command line arguments.
    array_layouts : dict
        Array layouts to be written.
    """
    site = args_dict.get("site") or array_layouts.get("site")
    _logger.info(f"Writing updated array layouts to the database for site {site}.")

    io_handler_instance = io_handler.IOHandler()
    io_handler_instance.set_paths(output_path=args_dict["output_path"])
    output_file = io_handler_instance.get_output_file(
        f"array-layouts-{args_dict['updated_parameter_version']}.json"
    )

    ModelDataWriter.dump_model_parameter(
        parameter_name="array_layouts",
        value=array_layouts["value"],
        instrument=f"OBS-{site}",
        parameter_version=args_dict.get("updated_parameter_version"),
        output_file=output_file,
    )
    MetadataCollector.dump(
        args_dict,
        output_file,
        add_activity_name=True,
    )


def validate_array_layouts_with_db(production_table, array_layouts):
    """
    Validate array layouts against the production table in the database.

    Confirm that every telescope defined in the array layouts exist in the
    production table.

    Parameters
    ----------
    production_table : dict
        Production table from the database.
    array_layouts : dict
        Array layouts to be validated.

    Returns
    -------
    dict
        Validated array layouts.
    """
    db_elements = set(production_table.get("parameters", {}).keys())

    invalid_array_elements = [
        e
        for layout in array_layouts.get("value", [])
        for e in layout.get("elements", [])
        if e not in db_elements
    ]

    if invalid_array_elements:
        raise ValueError(f"Invalid array elements found: {invalid_array_elements}. ")

    return array_layouts


def get_array_layouts_from_parameter_file(file_path, model_version, coordinate_system="ground"):
    """
    Retrieve array layouts from parameter file.

    Parameters
    ----------
    file_path : str or Path
        Path to the array layout parameter file.
    model_version : str
        Model version to retrieve.
    coordinate_system : str
        Coordinate system to use for the array elements (default is "ground").

    Returns
    -------
    list
        List of dictionaries containing array layout names and their elements.
    """
    array_layouts = ascii_handler.collect_data_from_file(file_path)
    try:
        value = array_layouts["value"]
    except KeyError as exc:
        raise ValueError("Missing 'value' key in layout file.") from exc
    site = array_layouts.get("site")

    return [
        _get_array_layout_dict(
            model_version,
            site,
            layout.get("elements"),
            layout["name"],
            coordinate_system,
        )
        for layout in value
    ]


def get_array_layouts_from_db(layout_name, site, model_version, coordinate_system="ground"):
    """
    Retrieve all array layouts from the database and return as list of astropy tables.

    Parameters
    ----------
    layout_name : str
        Name of the array layout to retrieve (for None, all layouts are retrieved).
    site : str
        Site identifier.
    model_version : str
        Model version to retrieve.
    coordinate_system : str
        Coordinate system to use for the array elements (default is "ground").

    Returns
    -------
    list
        List of dictionaries containing array layout names and their elements.
    """
    layout_names = []
    if layout_name:
        layout_names = gen.ensure_iterable(layout_name)
    else:
        site_model = SiteModel(site=site, model_version=model_version)
        layout_names = site_model.get_list_of_array_layouts()

    layouts = [
        _get_array_layout_dict(model_version, site, None, _layout_name, coordinate_system)
        for _layout_name in layout_names
    ]
    if len(layouts) == 1:
        return layouts[0]
    return layouts


def get_array_layouts_using_telescope_lists_from_db(
    telescope_lists, site, model_version, coordinate_system="ground"
):
    """
    Retrieve array layouts from the database using telescope lists.

    Parameters
    ----------
    telescope_lists : list
        List of telescope lists to retrieve array layouts for.
    site : str
        Site identifier.
    model_version : str
        Model version to retrieve.
    coordinate_system : str
        Coordinate system to use for the array elements (default is "ground").

    Returns
    -------
    list
        List of dictionaries containing array layout names and their elements.

    """
    layouts = []
    for telescope_list in telescope_lists:
        _site = site
        if _site is None:
            sites = {names.get_site_from_array_element_name(t) for t in telescope_list}
            if len(sites) != 1:
                raise ValueError(
                    f"Telescope list contains elements from multiple sites: {sites}."
                    "Please specify a site."
                )
            _site = sites.pop()

        layouts.append(
            _get_array_layout_dict(model_version, _site, telescope_list, None, coordinate_system)
        )
    return layouts


def get_array_layouts_from_file(file_path):
    """
    Retrieve array layout(s) from astropy table file(s).

    Parameters
    ----------
    file_path : str or Path or list of str or list of Path
        Path(s) to array layout files(s).

    Returns
    -------
    list
        List of dictionaries containing array layout names and their elements.
    """
    if isinstance(file_path, str | Path):
        file_path = [file_path]

    return [
        {
            "name": Path(_file).stem,
            "array_elements": data_reader.read_table_from_file(file_name=_file),
        }
        for _file in file_path
    ]


def _get_array_layout_dict(model_version, site, telescope_list, layout_name, coordinate_system):
    """Return array layout dictionary for a given telescope list."""
    array_model = ArrayModel(
        model_version=model_version,
        site=site,
        array_elements=telescope_list,
        layout_name=layout_name,
    )
    return {
        "name": layout_name if layout_name else "list",
        "site": site,
        "array_elements": array_model.export_array_elements_as_table(
            coordinate_system=coordinate_system
        ),
    }


def get_array_elements_from_db_for_layouts(layouts, site, model_version):
    """
    Get list of array elements from the database for given list of layout names.

    Structure of the returned dictionary::

        {
            "layout_name_1": [telescope_id_1, telescope_id_2, ...],
            "layout_name_2": [telescope_id_3, telescope_id_4, ...],
            ...
        }

    Parameters
    ----------
    layouts : list[str]
        List of layout names to read. If "all", read all available layouts.
    site : str
        Site name for the array layouts.
    model_version : str
        Model version for the array layouts.

    Returns
    -------
    dict
        Dictionary mapping layout names to telescope IDs.
    """
    site_model = SiteModel(site=site, model_version=model_version)
    layout_names = site_model.get_list_of_array_layouts() if layouts == ["all"] else layouts
    layout_dict = {}
    for layout_name in layout_names:
        layout_dict[layout_name] = site_model.get_array_elements_for_layout(layout_name)
    return layout_dict


<<<<<<< HEAD
def read_layouts(args_dict):
    """
    Read array layouts from the database or parameter file.

    Parameters
    ----------
    args_dict : dict
        Dictionary with command line arguments.

    Returns
    -------
    tuple
        A tuple containing:
            - list: List of array layouts.
            - list or None: Background layout or None if not provided.
    """
    background_layout = None
    if args_dict.get("array_layout_name_background"):
        background_layout = get_array_layouts_from_db(
            args_dict["array_layout_name_background"],
            args_dict["site"],
            args_dict["model_version"],
            args_dict["coordinate_system"],
        )["array_elements"]

    if args_dict["array_layout_name"] is not None or args_dict["plot_all_layouts"]:
        _logger.info("Plotting array from DB using layout array name(s).")
        layouts = get_array_layouts_from_db(
            args_dict["array_layout_name"],
            args_dict["site"],
            args_dict["model_version"],
            args_dict["coordinate_system"],
        )
        if isinstance(layouts, list):
            return layouts, background_layout
        return [layouts], background_layout

    if args_dict["array_layout_parameter_file"] is not None:
        _logger.info("Plotting array from parameter file(s).")
        return get_array_layouts_from_parameter_file(
            args_dict["array_layout_parameter_file"],
            args_dict["model_version"],
            args_dict["coordinate_system"],
        ), background_layout

    if args_dict["array_layout_file"] is not None:
        _logger.info("Plotting array from telescope table file(s).")
        return get_array_layouts_from_file(args_dict["array_layout_file"]), background_layout
    if args_dict["array_element_list"] is not None:
        _logger.info("Plotting array from list of array elements.")
        return get_array_layouts_using_telescope_lists_from_db(
            [args_dict["array_element_list"]],
            args_dict["site"],
            args_dict["model_version"],
            args_dict["coordinate_system"],
        ), background_layout

    return [], background_layout
=======
def _get_array_name(array_name):
    """
    Return telescope size and number of telescopes from regular array name.

    Finetuned to array names like "4MST", "1LST", etc.

    Parameters
    ----------
    array_name : str
        Name of the regular array (e.g. "4MST").

    Returns
    -------
    tel_size : str
        Telescope size (e.g. "MST").
    n_tel : int
        Number of telescopes (e.g. 4).
    """
    if len(array_name) < 2 or not array_name[0].isdigit():
        raise ValueError(f"Invalid array_name: '{array_name}'")

    return array_name[1:], int(array_name[0])


def create_regular_array(array_name, site, telescope_distance):
    """
    Create a regular array layout table.

    Parameters
    ----------
    array_name : str
        Name of the regular array (e.g. "4MST").
    site : str
        Site identifier.
    telescope_distance : dict
        Dictionary with telescope distances per telescope type.

    Returns
    -------
    astropy.table.Table
        Table with the regular array layout.
    """
    tel_name, pos_x, pos_y, pos_z = [], [], [], []
    tel_size, n_tel = _get_array_name(array_name)
    tel_size = array_name[1:4]

    # Single telescope at the center
    if n_tel == 1:
        tel_name.append(names.generate_array_element_name_from_type_site_id(tel_size, site, "01"))
        pos_x.append(0 * u.m)
        pos_y.append(0 * u.m)
        pos_z.append(0 * u.m)
    # 4 telescopes in a regular square grid
    elif n_tel == 4:
        for i in range(1, 5):
            tel_name.append(
                names.generate_array_element_name_from_type_site_id(tel_size, site, f"0{i}")
            )
            pos_x.append(telescope_distance[tel_size] * (-1) ** (i // 2))
            pos_y.append(telescope_distance[tel_size] * (-1) ** (i % 2))
            pos_z.append(0 * u.m)
    else:
        raise ValueError(f"Unsupported number of telescopes: {n_tel}.")

    table = QTable(meta={"array_name": array_name, "site": site})
    table["telescope_name"] = tel_name
    table["position_x"] = pos_x
    table["position_y"] = pos_y
    table["position_z"] = pos_z
    table.sort("telescope_name")
    _logger.info(f"Regular array layout table:\n{table}")

    return table
>>>>>>> b3de8727
<|MERGE_RESOLUTION|>--- conflicted
+++ resolved
@@ -399,7 +399,6 @@
     return layout_dict
 
 
-<<<<<<< HEAD
 def read_layouts(args_dict):
     """
     Read array layouts from the database or parameter file.
@@ -458,7 +457,8 @@
         ), background_layout
 
     return [], background_layout
-=======
+
+
 def _get_array_name(array_name):
     """
     Return telescope size and number of telescopes from regular array name.
@@ -531,5 +531,4 @@
     table.sort("telescope_name")
     _logger.info(f"Regular array layout table:\n{table}")
 
-    return table
->>>>>>> b3de8727
+    return table