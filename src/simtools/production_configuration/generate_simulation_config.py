--- conflicted
+++ resolved
@@ -34,15 +34,10 @@
         self.grid_point = grid_point
         self.file_path = file_path
         self.metrics = metrics or {}
-<<<<<<< HEAD
-        self.evaluator = StatisticalErrorEvaluator(file_path, file_type, metrics)
+        self.evaluator = StatisticalErrorEvaluator(file_path, metrics)
         self.derive_production_statistics = ProductionStatisticsDerivator(
             self.evaluator, self.metrics
         )
-=======
-        self.evaluator = StatisticalErrorEvaluator(file_path, metrics)
-        self.event_scaler = EventScaler(self.evaluator, self.metrics)
->>>>>>> ee84923b
         self.simulation_params = {}
 
     def configure_simulation(self) -> dict[str, float]:
