"""Light emission simulation (e.g. illuminators or flashers)."""

import logging
import shutil
import stat
import subprocess
from pathlib import Path

import astropy.units as u
import numpy as np

from simtools.io import io_handler
from simtools.model.model_utils import initialize_simulation_models
from simtools.runners.simtel_runner import SimtelRunner
from simtools.simtel.simtel_config_writer import SimtelConfigWriter
from simtools.utils.general import clear_default_sim_telarray_cfg_directories
from simtools.utils.geometry import fiducial_radius_from_shape


class SimulatorLightEmission(SimtelRunner):
    """
    Light emission simulation (e.g. illuminators or flashers).

    Uses the sim_telarray LightEmission package to simulate the light emission.

    Parameters
    ----------
    light_emission_config : dict, optional
        Configuration for the light emission (e.g. number of events, model names)
    label : str, optional
        Label for the simulation
    """

    def __init__(self, light_emission_config, db_config=None, label=None):
        """Initialize SimulatorLightEmission."""
        self._logger = logging.getLogger(__name__)
        self.io_handler = io_handler.IOHandler()

        super().__init__(
            simtel_path=light_emission_config.get("simtel_path"), label=label, corsika_config=None
        )

        self.output_directory = self.io_handler.get_output_directory()

        self.telescope_model, self.site_model, self.calibration_model = (
            initialize_simulation_models(
                label=label,
                db_config=db_config,
                site=light_emission_config.get("site"),
                telescope_name=light_emission_config.get("telescope"),
                calibration_device_name=light_emission_config.get("light_source"),
                model_version=light_emission_config.get("model_version"),
            )
        )
        self.telescope_model.write_sim_telarray_config_file(additional_models=self.site_model)

        self.light_emission_config = self._initialize_light_emission_configuration(
            light_emission_config
        )

    def _initialize_light_emission_configuration(self, config):
        """Initialize light emission configuration."""
        if self.calibration_model.get_parameter_value("flasher_type"):
            config["light_source_type"] = self.calibration_model.get_parameter_value(
                "flasher_type"
            ).lower()

        config["flasher_photons"] = (
            self.calibration_model.get_parameter_value("flasher_photons")
            if not config.get("test", False)
            else 1e8
        )

        if config.get("light_source_position") is not None:
            config["light_source_position"] = (
                np.array(config["light_source_position"], dtype=float) * u.m
            )

        return config

    def simulate(self):
        """
        Simulate light emission.

        Returns
        -------
        Path
            The output simtel file path.
        """
        run_script = self.prepare_script()
        log_path = Path(self.output_directory) / "logfile.log"
        with open(log_path, "w", encoding="utf-8") as fh:
            subprocess.run(
                run_script,
                shell=False,
                check=False,
                text=True,
                stdout=fh,
                stderr=fh,
            )
        out = Path(self._get_simulation_output_filename())
        if not out.exists():
            self._logger.warning(f"Expected sim_telarray output not found: {out}")
        return out

    def prepare_script(self):
        """
        Build and return bash run script containing the light-emission command.

        Returns
        -------
        Path
            Full path of the run script.
        """
        script_dir = self.output_directory.joinpath("scripts")
        script_dir.mkdir(parents=True, exist_ok=True)

        app_name = self._get_light_emission_application_name()
        script_file = script_dir / f"{app_name}-light_emission.sh"
        self._logger.debug(f"Run bash script - {script_file}")

        target_out = Path(self._get_simulation_output_filename())
        if target_out.exists():
            raise FileExistsError(
                f"sim_telarray output file exists, cancelling simulation: {target_out}"
            )

        lines = [
            "#!/usr/bin/env bash\n",
            f"{self._make_light_emission_script()}\n\n",
            (
                f"[ -s '{self.output_directory}/{app_name}.iact.gz' ] || "
                f"{{ echo 'LightEmission did not produce IACT file' >&2; exit 1; }}\n\n"
            ),
            f"{self._make_simtel_script()}\n\n",
            f"rm -f '{self.output_directory}/{app_name}.iact.gz'\n\n",
        ]

        script_file.write_text("".join(lines), encoding="utf-8")
        script_file.chmod(script_file.stat().st_mode | stat.S_IXUSR | stat.S_IXGRP)
        return script_file

    def _get_prefix(self):
        prefix = self.light_emission_config.get("output_prefix", "")
        if prefix is not None:
            return f"{prefix}_"
        return ""

    def _get_light_emission_application_name(self):
        """
        Return the LightEmission application and mode from type.

        Returns
        -------
        str
            app_name
        """
        if self.light_emission_config["light_source_type"] == "flat_fielding":
            return "ff-1m"
        # default to illuminator xyzls, mode from setup
        return "xyzls"

    def _get_telescope_pointing(self):
        """
        Return telescope pointing based on light source type.

        For flat_fielding sims, avoid calibration pointing entirely; default angles to (0,0).

        Returns
        -------
        tuple
            The telescope pointing angles (theta, phi).

        """
        if self.light_emission_config["light_source_type"] == "flat_fielding":
            return 0.0, 0.0
        if self.light_emission_config.get("light_source_position") is not None:
            self._logger.info("Using fixed (vertical up) telescope pointing.")
            return 0.0, 0.0
        _, angles = self._calibration_pointing_direction()
        return angles[0], angles[1]

    def _calibration_pointing_direction(self, x_cal=None, y_cal=None, z_cal=None):
        """
        Calculate the pointing of the calibration device towards the telescope.

        This is for calibration devices not installed on telescopes (e.g. illuminators).

        Returns
        -------
        list
            The pointing vector from the calibration device to the telescope.
        """
        if x_cal is None or y_cal is None or z_cal is None:
            x_cal, y_cal, z_cal = self.calibration_model.get_parameter_value_with_unit(
                "array_element_position_ground"
            )
        x_cal, y_cal, z_cal = [coord.to(u.m).value for coord in (x_cal, y_cal, z_cal)]
        cal_vect = np.array([x_cal, y_cal, z_cal])
        x_tel, y_tel, z_tel = self.telescope_model.get_parameter_value_with_unit(
            "array_element_position_ground"
        )
        x_tel, y_tel, z_tel = [coord.to(u.m).value for coord in (x_tel, y_tel, z_tel)]
        tel_vect = np.array([x_tel, y_tel, z_tel])

        direction_vector = tel_vect - cal_vect
        # pointing vector from calibration device to telescope
        pointing_vector = np.round(direction_vector / np.linalg.norm(direction_vector), 6)

        # Calculate telescope theta and phi angles
        tel_theta = 180 - np.round(
            np.rad2deg(np.arccos(direction_vector[2] / np.linalg.norm(direction_vector))), 6
        )
        tel_phi = 180 - np.round(
            np.rad2deg(np.arctan2(direction_vector[1], direction_vector[0])), 6
        )
        # Calculate source beam theta and phi angles
        direction_vector_inv = direction_vector * -1
        source_theta = np.round(
            np.rad2deg(np.arccos(direction_vector_inv[2] / np.linalg.norm(direction_vector_inv))),
            6,
        )
        source_phi = np.round(
            np.rad2deg(np.arctan2(direction_vector_inv[1], direction_vector_inv[0])), 6
        )
        return pointing_vector.tolist(), [tel_theta, tel_phi, source_theta, source_phi]

    def _write_telescope_position_file(self):
        """
        Write the telescope positions to a telescope_position file.

        The file will contain lines in the format: x y z r in cm

        Returns
        -------
        Path
            The path to the generated telescope_position file.
        """
        x_tel, y_tel, z_tel = self.telescope_model.get_parameter_value_with_unit(
            "array_element_position_ground"
        )
        x_tel, y_tel, z_tel = [coord.to(u.cm).value for coord in (x_tel, y_tel, z_tel)]

        radius = self.telescope_model.get_parameter_value_with_unit("telescope_sphere_radius")
        radius = radius.to(u.cm).value  # Convert radius to cm

        telescope_position_file = self.output_directory.joinpath("telescope_position.dat")
        telescope_position_file.write_text(f"{x_tel} {y_tel} {z_tel} {radius}\n", encoding="utf-8")
        return telescope_position_file

    def _prepare_flasher_atmosphere_files(self, config_directory, model_id=1):
        """
        Prepare canonical atmosphere aliases for ff-1m and return model id.

        The ff-1m tool requires atmosphere files atmprof1.dat or atm_profile_model_1.dat and
        as configuration parameter the atmosphere id ('--atmosphere id').

        """
        src_path = config_directory / self.site_model.get_parameter_value("atmospheric_profile")
        self._logger.debug(f"Using atmosphere profile: {src_path}")

        for name in (f"atmprof{model_id}.dat", f"atm_profile_model_{model_id}.dat"):
            dst = config_directory / name
            try:
                if dst.exists() or dst.is_symlink():
                    dst.unlink()
                try:
                    dst.symlink_to(src_path)
                except OSError:
                    shutil.copy2(src_path, dst)
            except OSError as copy_err:
                self._logger.warning(f"Failed to create atmosphere alias {dst.name}: {copy_err}")
        return model_id

    def _make_light_emission_script(self):
        """
        Create the light emission script to run the light emission package.

        Require the specified pre-compiled light emission package application
        in the sim_telarray/LightEmission/ path.

        Returns
        -------
        str
            The commands to run the Light Emission package
        """
        config_directory = self.io_handler.get_model_configuration_directory(
            model_version=self.site_model.model_version
        )
        app_name = self._get_light_emission_application_name()
        corsika_observation_level = self.site_model.get_parameter_value_with_unit(
            "corsika_observation_level"
        )

        parts = [str(self._simtel_path / "sim_telarray/LightEmission") + f"/{app_name}"]
        parts.extend(self._get_site_command(app_name, config_directory, corsika_observation_level))
        parts.extend(self._get_light_source_command())
        if self.light_emission_config["light_source_type"] == "illuminator":
            parts += [
                "-A",
                (
                    f"{config_directory}/"
                    f"{self.telescope_model.get_parameter_value('atmospheric_profile')}"
                ),
            ]
        parts += [f"-o {self.output_directory}/{app_name}.iact.gz", "\n"]
        return " ".join(parts)

    def _get_site_command(self, app_name, config_directory, corsika_observation_level):
        """Return site command with altitude, atmosphere and telescope_position handling."""
        if app_name in ("ff-1m",):
            atmo_id = self._prepare_flasher_atmosphere_files(config_directory)
            return [
                "-I.",
                f"-I{self._simtel_path / 'sim_telarray/cfg'}",
                f"-I{config_directory}",
                f"--altitude {corsika_observation_level.to(u.m).value}",
                f"--atmosphere {atmo_id}",
            ]
        # default path (not used for flasher now, but kept for completeness)
        return [
            f"-h  {corsika_observation_level.to(u.m).value} ",
            f"--telpos-file {self._write_telescope_position_file()}",
        ]

    def _get_light_source_command(self):
        """Return light-source specific command options."""
        if self.light_emission_config["light_source_type"] == "flat_fielding":
            return self._add_flasher_command_options()
        if self.light_emission_config["light_source_type"] == "illuminator":
            return self._add_illuminator_command_options()
        raise ValueError(
            f"Unknown light_source_type '{self.light_emission_config['light_source_type']}'"
        )

    def _add_flasher_command_options(self):
        """Add flasher options for all telescope types (ff-1m style)."""
        flasher_xyz = self.calibration_model.get_parameter_value_with_unit("flasher_position")
        camera_diam_cm = (
            self.telescope_model.get_parameter_value_with_unit("camera_body_diameter")
            .to(u.cm)
            .value
        )
        camera_shape = self.telescope_model.get_parameter_value("camera_body_shape")
        camera_radius = fiducial_radius_from_shape(camera_diam_cm, camera_shape)
        flasher_wavelength = self.calibration_model.get_parameter_value_with_unit(
            "flasher_wavelength"
        )
        dist_cm = self.calculate_distance_focal_plane_calibration_device().to(u.cm).value
        angular_distribution = self._get_angular_distribution_string_for_sim_telarray()

        # Build pulse table for ff-1m using unified list parameter [shape, width, exp]
        pulse_shape_value = self.calibration_model.get_parameter_value("flasher_pulse_shape")
        shape_name = pulse_shape_value[0]
        width_ns = pulse_shape_value[1]
        exp_ns = pulse_shape_value[2]
        pulse_arg = self._get_pulse_shape_string_for_sim_telarray()

<<<<<<< HEAD
        if shape_name == "Gauss-Exponential" and width_ns > 0 and exp_ns > 0:
=======
        if shape_name == "Gauss-Exponential":
            if width_ns <= 0 or exp_ns <= 0:
                raise ValueError(
                    "Gauss-Exponential pulse shape requires positive width"
                    " and exponential decay values"
                )
>>>>>>> 315f70fe
            try:
                base_dir = self.io_handler.get_output_directory("pulse_shapes")

                def _sanitize_name(value):
                    return "".join(
                        ch if (ch.isalnum() or ch in ("-", "_")) else "_" for ch in str(value)
                    )

                tel = self.light_emission_config.get("telescope") or "telescope"
                cal = self.light_emission_config.get("light_source") or "calibration"
                fname = f"flasher_pulse_shape_{_sanitize_name(tel)}_{_sanitize_name(cal)}.dat"
                table_path = base_dir / fname
                fadc_bins = self.telescope_model.get_parameter_value("fadc_sum_bins")

                SimtelConfigWriter.write_light_pulse_table_gauss_exp_conv(
                    file_path=table_path,
                    width_ns=width_ns,
                    exp_decay_ns=exp_ns,
                    fadc_sum_bins=fadc_bins,
                    time_margin_ns=5.0,
                )
                pulse_arg = str(table_path)
            except (ValueError, OSError) as err:
                self._logger.warning(f"Failed to write pulse shape table, using token: {err}")

        return [
            f"--events {self.light_emission_config['number_of_events']}",
            f"--photons {self.light_emission_config['flasher_photons']}",
            f"--bunchsize {self.calibration_model.get_parameter_value('flasher_bunch_size')}",
            f"--xy {flasher_xyz[0].to(u.cm).value},{flasher_xyz[1].to(u.cm).value}",
            f"--distance {dist_cm}",
            f"--camera-radius {camera_radius}",
            f"--spectrum {int(flasher_wavelength.to(u.nm).value)}",
            f"--lightpulse {pulse_arg}",
            f"--angular-distribution {angular_distribution}",
        ]

    def _add_illuminator_command_options(self):
        """Get illuminator-specific command options for light emission script."""
        pos = self.light_emission_config.get("light_source_position")
        if pos is None:
            pos = self.calibration_model.get_parameter_value_with_unit(
                "array_element_position_ground"
            )
        x_cal, y_cal, z_cal = pos
        if self.light_emission_config.get("light_source_pointing"):
            pointing_vector = self.light_emission_config["light_source_pointing"]
        else:
            pointing_vector = self._calibration_pointing_direction(x_cal, y_cal, z_cal)[0]
        flasher_wavelength = self.calibration_model.get_parameter_value_with_unit(
            "flasher_wavelength"
        )
        angular_distribution = self._get_angular_distribution_string_for_sim_telarray()

        return [
            f"-x {x_cal.to(u.cm).value}",
            f"-y {y_cal.to(u.cm).value}",
            f"-z {z_cal.to(u.cm).value}",
            f"-d {','.join(map(str, pointing_vector))}",
            f"-n {self.light_emission_config['flasher_photons']}",
            f"-s {int(flasher_wavelength.to(u.nm).value)}",
            f"-p {self._get_pulse_shape_string_for_sim_telarray()}",
            f"-a {angular_distribution}",
        ]

    def _make_simtel_script(self):
        """
        Return the command to run sim_telarray using the output from the previous step.

        Returns
        -------
        str
            The command to run sim_telarray
        """
        theta, phi = self._get_telescope_pointing()

        simtel_bin = self._simtel_path.joinpath("sim_telarray/bin/sim_telarray/")

        parts = [
            f"{simtel_bin}",
            f"-I{self.telescope_model.config_file_directory}",
            f"-I{simtel_bin}",
            f"-c {self.telescope_model.config_file_path}",
            "-DNUM_TELESCOPES=1",
            super().get_config_option(
                "altitude",
                self.site_model.get_parameter_value_with_unit("corsika_observation_level")
                .to(u.m)
                .value,
            ),
            super().get_config_option(
                "atmospheric_transmission",
                self.site_model.get_parameter_value("atmospheric_transmission"),
            ),
            super().get_config_option("TRIGGER_TELESCOPES", "1"),
            super().get_config_option("TELTRIG_MIN_SIGSUM", "2"),
            super().get_config_option("PULSE_ANALYSIS", "-30"),
            super().get_config_option("MAXIMUM_TELESCOPES", 1),
            super().get_config_option("telescope_theta", f"{theta}"),
            super().get_config_option("telescope_phi", f"{phi}"),
        ]

        if self.light_emission_config["light_source_type"] == "flat_fielding":
            parts.append(super().get_config_option("Bypass_Optics", "1"))

        app_name = self._get_light_emission_application_name()
        pref = self._get_prefix()
        parts += [
            super().get_config_option("power_law", "2.68"),
            super().get_config_option("input_file", f"{self.output_directory}/{app_name}.iact.gz"),
            super().get_config_option(
                "output_file", f"{self.output_directory}/{pref}{app_name}.simtel.zst"
            ),
            super().get_config_option(
                "histogram_file", f"{self.output_directory}/{pref}{app_name}.ctsim.hdata\n"
            ),
        ]

        return clear_default_sim_telarray_cfg_directories(" ".join(parts))

    def _get_simulation_output_filename(self):
        """Get the filename of the simulation output."""
        app_name = self._get_light_emission_application_name()
        pref = self._get_prefix()
        return f"{self.output_directory}/{pref}{app_name}.simtel.zst"

    def calculate_distance_focal_plane_calibration_device(self):
        """
        Calculate distance between focal plane and calibration device.

        For flasher-type light sources. Flasher position is given in mirror coordinates,
        with positive z pointing towards the camera, so the distance is focal_length - flasher_z.

        Returns
        -------
        astropy.units.Quantity
            Distance between calibration device and focal plane.
        """
        focal_length = self.telescope_model.get_parameter_value_with_unit("focal_length").to(u.m)
        flasher_z = self.calibration_model.get_parameter_value_with_unit("flasher_position")[2].to(
            u.m
        )
        return focal_length - flasher_z

    def _generate_lambertian_angular_distribution_table(self):
        """Generate Lambertian angular distribution table via config writer and return path.

        Uses a pure cosine profile normalized to 1 at 0 deg and spans 0..90 deg by default.
        """
        base_dir = self.io_handler.get_output_directory("angular_distributions")

        def _sanitize_name(value):
            return "".join(ch if (ch.isalnum() or ch in ("-", "_")) else "_" for ch in str(value))

        tel = self.light_emission_config.get("telescope") or "telescope"
        cal = self.light_emission_config.get("light_source") or "calibration"
        fname = f"flasher_angular_distribution_{_sanitize_name(tel)}_{_sanitize_name(cal)}.dat"
        table_path = base_dir / fname
        SimtelConfigWriter.write_angular_distribution_table_lambertian(
            file_path=table_path,
            max_angle_deg=90.0,
            n_samples=100,
        )
        return str(table_path)

    def _get_angular_distribution_string_for_sim_telarray(self):
        """
        Get the angular distribution string for sim_telarray.

        Returns
        -------
        str
            The angular distribution string.
        """
        opt = self.calibration_model.get_parameter_value("flasher_angular_distribution")
        option_string = str(opt).lower() if opt is not None else ""
        if option_string == "lambertian":
            try:
                return self._generate_lambertian_angular_distribution_table()
            except (OSError, ValueError) as err:
                self._logger.warning(
                    f"Failed to write Lambertian angular distribution table: {err};"
                    f" using token instead."
                )
                return option_string

        width = self.calibration_model.get_parameter_value_with_unit(
            "flasher_angular_distribution_width"
        )
        return f"{option_string}:{width.to(u.deg).value}" if width is not None else option_string

    def _get_pulse_shape_string_for_sim_telarray(self):
        """
        Get the pulse shape string for sim_telarray.

        Returns
        -------
        str
            The pulse shape string.
        """
        opt = self.calibration_model.get_parameter_value("flasher_pulse_shape")
        shape = opt[0].lower()
        width = opt[1]
        expv = opt[2]
        if shape == "gauss-exponential" and width is not None and expv is not None:
            return f"{shape}:{float(width)}:{float(expv)}"
        if shape in ("gauss", "tophat") and width is not None:
            return f"{shape}:{float(width)}"
        if shape == "exponential" and expv is not None:
            return f"{shape}:{float(expv)}"
        return shape<|MERGE_RESOLUTION|>--- conflicted
+++ resolved
@@ -356,16 +356,12 @@
         exp_ns = pulse_shape_value[2]
         pulse_arg = self._get_pulse_shape_string_for_sim_telarray()
 
-<<<<<<< HEAD
-        if shape_name == "Gauss-Exponential" and width_ns > 0 and exp_ns > 0:
-=======
         if shape_name == "Gauss-Exponential":
             if width_ns <= 0 or exp_ns <= 0:
                 raise ValueError(
                     "Gauss-Exponential pulse shape requires positive width"
                     " and exponential decay values"
                 )
->>>>>>> 315f70fe
             try:
                 base_dir = self.io_handler.get_output_directory("pulse_shapes")
 
