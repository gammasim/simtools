--- conflicted
+++ resolved
@@ -41,13 +41,7 @@
             simtel_path=light_emission_config.get("simtel_path"), label=label, corsika_config=None
         )
 
-<<<<<<< HEAD
-        # IO
-        self.io_handler = io_handler.IOHandler()
-        self.output_directory = self.io_handler.get_output_directory()
-=======
         self.output_directory = self.io_handler.get_output_directory(label)
->>>>>>> d1c4d8d1
 
         self.telescope_model, self.site_model, self.calibration_model = (
             initialize_simulation_models(
@@ -292,11 +286,7 @@
             The commands to run the Light Emission package
         """
         config_directory = self.io_handler.get_model_configuration_directory(
-<<<<<<< HEAD
-            model_version=self._site_model.model_version
-=======
-            label=self.label, model_version=self.site_model.model_version
->>>>>>> d1c4d8d1
+            model_version=self.site_model.model_version
         )
         app_name = self._get_light_emission_application_name()
         corsika_observation_level = self.site_model.get_parameter_value_with_unit(
