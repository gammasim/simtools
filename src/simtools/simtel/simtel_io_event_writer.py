--- conflicted
+++ resolved
@@ -50,21 +50,15 @@
         "file_name": (str, None),
         "file_id": (np.uint32, None),
         "particle_id": (np.uint32, None),
-<<<<<<< HEAD
-        "energy_min": (float, u.TeV),
-        "energy_max": (float, u.TeV),
-        "viewcone_min": (float, u.deg),
-        "viewcone_max": (float, u.deg),
-        "core_scatter_min": (float, u.m),
-        "core_scatter_max": (float, u.m),
-        "zenith": (float, u.deg),
-        "azimuth": (float, u.deg),
-        "nsb_level": (float, None),
-=======
+        "energy_min": (np.float64, u.TeV),
+        "energy_max": (np.float64, u.TeV),
+        "viewcone_min": (np.float64, u.deg),
+        "viewcone_max": (np.float64, u.deg),
+        "core_scatter_min": (np.float64, u.m),
+        "core_scatter_max": (np.float64, u.m),
         "zenith": (np.float64, u.deg),
         "azimuth": (np.float64, u.deg),
         "nsb_level": (np.float64, None),
->>>>>>> af90e7e7
     }
 
 
@@ -135,66 +129,6 @@
             if unit is not None:
                 table[col].unit = unit
 
-<<<<<<< HEAD
-=======
-    def write(self, output_file, tables, overwrite_existing=True):
-        """
-        Write tables to file.
-
-        Parameters
-        ----------
-        output_file : Path
-            Path to the output file.
-        tables : list
-            List of astropy tables to write.
-        """
-        self._logger.info(f"Save reduced dataset to: {output_file}")
-        if output_file.name.endswith("fits.gz") or output_file.suffix == ".fits":
-            self._write_fits(tables, output_file, overwrite_existing)
-        elif output_file.suffix in (".h5", ".hdf5"):
-            self._write_hdf5(tables, output_file, overwrite_existing)
-        else:
-            raise ValueError(
-                f"Unsupported file format: {output_file.suffix}. "
-                "Supported formats are .fits and .hdf5"
-            )
-
-    def _write_fits(self, tables, output_file, overwrite_existing=True):
-        """Write tables to a FITS file."""
-        hdu_list = [fits.PrimaryHDU()]  # Primary HDU is required
-
-        for table in tables:
-            hdu = fits.table_to_hdu(table)
-            hdu.name = table.meta.get("EXTNAME", "")  # Set extension name if present
-            hdu_list.append(hdu)
-
-        fits.HDUList(hdu_list).writeto(output_file, overwrite=overwrite_existing)
-
-    def _write_hdf5(self, astropy_tables, output_file, overwrite_existing=True):
-        """Write tables to an HDF5 file."""
-        if importlib.util.find_spec("h5py") is None:
-            raise ImportError("h5py is required to write HDF5 files with Astropy.")
-
-        astropy_tables[0].write(
-            output_file,
-            path=f"/{astropy_tables[0].meta['EXTNAME']}",
-            format="hdf5",
-            overwrite=overwrite_existing,
-            serialize_meta=True,
-            compression=True,
-        )
-
-        for table in astropy_tables[1:]:
-            table.write(
-                output_file,
-                path=f"/{table.meta['EXTNAME']}",
-                format="hdf5",
-                append=True,
-                serialize_meta=True,
-                compression=True,
-            )
-
->>>>>>> af90e7e7
     def _process_file(self, file_id, file):
         """Process a single file and update data lists."""
         self._process_file_info(file_id, file)
