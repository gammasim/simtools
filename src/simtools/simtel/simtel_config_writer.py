#!/usr/bin/python3
"""Configuration file writer for sim_telarray."""

import logging
<<<<<<< HEAD
from copy import deepcopy
=======
import random
>>>>>>> 9f3985b3
from pathlib import Path

import astropy.units as u
import numpy as np

import simtools.utils.general as gen
import simtools.version
from simtools.utils import names

__all__ = ["SimtelConfigWriter"]


class SimtelConfigWriter:
    """
    SimtelConfigWriter writes sim_telarray configuration files.

    It is designed to be used by model classes (TelescopeModel and ArrayModel) only.

    Parameters
    ----------
    site: str
        South or North.
    model_version: str
        Model version.
    telescope_model_name: str
        Telescope model name.
    layout_name: str
        Layout name.
    label: str
        Instance label. Important for output file naming.
    """

    TAB = " " * 3

    def __init__(
        self, site, model_version, layout_name=None, telescope_model_name=None, label=None
    ):
        """Initialize SimtelConfigWriter."""
        self._logger = logging.getLogger(__name__)
        self._logger.debug("Init SimtelConfigWriter")

        self._site = site
        self._model_version = model_version
        self._label = label
        self._layout_name = layout_name
        self._telescope_model_name = telescope_model_name

    def write_telescope_config_file(
        self, config_file_path, parameters, telescope_name=None, write_dummy_config=False
    ):
        """
        Write the sim_telarray config file for a single telescope.

        Parameters
        ----------
        config_file_path: str or Path
            Path of the file to write on.
        parameters: dict
            Model parameters
        telescope_name: str
            Name of the telescope (use self._telescope_model_name if None)
        write_dummy_config: bool
            Flag to write a dummy telescope configuration file.
        """
        self._logger.debug(f"Writing telescope config file {config_file_path}")

        with open(config_file_path, "w", encoding="utf-8") as file:
            self._write_header(file, "TELESCOPE CONFIGURATION FILE")

            telescope_name = telescope_name or self._telescope_model_name
            file.write("#ifdef TELESCOPE\n")
            file.write(f"   echo Configuration for {telescope_name} - TELESCOPE $(TELESCOPE)\n")
            file.write("#endif\n\n")
            if write_dummy_config:
                file.write("#define DUMMY_CONFIG 1\n")

            for par, value in parameters.items():
                simtel_name, value = self._convert_model_parameters_to_simtel_format(
                    names.get_simulation_software_name_from_parameter_name(
                        par, software_name="sim_telarray"
                    ),
                    value["value"],
                    config_file_path,
                    None,
                )
                if simtel_name:
                    file.write(f"{simtel_name} = {self._get_value_string_for_simtel(value)}\n")
            if "stars" not in parameters:  # sim_telarray requires 'stars' to be set
                file.write("stars = none\n")
            for meta in self._get_sim_telarray_metadata("telescope", parameters, telescope_name):
                file.write(f"{meta}\n")

    def _get_value_string_for_simtel(self, value):
        """
        Return a value string for simtel.

        Parameters
        ----------
        value: any
            Value to convert to string.

        Returns
        -------
        str
            Value string for simtel.
        """
        value = "none" if value is None else value  # simtel requires 'none'
        if isinstance(value, bool):
            value = 1 if value else 0
        elif isinstance(value, (list, np.ndarray)):  # noqa: UP038
            value = gen.convert_list_to_string(value, shorten_list=True)
        return value

    def _get_sim_telarray_metadata(self, config_type, model_parameters, telescope_model_name):
        """
        Return sim_telarray metadata.

        Parameters
        ----------
        type: str
            Type of the configuration file (telescope, site)
        model_parameters: dict
            Model parameters dictionary.
        telescope_model_name: str
            Name of the telescope model

        Returns
        -------
        list
            List with sim_telarray metadata.
        """
        meta_parameters = [
            f"config_release = {self._model_version} with simtools v{simtools.version.__version__}",
            f"config_version = {self._model_version}",
        ]
        if config_type == "telescope":
            meta_parameters.extend(
                [
                    f"camera_config_name = {telescope_model_name}",
                    "camera_config_variant = ",
                    f"camera_config_version = {self._model_version}",
                    f"optics_config_name = {telescope_model_name}",
                    "optics_config_variant = ",
                    f"optics_config_version = {self._model_version}",
                ]
            )
            prefix = "metaparam telescope"
        elif config_type == "site":
            meta_parameters.extend(
                [
                    f"site_config_name = {self._site}",
                    "site_config_variant = ",
                    f"site_config_version = {self._model_version}",
                    f"array_config_name = {self._layout_name}",
                    "array_config_variant = ",
                    f"array_config_version = {self._model_version}",
                ]
            )
            prefix = "metaparam global"
        else:
            raise ValueError(f"Unknown metadata type {config_type}")

        if model_parameters:
            for key, value in model_parameters.items():
                simtel_name = names.get_simulation_software_name_from_parameter_name(
                    key, software_name="sim_telarray", set_meta_parameter=False
                )
                if simtel_name and value.get("meta_parameter"):
                    meta_parameters.append(f"{prefix} add {simtel_name}")
                simtel_name = names.get_simulation_software_name_from_parameter_name(
                    key, software_name="sim_telarray", set_meta_parameter=True
                )
                if simtel_name and value.get("meta_parameter"):
                    meta_parameters.append(f"{prefix} set {simtel_name}={value['value']}")

        return meta_parameters

    def write_array_config_file(
        self, config_file_path, telescope_model, site_model, sim_telarray_seeds=None
    ):
        """
        Write the sim_telarray config file for an array of telescopes.

        Parameters
        ----------
        config_file_path: str or Path
            Path of the file to write on.
        telescope_model: dict of TelescopeModel
            Dictionary of TelescopeModel's instances as used by the ArrayModel instance.
        site_model: Site model
            Site model.
        sim_telarray_seeds: dict
            Dictionary with configuration for sim_telarray random instrument setup.
        """
        config_file_directory = Path(config_file_path).parent
        with open(config_file_path, "w", encoding="utf-8") as file:
            self._write_header(file, "ARRAY CONFIGURATION FILE")

            file.write("#ifndef TELESCOPE\n")
            file.write("# define TELESCOPE 0\n")
            file.write("#endif\n\n")

            # TELESCOPE 0 - global parameters
            file.write("#if TELESCOPE == 0\n")
            file.write(self.TAB + "echo *****************************\n")
            file.write(self.TAB + f"echo Site: {self._site}\n")
            file.write(self.TAB + f"echo LayoutName: {self._layout_name}\n")
            file.write(self.TAB + f"echo ModelVersion: {self._model_version}\n")
            file.write(self.TAB + "echo *****************************\n\n")

            self._write_site_parameters(
                file, site_model.parameters, config_file_directory, telescope_model
            )

            file.write(self.TAB + f"maximum_telescopes = {len(telescope_model)}\n\n")

            # Default telescope in sim_telarray - 0th tel in telescope list
            _, first_telescope = next(iter(telescope_model.items()))
            invalid_telescope_name = "InvalidTelescope"
            file.write(f"# include <{invalid_telescope_name}.cfg>\n\n")
            self.write_dummy_telescope_configuration_file(
                deepcopy(first_telescope.parameters),
                config_file_directory / f"{invalid_telescope_name}.cfg",
                invalid_telescope_name,
            )

            for count, (tel_name, tel_model) in enumerate(telescope_model.items()):
                tel_config_file = tel_model.config_file_path.name
                file.write(f"% {tel_name}\n")
                file.write(f"#elif TELESCOPE == {count + 1}\n\n")
                file.write(f"# include <{tel_config_file}>\n\n")
            file.write("#endif \n\n")  # configuration files need to end with \n\n

        if sim_telarray_seeds and sim_telarray_seeds.get("random_instances"):
            self._write_random_seeds_file(sim_telarray_seeds, config_file_directory)

    def _write_random_seeds_file(self, sim_telarray_seeds, config_file_directory):
        """
        Write list of random number used to generate random instances of instrument.

        Parameters
        ----------
        random_instances_of_instrument: int
            Number of random instances of the instrument.
        """
        random.seed(sim_telarray_seeds["seed"])
        self._logger.info(
            "Writing random seed file "
            f"{config_file_directory}/{sim_telarray_seeds['seed_file_name']}"
            f" (global seed {sim_telarray_seeds['seed']})"
        )
        random_integers = [
            random.randint(0, 2**32 - 1) for _ in range(sim_telarray_seeds["random_instances"])
        ]
        with open(
            config_file_directory / sim_telarray_seeds["seed_file_name"], "w", encoding="utf-8"
        ) as file:
            file.write(
                "# Random seeds for instrument configuration generated with seed "
                f"{sim_telarray_seeds['seed']}"
                f" (model version {self._model_version}, site {self._site})\n"
            )
            for number in random_integers:
                file.write(f"{number}\n")

    def write_single_mirror_list_file(
        self, mirror_number, mirrors, single_mirror_list_file, set_focal_length_to_zero=False
    ):
        """
        Write the sim_telarray mirror list file for a single mirror.

        Parameters
        ----------
        mirror_number: int
            Mirror number.
        mirrors: Mirrors
            Instance of Mirrors.
        single_mirror_list_file: str or Path
            Path of the file to write on.
        set_focal_length_to_zero: bool
            Flag to set the focal length to zero.
        """
        (
            __,
            __,
            mirror_panel_diameter,
            focal_length,
            shape_type,
        ) = mirrors.get_single_mirror_parameters(mirror_number)
        with open(single_mirror_list_file, "w", encoding="utf-8") as file:
            self._write_header(file, "MIRROR LIST FILE", "#")

            file.write("# Column 1: X pos. [cm] (North/Down)\n")
            file.write("# Column 2: Y pos. [cm] (West/Right from camera)\n")
            file.write("# Column 3: flat-to-flat diameter [cm]\n")
            file.write(
                "# Column 4: focal length [cm], typically zero = adapting in sim_telarray.\n"
            )
            file.write(
                "# Column 5: shape type: 0=circular, 1=hex. with flat side parallel to y, "
                "2=square, 3=other hex. (default: 0)\n"
            )
            file.write(
                "# Column 6: Z pos (height above dish backplane) [cm], typ. omitted (or zero)"
                " to adapt to dish shape settings.\n"
            )
            file.write("#\n")
            file.write(
                f"0. 0. {mirror_panel_diameter.to('cm').value} "
                f"{focal_length.to('cm').value if not set_focal_length_to_zero else 0} "
                f"{shape_type} 0.\n"
            )

    def _write_header(self, file, title, comment_char="%"):
        """
        Write a generic header.

        Parameters
        ----------
        file: file
            File to write.
        title: str
            Title of the header.
        comment_char: str
            Character to be used for comments, which differs among types of config files.
        """
        header = f"{comment_char}{50 * '='}\n"
        header += f"{comment_char} {title}\n"
        header += f"{comment_char} Site: {self._site}\n"
        header += f"{comment_char} ModelVersion: {self._model_version}\n"
        header += (
            f"{comment_char} TelescopeModelName: {self._telescope_model_name}\n"
            if self._telescope_model_name is not None
            else ""
        )
        header += (
            f"{comment_char} LayoutName: {self._layout_name}\n"
            if self._layout_name is not None
            else ""
        )
        header += f"{comment_char} Label: {self._label}\n" if self._label is not None else ""
        header += f"{comment_char}{50 * '='}\n"
        header += f"{comment_char}\n"
        file.write(header)

    def _write_site_parameters(self, file, site_parameters, model_path, telescope_model):
        """
        Write site parameters.

        Parameters
        ----------
        file: file
            File to write on.
        site_parameters: site parameters
            Site parameters.
        model_path: Path
            Path to the model for writing of additional files.
        telescope_model: dict of TelescopeModel
            Telescope models.
        """
        file.write(self.TAB + "% Site parameters\n")
        for par, value in site_parameters.items():
            simtel_name, value = self._convert_model_parameters_to_simtel_format(
                names.get_simulation_software_name_from_parameter_name(
                    par, software_name="sim_telarray"
                ),
                value["value"],
                model_path,
                telescope_model,
            )
            if simtel_name is not None:
                file.write(f"{self.TAB}{simtel_name} = {value}\n")
        for meta in self._get_sim_telarray_metadata(
            "site", site_parameters, self._telescope_model_name
        ):
            file.write(f"{self.TAB}{meta}\n")
        file.write("\n")

    def _convert_model_parameters_to_simtel_format(
        self, simtel_name, value, model_path, telescope_model
    ):
        """
        Convert model parameter value to simtel format.

        This might involve format or unit conversion and writing to a parameter file.

        Parameters
        ----------
        simtel_name: str
            Parameter name.
        value: any
            Value to convert.
        model_path: Path
            Path to the model for writing of additional files.
        telescope_model: dict of TelescopeModel
            Telescope models.

        Returns
        -------
        str, any
            Converted parameter name and value.
        """
        conversion_dict = {
            "array_triggers": self._write_array_triggers_file,
        }
        try:
            value = conversion_dict[simtel_name](value, model_path, telescope_model)
        except KeyError:
            pass
        except AttributeError:  # covers cases where telescope_model is None
            return None, None
        return simtel_name, value

    def _write_array_triggers_file(self, array_triggers, model_path, telescope_model):
        """
        Write array trigger definition file in simtel format.

        Parameters
        ----------
        array_triggers: dict
            Array trigger definitions.
        model_path: Path
            Path to the model for writing of additional files.
        telescope_model: dict of TelescopeModel
            Telescope models.
        """
        trigger_per_telescope_type = {}
        for count, tel_name in enumerate(telescope_model.keys()):
            telescope_type = names.get_array_element_type_from_name(tel_name)
            trigger_per_telescope_type.setdefault(telescope_type, []).append(count + 1)

        trigger_lines = {}
        for tel_type, tel_list in trigger_per_telescope_type.items():
            trigger_dict = self._get_array_triggers_for_telescope_type(array_triggers, tel_type)
            trigger_lines[tel_type] = f"Trigger {trigger_dict['multiplicity']['value']} of "
            trigger_lines[tel_type] += ", ".join(map(str, tel_list))
            width = trigger_dict["width"]["value"] * u.Unit(trigger_dict["width"]["unit"]).to("ns")
            trigger_lines[tel_type] += f" width {width}"
            if trigger_dict.get("hard_stereo"):
                trigger_lines[tel_type] += " hard_stereo"
            if all(trigger_dict["min_separation"][key] is not None for key in ["value", "unit"]):
                min_sep = trigger_dict["min_separation"]["value"] * u.Unit(
                    trigger_dict["min_separation"]["unit"]
                ).to("m")
                trigger_lines[tel_type] += f" minsep {min_sep}"

        array_triggers_file = "array_triggers.dat"
        with open(model_path / array_triggers_file, "w", encoding="utf-8") as file:
            file.write("# Array trigger definition\n")
            file.writelines(f"{line}\n" for line in trigger_lines.values())

        return array_triggers_file

    def _get_array_triggers_for_telescope_type(self, array_triggers, telescope_type):
        """
        Get array trigger for a specific telescope type.

        Parameters
        ----------
        array_triggers: dict
            Array trigger definitions.
        telescope_type: str
            Telescope type.

        Returns
        -------
        dict
            Array trigger for the telescope type.
        """
        for trigger_dict in array_triggers:
            if trigger_dict["name"] == telescope_type + "_array":
                return trigger_dict
        return None

    def write_dummy_telescope_configuration_file(
        self, parameters, config_file_path, telescope_name
    ):
        """
        Write 'dummy' telescope configuration file used as zeroth telescope in sim_telarray.

        Replaces key telescope configuration values with dummy values.

        Parameters
        ----------
        parameters: dict
            Telescope parameters used as template.
        config_file_path: str or Path
            Path of the dummy configuration file to write on.
        telescope_name: str
            Name of the telescope.
        """
        self._logger.debug(f"Writing {telescope_name} telescope config file {config_file_path}")
        dummy_defaults = {
            "camera_config_file": f"{telescope_name}_single_pixel_camera.dat",
            "discriminator_pulse_shape": f"{telescope_name}_pulse.dat",
            "fadc_pulse_shape": f"{telescope_name}_pulse.dat",
            "mirror_list": f"{telescope_name}_single_12m_mirror.dat",
            "mirror_reflectivity": f"{telescope_name}_reflectivity.dat",
            "camera_pixels": 1,
            "trigger_pixels": 1,
            "num_gains": 1,
            "fadc_bins": 10,
            "disc_bins": 10,
            "fadc_sum_bins": 10,
            "fadc_sum_offset": 0,
            "asum_threshold": 0,
            "dsum_threshold": 0,
            "discriminator_threshold": 1,
            "fadc_amplitude": 1.0,
            "discriminator_amplitude": 1.0,
        }

        for key, val in dummy_defaults.items():
            if key in parameters:
                parameters[key]["value"] = val

        self.write_telescope_config_file(
            config_file_path, parameters, telescope_name, write_dummy_config=True
        )

        config_file_directory = Path(config_file_path).parent
        self._write_dummy_mirror_list_files(config_file_directory, telescope_name)
        self._write_dummy_camera_files(config_file_directory, telescope_name)

    def _write_dummy_mirror_list_files(self, config_directory, telescope_name):
        """Write dummy mirror list with single mirror and reflectivity file."""
        with open(
            config_directory / f"{telescope_name}_single_12m_mirror.dat", "w", encoding="utf-8"
        ) as file:
            file.write("0 0 1200 0.0 0\n")
        with open(
            config_directory / f"{telescope_name}_reflectivity.dat", "w", encoding="utf-8"
        ) as file:
            file.writelines(f"{w} 0.8\n" for w in range(200, 801, 50))

    def _write_dummy_camera_files(self, config_directory, telescope_name):
        """Write dummy camera, pulse shape, and funnels file with a single pixel."""
        with open(
            config_directory / f"{telescope_name}_single_pixel_camera.dat", "w", encoding="utf-8"
        ) as file:
            file.write(f'PixType 1   0  0 300   1 300 0.00   "{telescope_name}_funnels.dat"\n')
            file.write("Pixel 0 1 0. 0.  0  0  0 0x00 1\n")
            file.write("Trigger 1 of 0\n")

        with open(config_directory / f"{telescope_name}_funnel.dat", "w", encoding="utf-8") as file:
            file.writelines(f"{a} 0.78 1.5\n" for a in range(36))

        with open(config_directory / f"{telescope_name}_pulse.dat", "w", encoding="utf-8") as file:
            file.write("0 0 0\n")
            file.write("1 1 1\n")
            file.write("2 2 2\n")
            file.write("3 3 3\n")
            file.write("4 0 0\n")<|MERGE_RESOLUTION|>--- conflicted
+++ resolved
@@ -2,11 +2,8 @@
 """Configuration file writer for sim_telarray."""
 
 import logging
-<<<<<<< HEAD
+import random
 from copy import deepcopy
-=======
-import random
->>>>>>> 9f3985b3
 from pathlib import Path
 
 import astropy.units as u
