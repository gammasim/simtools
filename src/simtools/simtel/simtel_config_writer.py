--- conflicted
+++ resolved
@@ -191,23 +191,8 @@
         else:
             raise ValueError(f"Unknown metadata type {config_type}")
 
-<<<<<<< HEAD
-        if model_parameters:
-            for key, value in model_parameters.items():
-                simtel_name = names.get_simulation_software_name_from_parameter_name(
-                    key, software_name="sim_telarray", set_meta_parameter=False
-                )
-                if simtel_name and value.get("meta_parameter"):
-                    meta_parameters.append(f"{prefix} add {simtel_name}")
-                simtel_name = names.get_simulation_software_name_from_parameter_name(
-                    key, software_name="sim_telarray", set_meta_parameter=True
-                )
-                if simtel_name and value.get("meta_parameter"):
-                    meta_parameters.append(f"{prefix} set {simtel_name}={value['value']}")
-=======
         self._add_model_parameters_to_metadata(model_parameters, meta_parameters, prefix)
 
->>>>>>> 863d5925
         if sim_telarray_seeds and sim_telarray_seeds.get("random_instances"):
             meta_parameters.append(f"{prefix} set instrument_seed={sim_telarray_seeds['seed']}")
             meta_parameters.append(
