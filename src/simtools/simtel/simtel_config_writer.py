--- conflicted
+++ resolved
@@ -193,10 +193,11 @@
 
         self._add_model_parameters_to_metadata(model_parameters, meta_parameters, prefix)
 
-        if sim_telarray_seeds and sim_telarray_seeds.get("random_instances"):
+        if sim_telarray_seeds and sim_telarray_seeds.get("random_instrument_instances"):
             meta_parameters.append(f"{prefix} set instrument_seed={sim_telarray_seeds['seed']}")
             meta_parameters.append(
-                f"{prefix} set instrument_instances={sim_telarray_seeds['random_instances']}"
+                f"{prefix} set instrument_instances="
+                f"{sim_telarray_seeds['random_instrument_instances']}"
             )
 
         return meta_parameters
@@ -295,18 +296,11 @@
             f"{config_file_directory}/{sim_telarray_seeds['seed_file_name']}"
             f" (global seed {sim_telarray_seeds['seed']})"
         )
-<<<<<<< HEAD
-        random_integers = [
-            random.randint(0, 2**32 - 1)
-            for _ in range(sim_telarray_seeds["random_instrument_instances"])
-        ]
-=======
-        if sim_telarray_seeds["random_instances"] > 1024:
+        if sim_telarray_seeds["random_instrument_instances"] > 1024:
             raise ValueError("Number of random instances of instrument must be less than 1024")
         random_integers = sim_telarray_random_seeds(
-            sim_telarray_seeds["seed"], sim_telarray_seeds["random_instances"]
+            sim_telarray_seeds["seed"], sim_telarray_seeds["random_instrument_instances"]
         )
->>>>>>> 863d5925
         with open(
             config_file_directory / sim_telarray_seeds["seed_file_name"], "w", encoding="utf-8"
         ) as file:
