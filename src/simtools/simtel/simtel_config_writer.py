#!/usr/bin/python3
"""Configuration file writer for sim_telarray."""

import logging
from pathlib import Path

import astropy.units as u
import numpy as np

import simtools.utils.general as gen
import simtools.version
from simtools.utils import names

__all__ = ["SimtelConfigWriter"]


class SimtelConfigWriter:
    """
    SimtelConfigWriter writes sim_telarray configuration files.

    It is designed to be used by model classes (TelescopeModel and ArrayModel) only.

    Parameters
    ----------
    site: str
        South or North.
    model_version: str
        Model version.
    telescope_model_name: str
        Telescope model name.
    layout_name: str
        Layout name.
    label: str
        Instance label. Important for output file naming.
    """

    TAB = " " * 3

    def __init__(
        self, site, model_version, layout_name=None, telescope_model_name=None, label=None
    ):
        """Initialize SimtelConfigWriter."""
        self._logger = logging.getLogger(__name__)
        self._logger.debug("Init SimtelConfigWriter")

        self._site = site
        self._model_version = model_version
        self._label = label
        self._layout_name = layout_name
        self._telescope_model_name = telescope_model_name

    def write_telescope_config_file(self, config_file_path, parameters):
        """
        Write the sim_telarray config file for a single telescope.

        Parameters
        ----------
        config_file_path: str or Path
            Path of the file to write on.
        parameters: dict
            Model parameters
        """
        self._logger.debug(f"Writing telescope config file {config_file_path}")

        with open(config_file_path, "w", encoding="utf-8") as file:
            self._write_header(file, "TELESCOPE CONFIGURATION FILE")

            file.write("#ifdef TELESCOPE\n")
            file.write(
                f"   echo Configuration for {self._telescope_model_name} - TELESCOPE $(TELESCOPE)\n"
            )
            file.write("#endif\n\n")

            for par, value in parameters.items():
<<<<<<< HEAD
                simtel_name, value = self._convert_model_parameters_to_simtel_format(
                    names.get_simulation_software_name_from_parameter_name(
                        par, simulation_software="sim_telarray"
                    ),
                    value["value"],
                    config_file_path,
                    None,
=======
                _simtel_name = names.get_simulation_software_name_from_parameter_name(
                    par, software_name="sim_telarray"
                )
                # array trigger is a site parameter, not a telescope parameter
                # fake_mirror_list is not a sim_telarray parameter (used for testeff only)
                if (
                    not _simtel_name
                    or _simtel_name.startswith("array_trigger")
                    or _simtel_name == "fake_mirror_list"
                ):
                    continue
                file.write(
                    f"{_simtel_name} = {self._get_value_string_for_simtel(value['value'])}\n"
>>>>>>> 478c8103
                )
                if simtel_name:
                    file.write(f"{simtel_name} = {self._get_value_string_for_simtel(value)}\n")
            if "stars" not in parameters:  # sim_telarray requires 'stars' to be set
                file.write("stars = none\n")
            for meta in self._get_sim_telarray_metadata("telescope", parameters):
                file.write(f"{meta}\n")

    def _get_value_string_for_simtel(self, value):
        """
        Return a value string for simtel.

        Parameters
        ----------
        value: any
            Value to convert to string.

        Returns
        -------
        str
            Value string for simtel.
        """
        value = "none" if value is None else value  # simtel requires 'none'
        if isinstance(value, bool):
            value = 1 if value else 0
        elif isinstance(value, (list, np.ndarray)):  # noqa: UP038
            value = gen.convert_list_to_string(value, shorten_list=True)
        return value

    def _get_sim_telarray_metadata(self, config_type, model_parameters):
        """
        Return sim_telarray metadata.

        Parameters
        ----------
        type: str
            Type of the configuration file (telescope, site)
        model_parameters: dict
            Model parameters dictionary.

        Returns
        -------
        list
            List with sim_telarray metadata.
        """
        meta_parameters = [
            f"config_release = {self._model_version} with simtools v{simtools.version.__version__}",
            f"config_version = {self._model_version}",
        ]
        if config_type == "telescope":
            meta_parameters.extend(
                [
                    f"camera_config_name = {self._telescope_model_name}",
                    "camera_config_variant = ",
                    f"camera_config_version = {self._model_version}",
                    f"optics_config_name = {self._telescope_model_name}",
                    "optics_config_variant = ",
                    f"optics_config_version = {self._model_version}",
                ]
            )
            prefix = "metaparam telescope"
        elif config_type == "site":
            meta_parameters.extend(
                [
                    f"site_config_name = {self._site}",
                    "site_config_variant = ",
                    f"site_config_version = {self._model_version}",
                    f"array_config_name = {self._layout_name}",
                    "array_config_variant = ",
                    f"array_config_version = {self._model_version}",
                ]
            )
            prefix = "metaparam global"
        else:
            raise ValueError(f"Unknown metadata type {config_type}")

        if model_parameters:
            for key, value in model_parameters.items():
                simtel_name = names.get_simulation_software_name_from_parameter_name(
                    key, software_name="sim_telarray", set_meta_parameter=False
                )
                if simtel_name and value.get("meta_parameter"):
                    meta_parameters.append(f"{prefix} add {simtel_name}")
                simtel_name = names.get_simulation_software_name_from_parameter_name(
                    key, software_name="sim_telarray", set_meta_parameter=True
                )
                if simtel_name and value.get("meta_parameter"):
                    meta_parameters.append(f"{prefix} set {simtel_name}={value['value']}")

        return meta_parameters

    def write_array_config_file(self, config_file_path, telescope_model, site_model):
        """
        Write the sim_telarray config file for an array of telescopes.

        Parameters
        ----------
        config_file_path: str or Path
            Path of the file to write on.
        telescope_model: dict of TelescopeModel
            Dictionary of TelescopeModel's instances as used by the ArrayModel instance.
        site_model: Site model
            Site model.
        """
        with open(config_file_path, "w", encoding="utf-8") as file:
            self._write_header(file, "ARRAY CONFIGURATION FILE")

            file.write("#ifndef TELESCOPE\n")
            file.write("# define TELESCOPE 0\n")
            file.write("#endif\n\n")

            # TELESCOPE 0 - global parameters
            file.write("#if TELESCOPE == 0\n")
            file.write(self.TAB + "echo *****************************\n")
            file.write(self.TAB + f"echo Site: {self._site}\n")
            file.write(self.TAB + f"echo LayoutName: {self._layout_name}\n")
            file.write(self.TAB + f"echo ModelVersion: {self._model_version}\n")
            file.write(self.TAB + "echo *****************************\n\n")

            self._write_site_parameters(
                file, site_model.parameters, Path(config_file_path).parent, telescope_model
            )

            file.write(self.TAB + f"maximum_telescopes = {len(telescope_model)}\n\n")

            # Default telescope in sim_telarray - 0th tel in telescope list
            _, first_telescope = next(iter(telescope_model.items()))
            tel_config_file = first_telescope.config_file_path.name
            file.write(f"# include <{tel_config_file}>\n\n")

            for count, (tel_name, tel_model) in enumerate(telescope_model.items()):
                tel_config_file = tel_model.config_file_path.name
                file.write(f"%{tel_name}\n")
                file.write(f"#elif TELESCOPE == {count + 1}\n\n")
                file.write(f"# include <{tel_config_file}>\n\n")
            file.write("#endif \n\n")  # configuration files need to end with \n\n

    def write_single_mirror_list_file(
        self, mirror_number, mirrors, single_mirror_list_file, set_focal_length_to_zero=False
    ):
        """
        Write the sim_telarray mirror list file for a single mirror.

        Parameters
        ----------
        mirror_number: int
            Mirror number.
        mirrors: Mirrors
            Instance of Mirrors.
        single_mirror_list_file: str or Path
            Path of the file to write on.
        set_focal_length_to_zero: bool
            Flag to set the focal length to zero.
        """
        (
            __,
            __,
            mirror_panel_diameter,
            focal_length,
            shape_type,
        ) = mirrors.get_single_mirror_parameters(mirror_number)
        with open(single_mirror_list_file, "w", encoding="utf-8") as file:
            self._write_header(file, "MIRROR LIST FILE", "#")

            file.write("# Column 1: X pos. [cm] (North/Down)\n")
            file.write("# Column 2: Y pos. [cm] (West/Right from camera)\n")
            file.write("# Column 3: flat-to-flat diameter [cm]\n")
            file.write(
                "# Column 4: focal length [cm], typically zero = adapting in sim_telarray.\n"
            )
            file.write(
                "# Column 5: shape type: 0=circular, 1=hex. with flat side parallel to y, "
                "2=square, 3=other hex. (default: 0)\n"
            )
            file.write(
                "# Column 6: Z pos (height above dish backplane) [cm], typ. omitted (or zero)"
                " to adapt to dish shape settings.\n"
            )
            file.write("#\n")
            file.write(
                f"0. 0. {mirror_panel_diameter.to('cm').value} "
                f"{focal_length.to('cm').value if not set_focal_length_to_zero else 0} "
                f"{shape_type} 0.\n"
            )

    def _write_header(self, file, title, comment_char="%"):
        """
        Write a generic header.

        Parameters
        ----------
        file: file
            File to write.
        title: str
            Title of the header.
        comment_char: str
            Character to be used for comments, which differs among ctypes of config files.
        """
        header = f"{comment_char}{50 * '='}\n"
        header += f"{comment_char} {title}\n"
        header += f"{comment_char} Site: {self._site}\n"
        header += f"{comment_char} ModelVersion: {self._model_version}\n"
        header += (
            f"{comment_char} TelescopeModelName: {self._telescope_model_name}\n"
            if self._telescope_model_name is not None
            else ""
        )
        header += (
            f"{comment_char} LayoutName: {self._layout_name}\n"
            if self._layout_name is not None
            else ""
        )
        header += f"{comment_char} Label: {self._label}\n" if self._label is not None else ""
        header += f"{comment_char}{50 * '='}\n"
        header += f"{comment_char}\n"
        file.write(header)

    def _write_site_parameters(self, file, site_parameters, model_path, telescope_model):
        """
        Write site parameters.

        Parameters
        ----------
        file: file
            File to write on.
        site_parameters: site parameters
            Site parameters.
        model_path: Path
            Path to the model for writing of additional files.
        telescope_model: dict of TelescopeModel
            Telescope models.
        """
        file.write(self.TAB + "% Site parameters\n")
        for par, value in site_parameters.items():
<<<<<<< HEAD
            simtel_name, value = self._convert_model_parameters_to_simtel_format(
                names.get_simulation_software_name_from_parameter_name(
                    par, simulation_software="sim_telarray"
                ),
                value["value"],
                model_path,
                telescope_model,
=======
            _simtel_name = names.get_simulation_software_name_from_parameter_name(
                par, software_name="sim_telarray"
            )
            _simtel_name, value = self._convert_model_parameters_to_simtel_format(
                _simtel_name, value["value"], model_path, telescope_model
>>>>>>> 478c8103
            )
            if simtel_name is not None:
                file.write(f"{self.TAB}{simtel_name} = {value}\n")
        for meta in self._get_sim_telarray_metadata("site", site_parameters):
            file.write(f"{self.TAB}{meta}\n")
        file.write("\n")

    def _convert_model_parameters_to_simtel_format(
        self, simtel_name, value, model_path, telescope_model
    ):
        """
        Convert model parameter value to simtel format.

        This might involve format or unit conversion and writing to a parameter file.

        Parameters
        ----------
        simtel_name: str
            Parameter name.
        value: any
            Value to convert.
        model_path: Path
            Path to the model for writing of additional files.
        telescope_model: dict of TelescopeModel
            Telescope models.

        Returns
        -------
        str, any
            Converted parameter name and value.
        """
        conversion_dict = {
            "array_triggers": self._write_array_triggers_file,
        }
        try:
            value = conversion_dict[simtel_name](value, model_path, telescope_model)
        except KeyError:
            pass
        except AttributeError:  # covers cases where telescope_model is None
            return None, None
        return simtel_name, value

    def _write_array_triggers_file(self, array_triggers, model_path, telescope_model):
        """
        Write array trigger definition file in simtel format.

        Parameters
        ----------
        array_triggers: dict
            Array trigger definitions.
        model_path: Path
            Path to the model for writing of additional files.
        telescope_model: dict of TelescopeModel
            Telescope models.
        """
        trigger_per_telescope_type = {}
        for count, tel_name in enumerate(telescope_model.keys()):
            telescope_type = names.get_array_element_type_from_name(tel_name)
            trigger_per_telescope_type.setdefault(telescope_type, []).append(count + 1)

        trigger_lines = {}
        for tel_type, tel_list in trigger_per_telescope_type.items():
            trigger_dict = self._get_array_triggers_for_telescope_type(array_triggers, tel_type)
            trigger_lines[tel_type] = f"Trigger {trigger_dict['multiplicity']['value']} of "
            trigger_lines[tel_type] += ", ".join(map(str, tel_list))
            width = trigger_dict["width"]["value"] * u.Unit(trigger_dict["width"]["unit"]).to("ns")
            trigger_lines[tel_type] += f" width {width}"
            if trigger_dict.get("hard_stereo"):
                trigger_lines[tel_type] += " hard_stereo"
            if all(trigger_dict["min_separation"][key] is not None for key in ["value", "unit"]):
                min_sep = trigger_dict["min_separation"]["value"] * u.Unit(
                    trigger_dict["min_separation"]["unit"]
                ).to("m")
                trigger_lines[tel_type] += f" minsep {min_sep}"

        array_triggers_file = "array_triggers.dat"
        with open(model_path / array_triggers_file, "w", encoding="utf-8") as file:
            file.write("# Array trigger definition\n")
            file.writelines(f"{line}\n" for line in trigger_lines.values())

        return array_triggers_file

    def _get_array_triggers_for_telescope_type(self, array_triggers, telescope_type):
        """
        Get array trigger for a specific telescope type.

        Parameters
        ----------
        array_triggers: dict
            Array trigger definitions.
        telescope_type: str
            Telescope type.

        Returns
        -------
        dict
            Array trigger for the telescope type.
        """
        for trigger_dict in array_triggers:
            if trigger_dict["name"] == telescope_type + "_array":
                return trigger_dict
        return None<|MERGE_RESOLUTION|>--- conflicted
+++ resolved
@@ -72,29 +72,13 @@
             file.write("#endif\n\n")
 
             for par, value in parameters.items():
-<<<<<<< HEAD
                 simtel_name, value = self._convert_model_parameters_to_simtel_format(
                     names.get_simulation_software_name_from_parameter_name(
-                        par, simulation_software="sim_telarray"
+                        par, software_name="sim_telarray"
                     ),
                     value["value"],
                     config_file_path,
                     None,
-=======
-                _simtel_name = names.get_simulation_software_name_from_parameter_name(
-                    par, software_name="sim_telarray"
-                )
-                # array trigger is a site parameter, not a telescope parameter
-                # fake_mirror_list is not a sim_telarray parameter (used for testeff only)
-                if (
-                    not _simtel_name
-                    or _simtel_name.startswith("array_trigger")
-                    or _simtel_name == "fake_mirror_list"
-                ):
-                    continue
-                file.write(
-                    f"{_simtel_name} = {self._get_value_string_for_simtel(value['value'])}\n"
->>>>>>> 478c8103
                 )
                 if simtel_name:
                     file.write(f"{simtel_name} = {self._get_value_string_for_simtel(value)}\n")
@@ -329,21 +313,13 @@
         """
         file.write(self.TAB + "% Site parameters\n")
         for par, value in site_parameters.items():
-<<<<<<< HEAD
             simtel_name, value = self._convert_model_parameters_to_simtel_format(
                 names.get_simulation_software_name_from_parameter_name(
-                    par, simulation_software="sim_telarray"
+                    par, software_name="sim_telarray"
                 ),
                 value["value"],
                 model_path,
                 telescope_model,
-=======
-            _simtel_name = names.get_simulation_software_name_from_parameter_name(
-                par, software_name="sim_telarray"
-            )
-            _simtel_name, value = self._convert_model_parameters_to_simtel_format(
-                _simtel_name, value["value"], model_path, telescope_model
->>>>>>> 478c8103
             )
             if simtel_name is not None:
                 file.write(f"{self.TAB}{simtel_name} = {value}\n")
