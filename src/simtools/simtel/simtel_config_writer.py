--- conflicted
+++ resolved
@@ -166,12 +166,9 @@
             Model parameters in sim_telarray format including flasher parameters.
 
         """
-<<<<<<< HEAD
         if "flasher_pulse_shape" not in parameters and "flasher_pulse_width" not in parameters:
             return simtel_par
 
-=======
->>>>>>> d3d719ba
         mapping = {
             "gauss": "laser_pulse_sigtime",
             "tophat": "laser_pulse_twidth",
