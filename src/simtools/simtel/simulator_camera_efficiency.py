--- conflicted
+++ resolved
@@ -95,13 +95,6 @@
 
         curvature_radius = self._get_curvature_radius(mirror_class)
 
-<<<<<<< HEAD
-=======
-        curvature_radius = self._get_curvature_radius(mirror_class)
-
-        # Processing camera transmission
-        camera_transmission = 1
->>>>>>> 02267158
         try:
             camera_transmission = self._telescope_model.get_parameter_value("camera_transmission")
         except KeyError:
@@ -137,11 +130,7 @@
         command += f" -alt {self._site_model.get_parameter_value('corsika_observation_level')}"
         command += f" -fatm {self._site_model.get_parameter_value('atmospheric_transmission')}"
         command += f" -flen {focal_length}"
-<<<<<<< HEAD
-        command += f" -fcur {curvature_radius}"
-=======
         command += f" -fcur {curvature_radius:.3f}"
->>>>>>> 02267158
         command += f" {pixel_shape_cmd} {pixel_diameter}"
         if mirror_class == 0:
             command += f" -fmir {self._telescope_model.get_parameter_value('mirror_list')}"
