"""Simulation runner for camera efficiency calculations."""

import logging
from pathlib import Path

<<<<<<< HEAD
=======
from simtools.io import ascii_handler
from simtools.model.model_parameter import InvalidModelParameterError
>>>>>>> 3d5e2845
from simtools.runners.simtel_runner import SimtelRunner
from simtools.utils import general

__all__ = ["SimulatorCameraEfficiency"]


class SimulatorCameraEfficiency(SimtelRunner):
    """
    Interface with the testeff tool of sim_telarray to perform camera efficiency simulations.

    Parameters
    ----------
    telescope_model: TelescopeModel
        Instance of TelescopeModel class.
    site_model: SiteModel
        Instance of SiteModel class.
    label: str
        Instance label. Important for output file naming.
    simtel_path: str or Path
        Location of sim_telarray installation.
    file_simtel: str or Path
        Location of the sim_telarray testeff tool output file.
    zenith_angle: float
        Zenith angle given in the config to CameraEfficiency.
    nsb_spectrum: str or Path
        Path to the nsb spectrum file.
    skip_correction_to_nsb_spectrum: bool
        If True, skip the correction to the original altitude where the NSB spectrum was derived.
    """

    def __init__(
        self,
        telescope_model,
        site_model,
        label=None,
        simtel_path=None,
        file_simtel=None,
        file_log=None,
        zenith_angle=None,
        nsb_spectrum=None,
        skip_correction_to_nsb_spectrum=False,
    ):
        """Initialize SimtelRunner."""
        self._logger = logging.getLogger(__name__)
        self._logger.debug("Init SimulatorCameraEfficiency")

        super().__init__(label=label, simtel_path=simtel_path)

        self._telescope_model = telescope_model
        self._site_model = site_model
        self.label = label if label is not None else self._telescope_model.label

        self._file_simtel = file_simtel
        self._file_log = file_log
        self.zenith_angle = zenith_angle
        self.nsb_spectrum = nsb_spectrum
        self.skip_correction_to_nsb_spectrum = skip_correction_to_nsb_spectrum

    @property
    def nsb_spectrum(self):
        """nsb_spectrum property."""
        return self._nsb_spectrum

    @nsb_spectrum.setter
    def nsb_spectrum(self, nsb_spectrum):
        """Setter for nsb_spectrum."""
        if nsb_spectrum is not None:
            self._nsb_spectrum = self._validate_or_fix_nsb_spectrum_file_format(nsb_spectrum)
        else:
            self._nsb_spectrum = (
                self._site_model.config_file_directory
                / Path(self._site_model.get_parameter_value("nsb_reference_spectrum")).name
            )

    def _make_run_command(self, run_number=None, input_file=None):  # pylint: disable=unused-argument
        """Prepare the command used to run testeff."""
        self._logger.debug("Preparing the command to run testeff")

        pixel_shape = self._telescope_model.camera.get_pixel_shape()
        pixel_shape_cmd = "-hpix" if pixel_shape in [1, 3] else "-spix"
        pixel_diameter = self._telescope_model.camera.get_pixel_diameter()

        focal_length = self._telescope_model.get_telescope_effective_focal_length("m", True)

        mirror_class = self._telescope_model.get_parameter_value("mirror_class")
        curvature_radius = self._get_curvature_radius(mirror_class)
        camera_transmission = self._telescope_model.get_parameter_value("camera_transmission")

        camera_filter_file = self._telescope_model.get_parameter_value("camera_filter")
        # testeff does not support 2D distributions
        if self._telescope_model.is_file_2d("camera_filter"):
            camera_filter_file = self._get_one_dim_distribution(
                "camera_filter", "camera_filter_incidence_angle"
            )

        mirror_reflectivity = self._telescope_model.get_parameter_value("mirror_reflectivity")
        if mirror_class == 2:
            mirror_reflectivity_secondary = mirror_reflectivity
        # testeff does not support 2D distributions
        if self._telescope_model.is_file_2d("mirror_reflectivity"):
            mirror_reflectivity = self._get_one_dim_distribution(
                "mirror_reflectivity", "primary_mirror_incidence_angle"
            )
            mirror_reflectivity_secondary = self._get_one_dim_distribution(
                "mirror_reflectivity", "secondary_mirror_incidence_angle"
            )

        command = str(self._simtel_path.joinpath("sim_telarray/testeff"))
        if self.skip_correction_to_nsb_spectrum:
            command += " -nc"  # Do not apply correction to original altitude where B&E was derived
        command += " -I"  # Clear the fall-back configuration directories
        command += f" -I{self._telescope_model.config_file_directory}"
        if self.nsb_spectrum is not None:
            command += f" -fnsb {self.nsb_spectrum}"
        command += " -nm -nsb-extra"
        command += f" -alt {self._site_model.get_parameter_value('corsika_observation_level')}"
        command += f" -fatm {self._site_model.get_parameter_value('atmospheric_transmission')}"
        command += f" -flen {focal_length}"
        command += f" -fcur {curvature_radius:.3f}"
        command += f" {pixel_shape_cmd} {pixel_diameter}"
        if mirror_class == 0:
            command += f" -fmir {self._telescope_model.get_parameter_value('mirror_list')}"
        if mirror_class == 2:
            command += f" -fmir {self._telescope_model.get_parameter_value('fake_mirror_list')}"
        command += f" -fref {mirror_reflectivity}"
        if mirror_class == 2:
            command += " -m2"
            command += f" -fref2 {mirror_reflectivity_secondary}"
        command += " -teltrans "
        command += f"{self._telescope_model.get_parameter_value('telescope_transmission')[0]}"
        command += f" -camtrans {camera_transmission}"
        command += f" -fflt {camera_filter_file}"
        command += (
            f" -fang {self._telescope_model.camera.get_lightguide_efficiency_angle_file_name()}"
        )
        command += (
            f" -fwl {self._telescope_model.camera.get_lightguide_efficiency_wavelength_file_name()}"
        )
        command += f" -fqe {self._telescope_model.get_parameter_value('quantum_efficiency')}"
        command += " 200 1000"  # lmin and lmax
        command += " 300"  # Xmax
        command += f" {self._site_model.get_parameter_value('atmospheric_profile')}"
        command += f" {self.zenith_angle}"

        # Remove the default sim_telarray configuration directories
        command = general.clear_default_sim_telarray_cfg_directories(command)

        return (
            f"cd {self._simtel_path.joinpath('sim_telarray')} && {command}",
            self._file_simtel,
            self._file_log,
        )

    def _check_run_result(self, run_number=None):  # pylint: disable=unused-argument
        """Check run results.

        Raises
        ------
        RuntimeError
            if camera efficiency simulation results file does not exist.
        """
        # Checking run
        if not self._file_simtel.exists():
            msg = f"Camera efficiency simulation results file does not exist ({self._file_simtel})."
            self._logger.error(msg)
            raise RuntimeError(msg)

        self._logger.debug("Everything looks fine with output file.")

    def _get_one_dim_distribution(self, two_dim_parameter, weighting_distribution_parameter):
        """
        Calculate an average one-dimensional curve for testeff from the two-dimensional curve.

        The two-dimensional distribution is provided in two_dim_parameter. The distribution
        of weights to use for averaging the two-dimensional distribution is given in
        weighting_distribution_parameter.

        Parameters
        ----------
        two_dim_parameter: str
            The name of the two-dimensional distribution parameter.
        weighting_distribution_parameter: str
            The name of the parameter with the distribution of weights.

        Returns
        -------
        one_dim_file: Path
            The file path and name with the new one-dimensional distribution
        """
        incidence_angle_distribution_file = self._telescope_model.get_parameter_value(
            weighting_distribution_parameter
        )
        incidence_angle_distribution = self._telescope_model.read_incidence_angle_distribution(
            incidence_angle_distribution_file
        )
        self._logger.warning(
            f"The {' '.join(two_dim_parameter.split('_'))} distribution "
            "is a 2D one which testeff does not support. "
            "Instead of using the 2D distribution, the two dimensional distribution "
            "will be averaged, using the photon incidence angle distribution as weights. "
            "The incidence angle distribution is taken "
            f"from the file - {incidence_angle_distribution_file})."
        )
        two_dim_distribution = self._telescope_model.read_two_dim_wavelength_angle(
            self._telescope_model.get_parameter_value(two_dim_parameter)
        )
        distribution_to_export = self._telescope_model.calc_average_curve(
            two_dim_distribution, incidence_angle_distribution
        )
        new_file_name = (
            f"weighted_average_1D_{weighting_distribution_parameter}"
            f"_{self._telescope_model.get_parameter_value(two_dim_parameter)}"
        )
        return self._telescope_model.export_table_to_model_directory(
            new_file_name, distribution_to_export
        )

    def _validate_or_fix_nsb_spectrum_file_format(self, nsb_spectrum_file):
        """
        Validate or fix the nsb spectrum file format.

        The nsb spectrum file format required by sim_telarray has three columns:
        wavelength (nm), ignored, NSB flux [1e9 * ph/m2/s/sr/nm],
        where the second column is ignored by sim_telarray and the third is used for the NSB flux.
        This function makes sure the file has at least three columns,
        by copying the second column to the third.

        Parameters
        ----------
        nsb_spectrum_file: str or Path
            The path to the nsb spectrum file.

        Returns
        -------
        validated_nsb_spectrum_file: Path
            The path to the validated nsb spectrum file.
        """
        validated_nsb_spectrum_file = (
            self._telescope_model.config_file_directory / Path(nsb_spectrum_file).name
        )

        lines = ascii_handler.read_file_encoded_in_utf_or_latin(nsb_spectrum_file)

        with open(validated_nsb_spectrum_file, "w", encoding="utf-8") as file:
            for line in lines:
                if line.startswith("#"):
                    file.write(line)
                    continue
                split_line = line.split()
                if len(split_line) == 2:
                    split_line.append(split_line[1])
                    file.write(f"{split_line[0]} {split_line[1]} {split_line[2]}\n")
                else:
                    file.write(line)
        return validated_nsb_spectrum_file

    def _get_curvature_radius(self, mirror_class=1):
        """Get radius of curvature of dish."""
        if mirror_class == 2:
            return (
                self._telescope_model.get_parameter_value_with_unit("primary_mirror_diameter")
                .to("m")
                .value
            )

        if self._telescope_model.get_parameter_value("parabolic_dish"):
            return (
                2.0
                * self._telescope_model.get_parameter_value_with_unit("dish_shape_length")
                .to("m")
                .value
            )

        return (
            self._telescope_model.get_parameter_value_with_unit("dish_shape_length").to("m").value
        )<|MERGE_RESOLUTION|>--- conflicted
+++ resolved
@@ -3,11 +3,7 @@
 import logging
 from pathlib import Path
 
-<<<<<<< HEAD
-=======
 from simtools.io import ascii_handler
-from simtools.model.model_parameter import InvalidModelParameterError
->>>>>>> 3d5e2845
 from simtools.runners.simtel_runner import SimtelRunner
 from simtools.utils import general
 
