--- conflicted
+++ resolved
@@ -91,7 +91,6 @@
 
 
 def site_parameters():
-<<<<<<< HEAD
     return load_model_parameters(class_key_list=tuple(db_collections_to_class_keys["sites"]))
 
 
@@ -113,13 +112,6 @@
         if class_name in classes:
             return collection
     raise ValueError(f"Class {class_name} not found")
-=======
-    return load_model_parameters(class_key_list=instrument_classes("site"))
-
-
-def telescope_parameters():
-    return load_model_parameters(class_key_list=instrument_classes("telescope"))
->>>>>>> 7fd6de15
 
 
 def validate_array_element_id_name(name):
