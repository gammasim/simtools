--- conflicted
+++ resolved
@@ -206,7 +206,6 @@
     return possible_levels[log_level_lower]
 
 
-<<<<<<< HEAD
 def enforce_list_type(value):
     """
     Return input value as list.
@@ -230,30 +229,6 @@
     return value if isinstance(value, list) else [value]
 
 
-def copy_as_list(value):
-    """
-    Copy value and, if it is not a list, turn it into a list with a single entry.
-
-    Parameters
-    ----------
-    value single variable of any type or list
-
-    Returns
-    -------
-    value: list
-        Copy of value if it is a list of [value] otherwise.
-    """
-    if isinstance(value, str):
-        return [value]
-
-    try:
-        return list(value)
-    except TypeError:
-        return [value]
-
-
-=======
->>>>>>> eccf3370
 def program_is_executable(program):
     """
     Check if program exists and is executable.
