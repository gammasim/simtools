"""Run simulations with CORSIKA and pipe it to sim_telarray using the multipipe functionality."""

import logging
import stat
from pathlib import Path

from simtools.runners.corsika_runner import CorsikaRunner
from simtools.simtel.simulator_array import SimulatorArray
from simtools.utils.general import clear_default_sim_telarray_cfg_directories

__all__ = ["CorsikaSimtelRunner"]


class CorsikaSimtelRunner:
    """
    Run simulations with CORSIKA and pipe it to sim_telarray using the multipipe functionality.

    Uses CorsikaConfig to manage the CORSIKA configuration and SimulatorArray
    for the sim_telarray configuration.

    Parameters
    ----------
    corsika_config : CorsikaConfig or list of CorsikaConfig
        A list of "CorsikaConfig" instances which
        contain the CORSIKA configuration parameters.
    simtel_path : str or Path
        Location of the sim_telarray package.
    label : str
        Label.
    keep_seeds : bool
        Use seeds based on run number and primary particle. If False, use sim_telarray seeds.
    use_multipipe : bool
        Use multipipe to run CORSIKA and sim_telarray.
    """

    def __init__(
        self,
        corsika_config,
        simtel_path,
        label=None,
        keep_seeds=False,
        use_multipipe=False,
        sim_telarray_seeds=None,
    ):
        self._logger = logging.getLogger(__name__)
        if not isinstance(corsika_config, list):
            corsika_config = [corsika_config]
        self.corsika_config = corsika_config
        # the base corsika config is the one used to define the CORSIKA specific parameters.
        # The others are used for the array configurations.
        self.base_corsika_config = corsika_config[0]
        self._simtel_path = simtel_path
        self.sim_telarray_seeds = sim_telarray_seeds
        self.label = label

        self.base_corsika_config.set_output_file_and_directory(use_multipipe)
        self.corsika_runner = CorsikaRunner(
            corsika_config=self.base_corsika_config,
            simtel_path=simtel_path,
            label=label,
            keep_seeds=keep_seeds,
            use_multipipe=use_multipipe,
        )
        # The simulator array should be defined for every CORSIKA configuration
        # because it allows to define multiple sim_telarray instances
        self.simulator_array = []
        for _corsika_config in self.corsika_config:
            self.simulator_array.append(
                SimulatorArray(
                    corsika_config=_corsika_config,
                    simtel_path=simtel_path,
                    label=label,
                    use_multipipe=use_multipipe,
                    sim_telarray_seeds=sim_telarray_seeds,
                )
            )

    def prepare_run_script(
        self, run_number=None, input_file=None, extra_commands=None, use_pfp=False
    ):
        """
        Get the full path of the run script file for a given run number.

        Parameters
        ----------
        run_number: int
            Run number.
        use_pfp: bool
            Whether to use the preprocessor in preparing the CORSIKA input file

        Returns
        -------
        Path:
            Full path of the run script file.
        """
        self._export_multipipe_script(run_number)
        return self.corsika_runner.prepare_run_script(
            run_number=run_number,
            input_file=input_file,
            extra_commands=extra_commands,
            use_pfp=use_pfp,
        )

    def _export_multipipe_script(self, run_number):
        """
        Write the multipipe script used in piping CORSIKA to sim_telarray.

        Parameters
        ----------
        run_number: int
            Run number.

        Returns
        -------
        Path:
            Full path of the run script file.
        """
        multipipe_file = Path(self.base_corsika_config.config_file_path.parent).joinpath(
            self.base_corsika_config.get_corsika_config_file_name("multipipe")
        )
        with open(multipipe_file, "w", encoding="utf-8") as file:
            for corsika_config, simulator_array in zip(self.corsika_config, self.simulator_array):
                run_command = self._make_run_command(
                    run_number=run_number,
                    input_file="-",  # instruct sim_telarray to take input from standard output
                    corsika_config=corsika_config,
                    simulator_array=simulator_array,
                )
                file.write(f"{run_command}")
                file.write("\n")
        self._logger.info(f"Multipipe script: {multipipe_file}")
        self._write_multipipe_script(multipipe_file)

    def _write_multipipe_script(self, multipipe_file):
        """
        Write script used to call the multipipe_corsika command.

        Parameters
        ----------
        multipipe_file: str or Path
            The name of the multipipe file which contains all of the multipipe commands.
        """
        multipipe_script = Path(self.base_corsika_config.config_file_path.parent).joinpath(
            "run_cta_multipipe"
        )
        with open(multipipe_script, "w", encoding="utf-8") as file:
            multipipe_command = Path(self._simtel_path).joinpath(
                f"sim_telarray/bin/multipipe_corsika -c {multipipe_file} || echo 'Fan-out failed'"
            )
            file.write(f"{multipipe_command}")

        multipipe_script.chmod(multipipe_script.stat().st_mode | stat.S_IEXEC)

    def _make_run_command(self, run_number, input_file, corsika_config, simulator_array):
        """
        Build and return the command to run sim_telarray.

        Parameters
        ----------
        run_number: int
            Run number.
        input_file: str
            Full path of the input CORSIKA file.
            Use '-' to tell sim_telarray to read from standard output
        corsika_config: CorsikaConfig
            CORSIKA configuration.
        simulator_array: SimulatorArray
            SimulatorArray instance.

        Returns
        -------
        str:
            Command to run sim_telarray.
        """
        try:
            weak_pointing = any(pointing in self.label for pointing in ["divergent", "convergent"])
        except TypeError:  # allow for self.label to be None
            weak_pointing = False

        self.corsika_config.array_model.export_all_simtel_config_files()

        command = str(self._simtel_path.joinpath("sim_telarray/bin/sim_telarray"))
<<<<<<< HEAD
        command += f" -c {corsika_config.array_model.get_config_file()}"
        command += f" -I{corsika_config.array_model.get_config_directory()}"
        command += simulator_array.get_config_option(
            "telescope_theta", corsika_config.zenith_angle, weak_option=weak_pointing
=======
        command += f" -c {self.corsika_config.array_model.config_file_path}"
        command += f" -I{self.corsika_config.array_model.get_config_directory()}"
        command += self.simulator_array.get_config_option(
            "telescope_theta", self.corsika_config.zenith_angle, weak_option=weak_pointing
>>>>>>> c6ec78ec
        )
        command += simulator_array.get_config_option(
            "telescope_phi", corsika_config.azimuth_angle, weak_option=weak_pointing
        )
        command += simulator_array.get_config_option(
            "power_law",
            SimulatorArray.get_power_law_for_sim_telarray_histograms(
                corsika_config.primary_particle
            ),
        )
        command += simulator_array.get_config_option(
            "histogram_file",
            simulator_array.get_file_name(
                simulation_software="simtel", file_type="histogram", run_number=run_number
            ),
        )
        command += simulator_array.get_config_option("random_state", "none")
        if self.sim_telarray_seeds:
            command += simulator_array.get_config_option("random_seed", self.sim_telarray_seeds)
        command += simulator_array.get_config_option("show", "all")
        command += simulator_array.get_config_option(
            "output_file",
            simulator_array.get_file_name(
                simulation_software="simtel", file_type="output", run_number=run_number
            ),
        )
        command += f" {input_file}"
        _log_file = simulator_array.get_file_name(
            simulation_software="simtel", file_type="log", run_number=run_number
        )
        command += f" | gzip > {_log_file} 2>&1 || exit"

        logging.debug(f"sim_telarray command to be included in the multipipe cfg: {command}")

        # Remove the default sim_telarray configuration directories
        return clear_default_sim_telarray_cfg_directories(command)

    def get_file_name(
        self,
        simulation_software=None,
        file_type=None,
        run_number=None,
        mode=None,
        model_version_index=0,
    ):
        """
        Get the full path of a file for a given run number.

        Parameters
        ----------
        simulation_software: str
            Simulation software.
        file_type: str
            File type.
        run_number: int
            Run number.
        mode: str
            Mode to use for the file name.
        model_version_index: int
            Index of the model version.
            This is used to select the correct simulator_array instance
            in case multiple array models are simulated.

        Returns
        -------
        str
            File name with full path.
        """
        if simulation_software is None:
            # preference to simtel output (multipipe)
            simulation_software = "simtel" if self.simulator_array else "corsika"

        runner = (
            self.corsika_runner
            if simulation_software == "corsika"
            else self.simulator_array[model_version_index]
        )
        return runner.get_file_name(file_type=file_type, run_number=run_number, mode=mode)<|MERGE_RESOLUTION|>--- conflicted
+++ resolved
@@ -177,20 +177,13 @@
         except TypeError:  # allow for self.label to be None
             weak_pointing = False
 
-        self.corsika_config.array_model.export_all_simtel_config_files()
+        corsika_config.array_model.export_all_simtel_config_files()
 
         command = str(self._simtel_path.joinpath("sim_telarray/bin/sim_telarray"))
-<<<<<<< HEAD
-        command += f" -c {corsika_config.array_model.get_config_file()}"
+        command += f" -c {corsika_config.array_model.config_file_path}"
         command += f" -I{corsika_config.array_model.get_config_directory()}"
         command += simulator_array.get_config_option(
             "telescope_theta", corsika_config.zenith_angle, weak_option=weak_pointing
-=======
-        command += f" -c {self.corsika_config.array_model.config_file_path}"
-        command += f" -I{self.corsika_config.array_model.get_config_directory()}"
-        command += self.simulator_array.get_config_option(
-            "telescope_theta", self.corsika_config.zenith_angle, weak_option=weak_pointing
->>>>>>> c6ec78ec
         )
         command += simulator_array.get_config_option(
             "telescope_phi", corsika_config.azimuth_angle, weak_option=weak_pointing
