--- conflicted
+++ resolved
@@ -246,10 +246,6 @@
         _value = self.get_parameter_value(par_name, _parameter)
 
         try:
-<<<<<<< HEAD
-            units = self._parse_units(_parameter)
-            return self._apply_units(_value, units)
-=======
             if isinstance(_parameter.get("unit"), str):
                 _unit = [item.strip() for item in _parameter.get("unit").split(",")]
             else:
@@ -265,7 +261,6 @@
                 for i in range(len(_value))
             ]
 
->>>>>>> 3446bbe8
         except (KeyError, TypeError, AttributeError) as exc:
             self._logger.debug(
                 f"{exc} encountered for parameter {par_name}, returning only value without units."
