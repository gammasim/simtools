#!/usr/bin/python3
"""Base class for simulation model parameters."""

import logging
import shutil
from copy import copy

import astropy.units as u

import simtools.utils.general as gen
from simtools.db import db_handler
from simtools.io_operations import io_handler
from simtools.simtel.simtel_config_writer import SimtelConfigWriter
from simtools.utils import names

__all__ = ["InvalidModelParameterError", "ModelParameter"]


class InvalidModelParameterError(Exception):
    """Exception for invalid model parameter."""


class ModelParameter:
    """
    Base class for simulation model parameters.

    Provides methods to read and manipulate parameters from DB.

    Parameters
    ----------
    db: DatabaseHandler
        Database handler.
    model_version: str
        Version of the model (ex. 5.0.0).
    site: str
        Site name (e.g., South or North).
    array_element_name: str
        Array element name (e.g., LSTN-01, LSTN-design, ILLN-01).
    collection: str
        instrument class (e.g. telescopes, calibration_devices)
        as stored under collection in the DB.
    mongo_db_config: dict
        MongoDB configuration.
    label: str
        Instance label. Important for output file naming.

    """

    def __init__(
        self,
        mongo_db_config,
        model_version,
        site=None,
        array_element_name=None,
        collection="telescopes",
        db=None,
        label=None,
    ):
        self._logger = logging.getLogger(__name__)
        self._extra_label = None
        self.io_handler = io_handler.IOHandler()
        self.db = (
            db if db is not None else db_handler.DatabaseHandler(mongo_db_config=mongo_db_config)
        )

        self._parameters = {}
        self._simulation_config_parameters = {"corsika": {}, "simtel": {}}
        self.collection = collection
        self.label = label
        self.model_version = model_version
        self.site = names.validate_site_name(site) if site is not None else None
        self.name = (
            names.validate_array_element_name(array_element_name)
            if array_element_name is not None
            else None
        )
        self.design_model = self.db.get_design_model(
            self.model_version, self.name, collection="telescopes"
        )
        self._config_file_directory = None
        self._config_file_path = None
        self._load_parameters_from_db()

        self.simtel_config_writer = None
        self._added_parameter_files = None
        self._is_config_file_up_to_date = False
        self._is_exported_model_files_up_to_date = False

    @property
    def parameters(self):
        """
        Model parameters dictionary.

        Returns
        -------
        dict
            Dictionary containing all model parameters
        """
        return self._parameters

    def _get_parameter_dict(self, par_name):
        """
        Get model parameter dictionary as stored in the DB.

        No conversion to values are applied for the use in simtools
        (e.g., no conversion from the string representation of lists
        to lists).

        Parameters
        ----------
        par_name: str
            Name of the parameter.

        Returns
        -------
        dict
            Dictionary with complete DB entry for the given parameter.

        Raises
        ------
        InvalidModelParameterError
            If par_name does not match any parameter in this model.
        """
        try:
            return self.parameters[par_name]
        except (KeyError, ValueError) as e:
            raise InvalidModelParameterError(
                f"Parameter {par_name} was not found in the model {self.name}, {self.site}."
            ) from e

    def get_parameter_value(self, par_name, parameter_dict=None):
        """
        Get the value of a model parameter.

        List of values stored in strings are returns as lists, so that no knowledge
        of the database structure is needed when accessing the model parameters.

        Parameters
        ----------
        par_name: str
            Name of the parameter.
        parameter_dict: dict
            Dictionary with complete DB entry for the given parameter
            (including the 'value', 'units' fields).

        Returns
        -------
        Value of the parameter.

        Raises
        ------
        KeyError
            If par_name does not match any parameter in this model.
        """
        parameter_dict = parameter_dict if parameter_dict else self._get_parameter_dict(par_name)
        try:
            _parameter = parameter_dict["value"]
        except KeyError as exc:
            self._logger.error(f"Parameter {par_name} does not have a value")
            raise exc
        if isinstance(_parameter, str):
            _is_float = False
            try:
                _is_float = self.get_parameter_type(par_name).startswith("float")
            except (InvalidModelParameterError, TypeError):  # float - in case we don't know
                _is_float = True
            _parameter = gen.convert_string_to_list(_parameter, is_float=_is_float)
            _parameter = _parameter if len(_parameter) > 1 else _parameter[0]

        return _parameter

    def get_parameter_value_with_unit(self, par_name):
        """
        Get the value of an existing parameter of the model as an Astropy Quantity with its unit.

        Parameters
        ----------
        par_name: str
            Name of the parameter.

        Returns
        -------
        Astropy quantity with the value of the parameter multiplied by its unit.
        If no unit is provided in the model, the value is returned without a unit.

        """
        _parameter = self._get_parameter_dict(par_name)
        _value = self.get_parameter_value(par_name, _parameter)

        try:
            if isinstance(_parameter.get("unit"), str):
                _unit = [item.strip() for item in _parameter.get("unit").split(",")]
            else:
                _unit = _parameter.get("unit")

            # if there is only one value or the values share one unit
            if (isinstance(_value, (int | float))) or (len(_value) > len(_unit)):
                return _value * u.Unit(_unit[0])

            # entries with 'null' units should be returned as dimensionless
            _astropy_units = [
                u.Unit(item) if item != "null" else u.dimensionless_unscaled for item in _unit
            ]

            return [_value[i] * _astropy_units[i] for i in range(len(_value))]

        except (KeyError, TypeError, AttributeError) as exc:
            self._logger.debug(f"{exc} encountered, returning only value without units.")
            return _value  # if unit is NoneType

    def get_parameter_type(self, par_name):
        """
        Get the type of existing parameter of the model (value of 'type' field of DB entry).

        Parameters
        ----------
        par_name: str
            Name of the parameter.

        Returns
        -------
        str or None
            type of the parameter (None if no type is defined)

        """
        parameter_dict = self._get_parameter_dict(par_name)
        try:
            return parameter_dict["type"]
        except KeyError:
            self._logger.debug(f"Parameter {par_name} does not have a type.")
        return None

    def get_parameter_file_flag(self, par_name):
        """
        Get value of parameter file flag of this database entry (boolean 'file' field of DB entry).

        Parameters
        ----------
        par_name: str
            Name of the parameter.

        Returns
        -------
        bool
            True if file flag is set.

        """
        parameter_dict = self._get_parameter_dict(par_name)
        try:
            return parameter_dict["file"]
        except KeyError:
            self._logger.debug(f"Parameter {par_name} does not have a file associated with it.")
        return False

    def get_parameter_version(self, par_name):
        """
        Get version for a given parameter used in the model.

        Parameters
        ----------
        par_name: str
            Name of the parameter.

        Returns
        -------
        str
            parameter version used in the model (eg. '1.0.0')
        """
        return self._get_parameter_dict(par_name)["parameter_version"]

    def print_parameters(self):
        """Print parameters and their values for debugging purposes."""
        for par in self.parameters:
            print(f"{par} = {self.get_parameter_value(par)}")

    def _set_config_file_directory_and_name(self):
        """Set and create the directory and the name of the config file."""
        if self.name is None and self.site is None:
            return

        self._config_file_directory = self.io_handler.get_output_directory(
            label=self.label, sub_dir="model"
        )

        # Setting file name and the location
        config_file_name = names.simtel_config_file_name(
            self.site,
            self.model_version,
            telescope_model_name=self.name,
            label=self.label,
            extra_label=self._extra_label,
        )
        self._config_file_path = self.config_file_directory.joinpath(config_file_name)

        self._logger.debug(f"Config file path: {self._config_file_path}")

    def get_simulation_software_parameters(self, simulation_software):
        """
        Get simulation software parameters.

        Parameters
        ----------
        simulation_software: str
            Simulation software name.

        Returns
        -------
        dict
            Simulation software parameters.
        """
        return self._simulation_config_parameters.get(simulation_software)

    def _load_simulation_software_parameter(self):
        """Read simulation software parameters from DB."""
        for simulation_software in self._simulation_config_parameters:
            try:
                self._simulation_config_parameters[simulation_software] = (
                    self.db.get_simulation_configuration_parameters(
                        site=self.site,
                        array_element_name=self.name,
                        model_version=self.model_version,
                        simulation_software=simulation_software,
                    )
                )
            except ValueError as exc:
                self._logger.warning(
                    f"No {simulation_software} parameters found for "
                    f"{self.site}, {self.name} (model version {self.model_version}). "
                    f" (Query {exc})"
                )

    def _load_parameters_from_db(self):
        """Read parameters from DB and store them in _parameters."""
        if self.db is None:
            return

<<<<<<< HEAD
        if self.name or self.site:
=======
        if self.name:
>>>>>>> c266d1ee
            self._parameters = self.db.get_model_parameters(
                self.site, self.name, self.collection, self.model_version
            )

<<<<<<< HEAD
=======
        if self.site:
            self._parameters.update(
                self.db.get_model_parameters(
                    self.site,
                    None,
                    "sites",
                    self.model_version,
                )
            )
>>>>>>> c266d1ee
        self._load_simulation_software_parameter()

    @property
    def extra_label(self):
        """Return the extra label if defined, if not return ''."""
        return self._extra_label if self._extra_label is not None else ""

    def change_parameter(self, par_name, value):
        """
        Change the value of an existing parameter.

        This function does not modify the  DB, it affects only the current instance.

        Parameters
        ----------
        par_name: str
            Name of the parameter.
        value:
            Value of the parameter.

        Raises
        ------
        InvalidModelParameterError
            If the parameter to be changed does not exist in this model.
        """
        if par_name not in self.parameters:
            raise InvalidModelParameterError(f"Parameter {par_name} not in the model")

        value = gen.convert_string_to_list(value) if isinstance(value, str) else value

<<<<<<< HEAD
        param_type = self.get_parameter_type(par_name)
        if not gen.validate_data_type(
            reference_dtype=param_type,
=======
        par_type = self.get_parameter_type(par_name)
        if not gen.validate_data_type(
            reference_dtype=par_type,
>>>>>>> c266d1ee
            value=value,
            dtype=None,
            allow_subtypes=True,
        ):
<<<<<<< HEAD
            raise ValueError(f"Could not cast {value} of type {type(value)} to {param_type}.")
=======
            raise ValueError(f"Could not cast {value} of type {type(value)} to {par_type}.")
>>>>>>> c266d1ee

        self._logger.debug(
            f"Changing parameter {par_name} from {self.get_parameter_value(par_name)} to {value}"
        )
        self.parameters[par_name]["value"] = value

        # In case parameter is a file, the model files will be outdated
        if self.get_parameter_file_flag(par_name):
            self._is_exported_model_files_up_to_date = False

        self._is_config_file_up_to_date = False

    def change_multiple_parameters_from_file(self, file_name):
        """
        Change values of multiple existing parameters in the model from a file.

        This function does not modify the DB, it affects only the current instance.
        This feature is intended for developers and lacks validation.

        Parameters
        ----------
        file_name: str
            File containing the parameters to be changed.
        """
        self._logger.warning(
            "Changing multiple parameters from file is a feature for developers."
            "Insufficient validation of parameters."
        )
        self._logger.debug(f"Changing parameters from file {file_name}")
        self.change_multiple_parameters(**gen.collect_data_from_file(file_name=file_name))

    def change_multiple_parameters(self, **kwargs):
        """
        Change the value of multiple existing parameters in the model.

        This function does not modify the DB, it affects only the current instance.

        Parameters
        ----------
        **kwargs
            Parameters should be passed as parameter_name=value.

        """
        for par, value in kwargs.items():
            if par in self.parameters:
                self.change_parameter(par, value)

        self._is_config_file_up_to_date = False

    def export_parameter_file(self, par_name, file_path):
        """
        Export a file to the config file directory.

        Parameters
        ----------
        par_name: str
            Name of the parameter.
        file_path: str
            Path of the file to be added to the config file directory.
        """
        if self._added_parameter_files is None:
            self._added_parameter_files = []
        self._added_parameter_files.append(par_name)
        shutil.copy(file_path, self.config_file_directory)

    def export_model_files(self):
        """Export the model files into the config file directory."""
        # Removing parameter files added manually (which are not in DB)
        pars_from_db = copy(self.parameters)
        if self._added_parameter_files is not None:
            for par in self._added_parameter_files:
                pars_from_db.pop(par)

        print("MMMMMODEL DIRECTORY", self.config_file_directory)

        self.db.export_model_files(parameters=pars_from_db, dest=self.config_file_directory)
        self._is_exported_model_files_up_to_date = True

    def export_config_file(self):
        """Export the config file used by sim_telarray."""
        if not self._is_exported_model_files_up_to_date:
            self.export_model_files()

        self._load_simtel_config_writer()
        self.simtel_config_writer.write_telescope_config_file(
            config_file_path=self.config_file_path,
            parameters=self.parameters,
            config_parameters=self._simulation_config_parameters["simtel"],
        )

    @property
    def config_file_directory(self):
        """Directory for configure files. Configure, if necessary."""
        if self._config_file_directory is None:
            self._set_config_file_directory_and_name()
        return self._config_file_directory

    @property
    def config_file_path(self):
        """Path of the config file. Configure, if necessary."""
        if self._config_file_path is None:
            self._set_config_file_directory_and_name()
        return self._config_file_path

    def get_config_file(self, no_export=False):
        """
        Get the path of the config file for sim_telarray.

        The config file is produced if the file is not up to date.

        Parameters
        ----------
        no_export: bool
            Turn it on if you do not want the file to be exported.

        Returns
        -------
        Path
            Path of the exported config file for sim_telarray.
        """
        if not self._is_config_file_up_to_date and not no_export:
            self.export_config_file()
        return self.config_file_path

    def _load_simtel_config_writer(self):
        """Load the SimtelConfigWriter object."""
        if self.simtel_config_writer is None:
            self.simtel_config_writer = SimtelConfigWriter(
                site=self.site,
                telescope_model_name=self.name,
                model_version=self.model_version,
                label=self.label,
            )

    def export_nsb_spectrum_to_telescope_altitude_correction_file(self, model_directory):
        """
        Export the NSB spectrum to the telescope altitude correction file.

        This method is needed because testeff corrects the NSB spectrum from the original altitude
        used in the Benn & Ellison model to the telescope altitude.
        This is done internally in testeff, but the NSB spectrum is not written out to the model
        directory. This method allows to export it explicitly.

        Parameters
        ----------
        model_directory: Path
            Model directory to export the file to.
        """
        self.db.export_model_files(
            parameters={
                "nsb_spectrum_at_2200m": {
                    "value": self._simulation_config_parameters["simtel"][
                        "correct_nsb_spectrum_to_telescope_altitude"
                    ]["value"],
                    "file": True,
                }
            },
            dest=model_directory,
        )<|MERGE_RESOLUTION|>--- conflicted
+++ resolved
@@ -334,27 +334,11 @@
         if self.db is None:
             return
 
-<<<<<<< HEAD
         if self.name or self.site:
-=======
-        if self.name:
->>>>>>> c266d1ee
             self._parameters = self.db.get_model_parameters(
                 self.site, self.name, self.collection, self.model_version
             )
 
-<<<<<<< HEAD
-=======
-        if self.site:
-            self._parameters.update(
-                self.db.get_model_parameters(
-                    self.site,
-                    None,
-                    "sites",
-                    self.model_version,
-                )
-            )
->>>>>>> c266d1ee
         self._load_simulation_software_parameter()
 
     @property
@@ -385,24 +369,14 @@
 
         value = gen.convert_string_to_list(value) if isinstance(value, str) else value
 
-<<<<<<< HEAD
-        param_type = self.get_parameter_type(par_name)
-        if not gen.validate_data_type(
-            reference_dtype=param_type,
-=======
         par_type = self.get_parameter_type(par_name)
         if not gen.validate_data_type(
             reference_dtype=par_type,
->>>>>>> c266d1ee
             value=value,
             dtype=None,
             allow_subtypes=True,
         ):
-<<<<<<< HEAD
-            raise ValueError(f"Could not cast {value} of type {type(value)} to {param_type}.")
-=======
             raise ValueError(f"Could not cast {value} of type {type(value)} to {par_type}.")
->>>>>>> c266d1ee
 
         self._logger.debug(
             f"Changing parameter {par_name} from {self.get_parameter_value(par_name)} to {value}"
