--- conflicted
+++ resolved
@@ -302,16 +302,9 @@
 
     def _load_parameters_from_db(self):
         """
-<<<<<<< HEAD
         Read parameters from Database.
 
         This is the main function to load the model parameters from the DB.
-=======
-        Read parameters from DB and store them in _parameters.
-
-        This is assumed to be the only call to the database to read parameters
-        (plus functions called from here).
->>>>>>> bc5713d3
         """
         if self.db is None:
             return
@@ -328,10 +321,6 @@
                 parameters.keys(), software_name=software_name
             )
 
-<<<<<<< HEAD
-        if self.overwrite_model_parameters:
-            self.overwrite_parameters_from_file(self.overwrite_model_parameters)
-=======
     def _check_model_parameter_software_versions(self, parameter_list, software_name=None):
         """
         Ensure that model parameters are compatible with the installed software versions.
@@ -351,7 +340,9 @@
                 schema.validate_deprecation_and_version(
                     data=parameter_schema[par_name], software_name=software_name
                 )
->>>>>>> bc5713d3
+
+        if self.overwrite_model_parameters:
+            self.overwrite_parameters_from_file(self.overwrite_model_parameters)
 
     def overwrite_model_parameter(self, par_name, value, parameter_version=None):
         """
