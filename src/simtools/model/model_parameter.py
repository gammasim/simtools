#!/usr/bin/python3
"""Base class for simulation model parameters (e.g., for SiteModel or TelescopeModel)."""

import logging
import shutil
from copy import copy

import astropy.units as u

import simtools.utils.general as gen
from simtools.data_model import schema
from simtools.db import db_handler
from simtools.io import ascii_handler, io_handler
from simtools.simtel.simtel_config_writer import SimtelConfigWriter
from simtools.utils import names, value_conversion


class InvalidModelParameterError(Exception):
    """Exception for invalid model parameter."""


class ModelParameter:
    """
    Base class for simulation model parameters.

    Provides methods to read and manipulate parameters from DB and to write
    sim_telarray configuration files.

    Parameters
    ----------
    db_config:
        Database configuration dictionary.
    model_version: str
        Version of the model (ex. 5.0.0).
    site: str
        Site name (e.g., South or North).
    array_element_name: str
        Array element name (e.g., LSTN-01, LSTN-design, ILLN-01).
    collection: str
        instrument class (e.g. telescopes, calibration_devices)
        as stored under collection in the DB.
    label: str
<<<<<<< HEAD
        Instance label. Used for output file naming.
    overwrite_model_parameters: str, optional
        File name to overwrite model parameters from DB with provided values.
=======
        Instance label. Important for output file naming.
    ignore_software_version: bool
        If True, ignore software version checks for deprecated parameters.
        Useful for documentation generation.

>>>>>>> 648a0fe5
    """

    def __init__(
        self,
        db_config,
        model_version,
        site=None,
        array_element_name=None,
        collection="telescopes",
        label=None,
<<<<<<< HEAD
        overwrite_model_parameters=None,
=======
        ignore_software_version=False,
>>>>>>> 648a0fe5
    ):
        self._logger = logging.getLogger(__name__)
        self.io_handler = io_handler.IOHandler()
        self.db = db_handler.DatabaseHandler(db_config=db_config)

        self.parameters = {}
        self._simulation_config_parameters = {sw: {} for sw in names.simulation_software()}
        self.collection = collection
        self.label = label
        self.model_version = model_version
        self.ignore_software_version = ignore_software_version
        self.site = names.validate_site_name(site) if site is not None else None
        self.name = (
            names.validate_array_element_name(array_element_name)
            if array_element_name is not None
            else None
        )
        self.design_model = self.db.get_design_model(
            self.model_version, self.name, collection="telescopes"
        )
        self._config_file_directory = None
        self._config_file_path = None
        self.overwrite_model_parameters = overwrite_model_parameters
        self._added_parameter_files = None
        self._is_exported_model_files_up_to_date = False

        self._load_parameters_from_db()

        self.simtel_config_writer = None

    def _get_parameter_dict(self, par_name):
        """
        Get model parameter dictionary for a specific parameter as stored in the DB.

        No conversion to values are applied for the use in simtools
        (e.g., no conversion from the string representation of lists
        to lists).

        Parameters
        ----------
        par_name: str
            Name of the parameter.

        Returns
        -------
        dict
            Dictionary with complete DB entry for the given parameter.

        Raises
        ------
        InvalidModelParameterError
            If par_name does not match any parameter in this model.
        """
        try:
            return self.parameters[par_name]
        except (KeyError, ValueError) as e:
            raise InvalidModelParameterError(
                f"Parameter {par_name} was not found in the model {self.name}, {self.site}."
            ) from e

    def get_parameter_value(self, par_name):
        """
        Get the value of a model parameter.

        List of values stored in strings are returns as lists, so that no knowledge
        of the database structure is needed when accessing the model parameters.

        Parameters
        ----------
        par_name: str
            Name of the parameter.

        Returns
        -------
        Value of the parameter.

        Raises
        ------
        InvalidModelParameterError
            If par_name does not match any parameter in this model.
        """
        try:
            value = self._get_parameter_dict(par_name)["value"]
        except KeyError as exc:
            raise InvalidModelParameterError(f"Parameter {par_name} does not have a value") from exc

        if isinstance(value, str):
            try:
                _is_float = self.get_parameter_type(par_name).startswith("float")
            except (
                InvalidModelParameterError,
                TypeError,
                AttributeError,
            ):  # float - in case we don't know
                _is_float = True
            value = gen.convert_string_to_list(value, is_float=_is_float)
            if len(value) == 1:
                value = value[0]

        return value

    def get_parameter_value_with_unit(self, par_name):
        """
        Get the value of an existing parameter of the model as an Astropy Quantity with its unit.

        Parameters
        ----------
        par_name: str
            Name of the parameter.

        Returns
        -------
        Astropy quantity with the value of the parameter multiplied by its unit.
        If no unit is provided in the model, the value is returned without a unit.

        """
        _parameter = self._get_parameter_dict(par_name)
        _value = self.get_parameter_value(par_name)

        try:
            if isinstance(_parameter.get("unit"), str):
                _unit = [item.strip() for item in _parameter.get("unit").split(",")]
            else:
                _unit = _parameter.get("unit")

            # if there is only one value or the values share one unit
            if (isinstance(_value, (int | float))) or (len(_value) > len(_unit)):
                return _value * u.Unit(_unit[0])

            # Create list of quantities for multiple values with different units
            return [
                value_conversion.get_value_as_quantity(
                    _value[i], _unit[i] if i < len(_unit) else None
                )
                for i in range(len(_value))
            ]

        except (KeyError, TypeError, AttributeError) as exc:
            self._logger.debug(
                f"{exc} encountered for parameter {par_name}, returning only value without units."
            )
            return _value  # if unit is NoneType

    def get_parameter_type(self, par_name):
        """
        Get the type of existing parameter of the model (value of 'type' field of DB entry).

        Parameters
        ----------
        par_name: str
            Name of the parameter.

        Returns
        -------
        str
            type of the parameter
        """
        try:
            return self._get_parameter_dict(par_name)["type"]
        except KeyError:
            self._logger.debug(f"Parameter {par_name} does not have a type.")
        return None

    def get_parameter_file_flag(self, par_name):
        """
        Get value of parameter file flag of this database entry (boolean 'file' field of DB entry).

        Parameters
        ----------
        par_name: str
            Name of the parameter.

        Returns
        -------
        bool
            True if file flag is set.

        """
        try:
            return self._get_parameter_dict(par_name)["file"]
        except KeyError:
            self._logger.debug(f"Parameter {par_name} does not have a file associated with it.")
        return False

    def get_parameter_version(self, par_name):
        """
        Get version for a given parameter used in the model.

        Parameters
        ----------
        par_name: str
            Name of the parameter.

        Returns
        -------
        str
            parameter version used in the model (eg. '1.0.0')
        """
        return self._get_parameter_dict(par_name)["parameter_version"]

    def _set_config_file_directory_and_name(self):
        """Set and create the directory and the name of the config file."""
        if self.name is None and self.site is None:
            return

        self._config_file_directory = self.io_handler.get_model_configuration_directory(
            model_version=self.model_version
        )

        # Setting file name and the location
        config_file_name = names.simtel_config_file_name(
            self.site,
            self.model_version,
            telescope_model_name=self.name,
            label=self.label,
        )
        self._config_file_path = self.config_file_directory.joinpath(config_file_name)

        self._logger.debug(f"Config file path: {self._config_file_path}")

    def get_simulation_software_parameters(self, simulation_software):
        """
        Get simulation software parameters.

        Parameters
        ----------
        simulation_software: str
            Simulation software name.

        Returns
        -------
        dict
            Simulation software parameters.
        """
        return self._simulation_config_parameters.get(simulation_software)

    def _load_simulation_software_parameter(self):
        """Read simulation software parameters from DB."""
        for simulation_software in self._simulation_config_parameters:
            try:
                self._simulation_config_parameters[simulation_software] = (
                    self.db.get_simulation_configuration_parameters(
                        site=self.site,
                        array_element_name=self.name,
                        model_version=self.model_version,
                        simulation_software=simulation_software,
                    )
                )
            except ValueError:
                pass

    def _load_parameters_from_db(self):
        """
        Read parameters from Database.

        This is the main function to load the model parameters from the DB.
        """
        if self.db is None:
            return

        if self.name or self.site:
            self.parameters = self.db.get_model_parameters(
                self.site, self.name, self.collection, self.model_version
            )
            self._check_model_parameter_software_versions(self.parameters.keys())

        self._load_simulation_software_parameter()
        for software_name, parameters in self._simulation_config_parameters.items():
            self._check_model_parameter_software_versions(
                parameters.keys(), software_name=software_name
            )

    def _check_model_parameter_software_versions(self, parameter_list, software_name=None):
        """
        Ensure that model parameters are compatible with the installed software versions.

        Compares software versions listed in schema files with the installed software versions
        (e.g., sim_telarray, CORSIKA).

        Parameters
        ----------
        parameter_list: list
            List containing model parameter names.
        software_name: str
            Name of the software for which the parameters are checked.
        """
        for par_name in parameter_list:
            if par_name in (parameter_schema := names.model_parameters()):
                schema.validate_deprecation_and_version(
                    data=parameter_schema[par_name],
                    software_name=software_name,
                    ignore_software_version=self.ignore_software_version,
                )

        if self.overwrite_model_parameters:
            self.overwrite_parameters_from_file(self.overwrite_model_parameters)

    def overwrite_model_parameter(self, par_name, value, parameter_version=None):
        """
        Overwrite the parameter dictionary for a specific parameter in the model.

        This function does not modify the DB, it affects only the current instance of
        the model parameter dictionary.

        If the parameter version is given only, the parameter dictionary is updated
        from the database for the given version.

        Parameters
        ----------
        par_name: str
            Name of the parameter.
        value:
            New value for the parameter.
        parameter_version: str, optional
            New version for the parameter.

        Raises
        ------
        InvalidModelParameterError
            If the parameter to be changed does not exist in this model.
        """
        # TODO - we cannot add a new one?
        if par_name not in self.parameters:
            raise InvalidModelParameterError(f"Parameter {par_name} not in the model")

        if value is None and parameter_version:
            _para_dict = self.db.get_model_parameter(
                parameter=par_name,
                site=self.site,
                array_element_name=self.name,
                parameter_version=parameter_version,
            )
            if _para_dict:
                self.parameters[par_name] = _para_dict.get(par_name)
            self._logger.debug(
                f"Changing parameter {par_name} to version {parameter_version} with value "
                f"{self.parameters[par_name]['value']}"
            )
        else:
            value = gen.convert_string_to_list(value) if isinstance(value, str) else value

            par_type = self.get_parameter_type(par_name)
            if not gen.validate_data_type(
                reference_dtype=par_type,
                value=value,
                dtype=None,
                allow_subtypes=True,
            ):
                raise ValueError(f"Could not cast {value} of type {type(value)} to {par_type}.")

            self._logger.debug(
                f"Changing parameter {par_name} from {self.get_parameter_value(par_name)} "
                f"to {value}"
            )
            self.parameters[par_name]["value"] = value
            if parameter_version:
                self.parameters[par_name]["parameter_version"] = parameter_version

        # In case parameter is a file, the model files will be outdated
        if self.get_parameter_file_flag(par_name):
            self._is_exported_model_files_up_to_date = False

    def overwrite_parameters_from_file(self, file_name):
        """
        Overwrite parameters from a file.

        File is expected to follow the format described in 'simulation_models_info.schema.yml'.

        This function does not modify the DB, it affects only the current instance.
        This feature is intended for developers and lacks validation.

        Parameters
        ----------
        file_name: str
            File containing the parameters to be changed.
        """
        self._logger.warning(
            "Changing multiple parameters from file. Insufficient validation of model parameters."
        )
        self._logger.debug(f"Changing parameters from file {file_name}")
        changes_data = schema.validate_dict_using_schema(
            data=ascii_handler.collect_data_from_file(file_name=file_name),
            schema_file="simulation_models_info.schema.yml",
        )
        key = f"OBS-{self.site}" if self.site and not self.name else self.name
        changes = changes_data.get("changes", {}).get(key) if key else None

        if changes:
            self.overwrite_parameters(changes)

    def overwrite_parameters(self, changes):
        """
        Change the value of multiple existing parameters in the model.

        This function does not modify the DB, it affects only the current instance.

        Allows for two types of 'changes' dictionary:

        - simple: '{parameter_name: new_value, ...}'
        - model repository style:
          '{parameter_name: {"value": new_value, "version": new_version}, ...}'

        Parameters
        ----------
        changes: dict
            Parameters to be changed with parameter_name: value pairs.

        """
        self._logger.debug(f"Overwriting parameters: {changes}")
        for par_name, par_value in changes.items():
            if par_name in self.parameters:
                if isinstance(par_value, dict) and ("value" in par_value or "version" in par_value):
                    self.overwrite_model_parameter(
                        par_name, par_value.get("value"), par_value.get("version")
                    )
                else:
                    self.overwrite_model_parameter(par_name, par_value)

    def overwrite_model_file(self, par_name, file_path):
        """
        Overwrite the existing model file in the config file directory.

        Keeps track of updated model file with '_added_parameter_files' attribute.

        Parameters
        ----------
        par_name: str
            Name of the parameter.
        file_path: str
            Path of the file to be added to the config file directory.
        """
        self._added_parameter_files = self._added_parameter_files or []
        self._added_parameter_files.append(par_name)
        shutil.copy(file_path, self.config_file_directory)

    def export_model_files(self, destination_path=None, update_if_necessary=False):
        """
        Export model files from the database into the config file directory.

        Parameters
        ----------
        destination_path: str
            Path to the directory where the model files should be exported.
            If None, the config file directory is used.
        update_if_necessary: bool
            If True, the model files are only exported if they are not up to date.
        """
        if self._is_exported_model_files_up_to_date and update_if_necessary:
            self._logger.debug(
                f"Model files for {self.name} are already exported to {self.config_file_directory}"
            )
            return
        # Removing parameter files added manually (which are not in DB)
        pars_from_db = copy(self.parameters)
        if self._added_parameter_files is not None:
            for par in self._added_parameter_files:
                pars_from_db.pop(par)

        self.db.export_model_files(
            parameters=pars_from_db,
            dest=destination_path or self.config_file_directory,
        )
        self._is_exported_model_files_up_to_date = True

    def write_sim_telarray_config_file(self, additional_models=None):
        """
        Write the sim_telarray configuration file.

        Parameters
        ----------
        additional_models: TelescopeModel or SiteModel
            Model object for additional parameter to be written to the config file.
        """
        self.parameters.update(self._simulation_config_parameters.get("sim_telarray", {}))
        self.export_model_files(update_if_necessary=True)

        self._add_additional_models(additional_models)

        self._load_simtel_config_writer()
        self.simtel_config_writer.write_telescope_config_file(
            config_file_path=self.config_file_path,
            parameters=self.parameters,
        )

    def _add_additional_models(self, additional_models):
        """Add additional models to the current model parameters."""
        if additional_models is None:
            return

        if isinstance(additional_models, dict):
            for additional_model in additional_models.values():
                self._add_additional_models(additional_model)
            return

        self.parameters.update(additional_models.parameters)
        additional_models.export_model_files(self.config_file_directory, update_if_necessary=True)

    @property
    def config_file_directory(self):
        """Directory for configuration files. Configure if not yet set."""
        if self._config_file_directory is None:
            self._set_config_file_directory_and_name()
        return self._config_file_directory

    @property
    def config_file_path(self):
        """Path of the config file. Configure, if necessary."""
        if self._config_file_path is None:
            self._set_config_file_directory_and_name()
        return self._config_file_path

    def _load_simtel_config_writer(self):
        """Load the SimtelConfigWriter object."""
        if self.simtel_config_writer is None:
            self.simtel_config_writer = SimtelConfigWriter(
                site=self.site,
                telescope_model_name=self.name,
                telescope_design_model=self.design_model,
                model_version=self.model_version,
                label=self.label,
            )

    def export_nsb_spectrum_to_telescope_altitude_correction_file(self, model_directory):
        """
        Export the NSB spectrum to the telescope altitude correction file.

        This method is needed because testeff corrects the NSB spectrum from the original altitude
        used in the Benn & Ellison model to the telescope altitude.
        This is done internally in testeff, but the NSB spectrum is not written out to the model
        directory. This method allows to export it explicitly.

        Parameters
        ----------
        model_directory: Path
            Model directory to export the file to.
        """
        self.db.export_model_files(
            parameters={
                "nsb_spectrum_at_2200m": {
                    "value": self._simulation_config_parameters["sim_telarray"][
                        "correct_nsb_spectrum_to_telescope_altitude"
                    ]["value"],
                    "file": True,
                }
            },
            dest=model_directory,
        )<|MERGE_RESOLUTION|>--- conflicted
+++ resolved
@@ -40,17 +40,13 @@
         instrument class (e.g. telescopes, calibration_devices)
         as stored under collection in the DB.
     label: str
-<<<<<<< HEAD
         Instance label. Used for output file naming.
     overwrite_model_parameters: str, optional
         File name to overwrite model parameters from DB with provided values.
-=======
         Instance label. Important for output file naming.
     ignore_software_version: bool
         If True, ignore software version checks for deprecated parameters.
         Useful for documentation generation.
-
->>>>>>> 648a0fe5
     """
 
     def __init__(
@@ -61,11 +57,8 @@
         array_element_name=None,
         collection="telescopes",
         label=None,
-<<<<<<< HEAD
         overwrite_model_parameters=None,
-=======
         ignore_software_version=False,
->>>>>>> 648a0fe5
     ):
         self._logger = logging.getLogger(__name__)
         self.io_handler = io_handler.IOHandler()
