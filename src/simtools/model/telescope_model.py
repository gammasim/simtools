"""MC model of a telescope."""

import logging
from pathlib import Path

import astropy.io.ascii
import numpy as np
from astropy.table import Table

import simtools.utils.general as gen
from simtools.model.camera import Camera
from simtools.model.mirrors import Mirrors
from simtools.model.model_parameter import InvalidModelParameterError, ModelParameter
from simtools.utils import names


class TelescopeModel(ModelParameter):
    """
    TelescopeModel represents the MC model of an individual telescope.

    TelescopeModel contains parameter names and values for a specific telescope model.

    Parameters
    ----------
    site: str
        Site name (e.g., South or North).
    telescope_name: str
        Telescope name (ex. LSTN-01, LSTN-design, ...).
    db_config: dict
        Database configuration.
    model_version: str
        Model version.
    label: str, optional
<<<<<<< HEAD
        Instance label. Used for output file naming.
    overwrite_model_parameters: str, optional
        File name to overwrite model parameters from DB with provided values.
=======
        Instance label. Important for output file naming.
    ignore_software_version: bool, optional
        If True, ignore software version checks for deprecated parameters.
>>>>>>> 648a0fe5
    """

    def __init__(
        self,
<<<<<<< HEAD
        site,
        telescope_name,
        db_config,
        model_version,
        label=None,
        overwrite_model_parameters=None,
=======
        site: str,
        telescope_name: str,
        mongo_db_config: dict,
        model_version: str,
        label: str | None = None,
        ignore_software_version: bool = False,
>>>>>>> 648a0fe5
    ):
        """Initialize TelescopeModel."""
        super().__init__(
            site=site,
            array_element_name=telescope_name,
            db_config=db_config,
            model_version=model_version,
            label=label,
<<<<<<< HEAD
            overwrite_model_parameters=overwrite_model_parameters,
=======
            ignore_software_version=ignore_software_version,
>>>>>>> 648a0fe5
        )

        self._logger = logging.getLogger(__name__)
        self._logger.debug("Init TelescopeModel %s %s", site, telescope_name)

        self._single_mirror_list_file_paths = None
        self._mirrors = None
        self._camera = None

    @property
    def mirrors(self):
        """Load the mirror information if the class instance hasn't done it yet."""
        if self._mirrors is None:
            self._load_mirrors()
        return self._mirrors

    @property
    def camera(self):
        """Load the camera information if the class instance hasn't done it yet."""
        if self._camera is None:
            self._load_camera()
        return self._camera

    def export_single_mirror_list_file(self, mirror_number: int, set_focal_length_to_zero: bool):
        """
        Export a mirror list file with a single mirror in it.

        Parameters
        ----------
        mirror_number: int
            Number index of the mirror.
        set_focal_length_to_zero: bool
            Set the focal length to zero if True.
        """
        if mirror_number > self.mirrors.number_of_mirrors:
            logging.error("mirror_number > number_of_mirrors")
            return

        file_name = names.simtel_single_mirror_list_file_name(
            self.site, self.name, self.model_version, mirror_number, self.label
        )
        if self._single_mirror_list_file_paths is None:
            self._single_mirror_list_file_paths = {}
        self._single_mirror_list_file_paths[mirror_number] = self.config_file_directory.joinpath(
            file_name
        )

        # Using SimtelConfigWriter
        self._load_simtel_config_writer()
        self.simtel_config_writer.write_single_mirror_list_file(
            mirror_number,
            self.mirrors,
            self._single_mirror_list_file_paths[mirror_number],
            set_focal_length_to_zero,
        )

    def get_single_mirror_list_file(
        self, mirror_number: int, set_focal_length_to_zero: bool = False
    ):
        """
        Get the path to the single mirror list file.

        Parameters
        ----------
        mirror_number: int
            Mirror number.
        set_focal_length_to_zero: bool
            Flag to set the focal length to zero.

        Returns
        -------
        Path
            Path of the single mirror list file.
        """
        self.export_single_mirror_list_file(mirror_number, set_focal_length_to_zero)
        return self._single_mirror_list_file_paths[mirror_number]

    def _load_mirrors(self):
        """Load the attribute mirrors by creating a Mirrors object with the mirror list file."""
        mirror_list_file_name = self.get_parameter_value("mirror_list")
        self._logger.debug(f"Reading mirror list from {mirror_list_file_name}")
        try:
            mirror_list_file = gen.find_file(mirror_list_file_name, self.config_file_directory)
        except FileNotFoundError:
            mirror_list_file = gen.find_file(mirror_list_file_name, self.io_handler.model_path)
            self._logger.warning(
                "Mirror_list_file was not found in the config directory - "
                "Using the one found in the model_path"
            )
        except TypeError as exc:
            raise TypeError("Undefined mirror list") from exc

        self._mirrors = Mirrors(mirror_list_file, parameters=self.parameters)

    def get_telescope_effective_focal_length(
        self, unit: str = "m", return_focal_length_if_zero: bool = False
    ) -> float:
        """
        Return effective focal length.

        The function ensures backwards compatibility with older sim-telarray versions.

        Parameters
        ----------
        unit: str
            Unit of the effective focal length. Default is 'm'.
        return_focal_length_if_zero: bool
            If True, return the focal length if the effective focal length is 0.

        Returns
        -------
        float:
            Effective focal length.
        """
        try:
            eff_focal_length = self.get_parameter_value_with_unit("effective_focal_length")[0]
        except TypeError:
            eff_focal_length = self.get_parameter_value_with_unit("effective_focal_length")
        try:
            eff_focal_length = eff_focal_length.to(unit).value
        except AttributeError:
            eff_focal_length = 0.0
        if return_focal_length_if_zero and (
            eff_focal_length is None or np.isclose(eff_focal_length, 0.0)
        ):
            self._logger.warning("Using focal_length because effective_focal_length is 0")
            return self.get_parameter_value_with_unit("focal_length").to(unit).value
        return eff_focal_length

    def _load_camera(self):
        """Load camera attribute by creating a Camera object with the camera config file."""
        camera_config_file = self.get_parameter_value("camera_config_file")
        focal_length = self.get_telescope_effective_focal_length("cm", True)
        try:
            camera_config_file_path = gen.find_file(camera_config_file, self.config_file_directory)
        except TypeError as exc:
            self._logger.error(
                f"Camera config file {camera_config_file} or "
                f"config file directory ({self.config_file_directory}) is None"
            )
            raise TypeError from exc
        except FileNotFoundError:
            self._logger.warning(
                f"Camera config file {camera_config_file} not found in the config directory "
                f"{self.config_file_directory}. Using the one found in the model_path"
            )
            camera_config_file_path = gen.find_file(camera_config_file, self.io_handler.model_path)

        self._camera = Camera(
            telescope_model_name=self.name,
            camera_config_file=camera_config_file_path,
            focal_length=focal_length,
        )

    def is_file_2d(self, par: str) -> bool:
        """
        Check if the file referenced by par is a 2D table.

        Parameters
        ----------
        par: str
            Name of the parameter.

        Returns
        -------
        bool:
            True if the file is a 2D map type.
        """
        try:
            file_name = self.get_parameter_value(par)
        except InvalidModelParameterError:
            logging.warning(f"Parameter {par} does not exist")
            return False

        file = self.config_file_directory.joinpath(file_name)
        with open(file, encoding="utf-8") as f:
            return "@RPOL@" in f.read()

    def read_two_dim_wavelength_angle(self, file_name: str | Path) -> dict:
        """
        Read a two dimensional distribution of wavelength and angle (z-axis can be anything).

        Return a dictionary with three arrays, wavelength, angles, z (can be transmission,
        reflectivity, etc.)

        Parameters
        ----------
        file_name: str or Path
            File assumed to be in the model directory.

        Returns
        -------
        dict:
            dict of three arrays, wavelength, degrees, z.
        """
        _file = self.config_file_directory.joinpath(file_name)
        self._logger.debug("Reading two dimensional distribution from %s", _file)
        line_to_start_from = 0
        with open(_file, encoding="utf-8") as f:
            for i_line, line in enumerate(f):
                if line.startswith("ANGLE"):
                    degrees = np.array(line.strip().split("=")[1].split(), dtype=np.float16)
                    line_to_start_from = i_line + 1
                    break  # The rest can be read with np.loadtxt

        _data = np.loadtxt(_file, skiprows=line_to_start_from)

        return {
            "Wavelength": _data[:, 0],
            "Angle": degrees,
            "z": np.array(_data[:, 1:]).T,
        }

    def get_on_axis_eff_optical_area(self) -> float:
        """Return the on-axis effective optical area (derived previously for this telescope)."""
        ray_tracing_data = astropy.io.ascii.read(
            self.config_file_directory.joinpath(self.get_parameter_value("optics_properties"))
        )
        if not np.isclose(ray_tracing_data["Off-axis angle"][0], 0):
            msg = (
                f"No value for the on-axis effective optical area exists."
                f" The minimum off-axis angle is {ray_tracing_data['Off-axis angle'][0]}"
            )
            raise ValueError(msg)
        return ray_tracing_data["eff_area"][0]

    def read_incidence_angle_distribution(self, incidence_angle_dist_file: str) -> Table:
        """
        Read the incidence angle distribution from a file.

        Parameters
        ----------
        incidence_angle_dist_file: str
            File name of the incidence angle distribution

        Returns
        -------
        incidence_angle_dist: astropy.table.Table
            Instance of astropy.table.Table with the incidence angle distribution.
        """
        self._logger.debug(
            "Reading incidence angle distribution from %s",
            self.config_file_directory.joinpath(incidence_angle_dist_file),
        )
        return astropy.io.ascii.read(self.config_file_directory.joinpath(incidence_angle_dist_file))

    @staticmethod
    def calc_average_curve(curves: dict, incidence_angle_dist: Table) -> Table:
        """
        Calculate an average curve from a set of curves.

        The calculation uses weights the distribution of incidence angles provided in
        incidence_angle_dist.

        Parameters
        ----------
        curves: dict
            dict of with 3 "columns", Wavelength, Angle and z. The dictionary represents a two \
            dimensional distribution of wavelengths and angles with the z value being e.g., \
            reflectivity, transmission, etc.
        incidence_angle_dist: astropy.table.Table
            Instance of astropy.table.Table with the incidence angle distribution. The assumed \
            columns are "Incidence angle" and "Fraction".

        Returns
        -------
        average_curve: astropy.table.Table
            Instance of astropy.table.Table with the averaged curve.
        """
        weights = []
        for angle_now in curves["Angle"]:
            weights.append(
                incidence_angle_dist["Fraction"][
                    np.nanargmin(np.abs(angle_now - incidence_angle_dist["Incidence angle"].value))
                ]
            )

        return Table(
            [curves["Wavelength"], np.average(curves["z"], weights=weights, axis=0)],
            names=("Wavelength", "z"),
        )

    def export_table_to_model_directory(self, file_name: str, table: Table) -> str:
        """
        Write out a file with the provided table to the model directory.

        Parameters
        ----------
        file_name: str
            File name to write to.
        table: astropy.table.Table
            Instance of astropy.table.Table with the values to write to the file.

        Returns
        -------
        Path:
            Path to the file exported.
        """
        file_to_write_to = self.config_file_directory.joinpath(file_name)
        table.write(file_to_write_to, format="ascii.commented_header", overwrite=True)
        return file_to_write_to.absolute()

    def position(self, coordinate_system: str = "ground") -> list:
        """
        Get coordinates in the given system.

        Parameters
        ----------
        coordinate_system: str
            Coordinates system. Default is 'ground'.

        Returns
        -------
        list :
            List of telescope position in the requested coordinate system.

        Raises
        ------
        KeyError
            If the coordinate system is not found.
        """
        try:
            return self.get_parameter_value_with_unit(f"array_element_position_{coordinate_system}")
        except InvalidModelParameterError as exc:
            raise InvalidModelParameterError(
                f"Coordinate system {coordinate_system} not found."
            ) from exc

    def get_calibration_device_name(self, device_type):
        """
        Get the calibration device name for this telescope.

        Parameters
        ----------
        device_type: str
            Type of the calibration device (e.g., 'flasher', 'illuminator')

        Returns
        -------
        str or None
            Calibration device name or None if not defined.
        """
        try:
            devices = self.get_parameter_value("calibration_devices") or {}
        except InvalidModelParameterError:
            return None
        return devices.get(device_type)<|MERGE_RESOLUTION|>--- conflicted
+++ resolved
@@ -31,34 +31,22 @@
     model_version: str
         Model version.
     label: str, optional
-<<<<<<< HEAD
-        Instance label. Used for output file naming.
+        Instance label.
     overwrite_model_parameters: str, optional
         File name to overwrite model parameters from DB with provided values.
-=======
-        Instance label. Important for output file naming.
     ignore_software_version: bool, optional
         If True, ignore software version checks for deprecated parameters.
->>>>>>> 648a0fe5
     """
 
     def __init__(
         self,
-<<<<<<< HEAD
         site,
         telescope_name,
         db_config,
         model_version,
         label=None,
         overwrite_model_parameters=None,
-=======
-        site: str,
-        telescope_name: str,
-        mongo_db_config: dict,
-        model_version: str,
-        label: str | None = None,
-        ignore_software_version: bool = False,
->>>>>>> 648a0fe5
+        ignore_software_version=False,
     ):
         """Initialize TelescopeModel."""
         super().__init__(
@@ -67,11 +55,8 @@
             db_config=db_config,
             model_version=model_version,
             label=label,
-<<<<<<< HEAD
             overwrite_model_parameters=overwrite_model_parameters,
-=======
             ignore_software_version=ignore_software_version,
->>>>>>> 648a0fe5
         )
 
         self._logger = logging.getLogger(__name__)
