--- conflicted
+++ resolved
@@ -31,28 +31,22 @@
     model_version: str or list
         Model version or list of model versions (in which case only the first one is used).
     label: str, optional
-<<<<<<< HEAD
         Instance label.
     overwrite_model_parameters: str, optional
         File name to overwrite model parameters from DB with provided values.
-    """
-
-    def __init__(self, site, db_config, model_version, label=None, overwrite_model_parameters=None):
-=======
-        Instance label. Important for output file naming.
     ignore_software_version: bool, optional
         If True, ignore software version checks for deprecated parameters.
     """
 
     def __init__(
         self,
-        site: str,
-        mongo_db_config: dict,
-        model_version: str,
-        label: str | None = None,
-        ignore_software_version: bool = False,
+        site,
+        db_config,
+        model_version,
+        label=None,
+        overwrite_model_parameters=None,
+        ignore_software_version=False,
     ):
->>>>>>> 648a0fe5
         """Initialize SiteModel."""
         self._logger = logging.getLogger(__name__)
         self._logger.debug("Init SiteModel for site %s", site)
@@ -62,11 +56,8 @@
             model_version=model_version,
             label=label,
             collection="sites",
-<<<<<<< HEAD
             overwrite_model_parameters=overwrite_model_parameters,
-=======
             ignore_software_version=ignore_software_version,
->>>>>>> 648a0fe5
         )
 
     def get_reference_point(self):
