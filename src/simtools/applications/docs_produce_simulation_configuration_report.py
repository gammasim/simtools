--- conflicted
+++ resolved
@@ -4,13 +4,9 @@
 
 from simtools.application_control import get_application_label, startup_application
 from simtools.configuration import configurator
-<<<<<<< HEAD
 from simtools.io import io_handler
 from simtools.reporting.docs_auto_report_generator import ReportGenerator
 from simtools.utils import general as gen
-=======
-from simtools.reporting.docs_read_parameters import ReadParameters
->>>>>>> ccf28037
 
 
 def _parse():
@@ -41,17 +37,8 @@
         f"{app_context.args.get('model_version')}"
     )
 
-<<<<<<< HEAD
-    # Use ReportGenerator so --all_model_versions is supported consistently
     report_generator = ReportGenerator(db_config=db_config, args=args, output_path=output_path)
     report_generator.auto_generate_simulation_configuration_reports()
-=======
-    read_parameters = ReadParameters(
-        db_config=app_context.db_config, args=app_context.args, output_path=output_path
-    )
-
-    read_parameters.produce_simulation_configuration_report()
->>>>>>> ccf28037
 
     app_context.logger.info(
         f"Configuration reports for {app_context.args.get('simulation_software')} "
