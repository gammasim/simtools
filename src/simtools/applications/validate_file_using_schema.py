--- conflicted
+++ resolved
@@ -67,18 +67,10 @@
     group.add_argument(
         "--file_directory",
         help=(
-<<<<<<< HEAD
-            "Directory with json files with model parameters to be validated. "
-            "All *.json files in the directory will be validated. "
-            "Schema files will be taken from simtools/schemas/model_parameters/. "
-            "Note that in this case the data_type argument is ignored "
-            "and data_type=model_parameter is always used."
-=======
             "Directory with json files to be validated. "
             "If no schema file is provided, the assumption is that model "
             "parameters are validated and the schema files are taken from "
             f"{MODEL_PARAMETER_SCHEMA_PATH}."
->>>>>>> 096a270f
         ),
     )
     config.parser.add_argument("--schema", help="Json schema file", required=False)
