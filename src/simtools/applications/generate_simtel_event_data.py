#!/usr/bin/python3

r"""
Generate a reduced dataset of event data from simulated files.

Processes sim_telarray output files (typically of type '.simtel.zst') and creates a
reduced dataset containing shower information, array-level parameters, and data about
triggered telescopes.

Command line arguments
----------------------
prefix (str, required)
    Path prefix for the input files.
output_file (str, required)
    Output file path.
max_files (int, optional, default=100)
    Maximum number of input files to process.
print_dataset_information (int, optional, default=0)
    Print information about the datasets in the generated reduced event dataset.

Example
-------
Generate a reduced dataset from input files and save the result.

.. code-block:: console

    simtools-production-extract-mc-event-data \\
    simtools-generate-simtel-event-data \\
        --input 'path/to/input_files/gamma_*dark*.simtel.zst' \\
        --output_file output_file.hdf5 \\
        --max_files 50 \\
        --print_dataset_information 10
"""

import logging
from pathlib import Path

import simtools.utils.general as gen
from simtools.configuration import configurator
from simtools.data_model.metadata_collector import MetadataCollector
from simtools.io_operations import io_handler, io_table_handler
from simtools.simtel.simtel_io_event_writer import SimtelIOEventDataWriter


def _parse(label, description):
    """
    Parse command line arguments.

    Returns
    -------
    dict
        Parsed command-line arguments.
    """
    config = configurator.Configurator(label=label, description=description)

    config.parser.add_argument(
        "--input",
        type=str,
        required=True,
        help="Input file path (wildcards allowed; e.g., '/data_path/gamma_*dark*.simtel.zst')",
    )
    config.parser.add_argument(
        "--max_files", type=int, default=100, help="Maximum number of input files to process."
    )
    config.parser.add_argument(
        "--print_dataset_information",
        type=int,
        help="Print data set information for the given number of events.",
        default=0,
    )
    return config.initialize(db_config=False, output=True)


def main():  # noqa: D103
    label = Path(__file__).stem

    args_dict, _ = _parse(
        label=label,
        description=(
            "Process files and store reduced dataset with event information, "
            "array information and triggered telescopes."
        ),
    )

    logger = logging.getLogger()
    logger.setLevel(gen.get_log_level_from_user(args_dict["log_level"]))
    logger.info(f"Loading input files from: {args_dict['input']}")

    input_pattern = Path(args_dict["input"])
    files = list(input_pattern.parent.glob(input_pattern.name))
    if not files:
        logger.warning("No matching input files found.")
        return

    output_filepath = io_handler.IOHandler().get_output_file(args_dict["output_file"])
    generator = SimtelIOEventDataWriter(files, args_dict["max_files"])
    tables = generator.process_files()
<<<<<<< HEAD
    io_table_handler.write_tables(tables, output_filepath)
=======
    generator.write(
        output_filepath,
        tables=tables,
        overwrite_existing=True,
    )
>>>>>>> af90e7e7
    MetadataCollector.dump(args_dict=args_dict, output_file=output_filepath.with_suffix(".yml"))

    if args_dict["print_dataset_information"] > 0:
        for table in tables:
            table.pprint(max_lines=args_dict["print_dataset_information"], max_width=-1)


if __name__ == "__main__":
    main()<|MERGE_RESOLUTION|>--- conflicted
+++ resolved
@@ -95,15 +95,7 @@
     output_filepath = io_handler.IOHandler().get_output_file(args_dict["output_file"])
     generator = SimtelIOEventDataWriter(files, args_dict["max_files"])
     tables = generator.process_files()
-<<<<<<< HEAD
-    io_table_handler.write_tables(tables, output_filepath)
-=======
-    generator.write(
-        output_filepath,
-        tables=tables,
-        overwrite_existing=True,
-    )
->>>>>>> af90e7e7
+    io_table_handler.write_tables(tables, output_filepath, overwrite_existing=True)
     MetadataCollector.dump(args_dict=args_dict, output_file=output_filepath.with_suffix(".yml"))
 
     if args_dict["print_dataset_information"] > 0:
