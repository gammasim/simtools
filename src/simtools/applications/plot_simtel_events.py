#!/usr/bin/python3

r"""
Plot simulated events.

Produces figures from one or more sim_telarray (.simtel.zst) files
It is meant to run after simulations (e.g., simtools-simulate-flasher,
simtools-simulate-illuminator).

What it does
------------
- Loads each provided sim_telarray file
- Generates selected plots (camera image, time traces, waveform matrices, peak timing, etc.)
- Optionally saves all figures to a single multi-page PDF per input file
- Optionally also saves individual PNGs

Command line arguments
----------------------
simtel_files (list, required)
    One or more sim_telarray files to visualize (.simtel.zst).
plots (list, optional)
    Which plots to generate. Choose from: event_image, time_traces, waveform_matrix,
    step_traces, integrated_signal_image, integrated_pedestal_image, peak_timing, all.
    Default: event_image.
tel_id (int, optional)
    Telescope ID to visualize. If omitted, the first available telescope will be used.
n_pixels (int, optional)
    For time_traces: number of pixel traces to draw. Default: 3.
pixel_step (int, optional)
    For step_traces and waveform_matrix: step between pixel indices. Default: 100.
max_pixels (int, optional)
    For step_traces: cap the number of plotted pixels. Default: None.
vmax (float, optional)
    For waveform_matrix: upper limit of color scale. Default: None.
half_width (int, optional)
    For integrated_*_image: half window width in samples. Default: 8.
offset (int, optional)
    For integrated_pedestal_image: offset between pedestal and peak windows. Default: 16.
sum_threshold (float, optional)
    For peak_timing: minimum pixel sum to consider a pixel. Default: 10.0.
peak_width (int, optional)
    For peak_timing: expected peak width in samples. Default: 8.
examples (int, optional)
    For peak_timing: show example traces. Default: 3.
timing_bins (int, optional)
    For peak_timing: number of histogram bins for peak sample. Default: None (contiguous bins).
distance (float, optional)
    Optional distance annotation for event_image.
output_file (str, optional)
    Base name for output. If provided, outputs will be placed under the standard IOHandler
    output directory and named ``<base>_<inputstem>.pdf``. If omitted, defaults are derived
    from each input file name.
save_pngs (flag, optional)
    Also save individual PNG files per figure.
dpi (int, optional)
    DPI for PNG outputs. Default: 300.
output_path (str, optional)
    Path to save the output files.

Examples
--------
1) Camera image and time traces for a single file, save a PDF:

   simtools-plot-simtel-events \
     --simtel_files tests/resources/ff-1m_flasher.simtel.zst \
     --plots event_image time_traces \
     --tel_id 1 \
     --output_file simulate_illuminator_inspect

2) All plots for multiple files, PNGs and PDFs:

   simtools-plot-simtel-events \
     --simtel_files f1.simtel.zst f2.simtel.zst \
     --plots all \
     --save_pngs --dpi 200

"""

import logging
from pathlib import Path

import simtools.utils.general as gen
from simtools.configuration import configurator
from simtools.io import io_handler
from simtools.visualization.plot_simtel_events import PLOT_CHOICES, generate_and_save_plots


def _call_peak_timing(
    filename,
    *,
    tel_id=None,
    sum_threshold=10.0,
    peak_width=8,
    examples=3,
    timing_bins=None,
    event_index=None,
):
    """Call ``plot_simtel_peak_timing`` and support optional ``return_stats``.

    Parameters
    ----------
    filename : pathlib.Path or str
        Path to the input simtel file.
    tel_id : int, optional
        Telescope ID to visualize.
    sum_threshold : float, default 10.0
        Minimum pixel sum to consider a pixel.
    peak_width : int, default 8
        Expected peak width in samples.
    examples : int, default 3
        Number of example traces to draw.
    timing_bins : int or None, optional
        Number of bins for timing histogram (contiguous if not set).
    event_index : int or None, optional
        0-based index of the event to plot; default is the first event.

    Returns
    -------
    object or None
        The matplotlib Figure if available, otherwise ``None``.
    """
    try:
        fig_stats = plot_simtel_peak_timing(
            filename,
            tel_id=tel_id,
            sum_threshold=sum_threshold,
            peak_width=peak_width,
            examples=examples,
            timing_bins=timing_bins,
            return_stats=True,
            event_index=event_index,
        )
        return fig_stats[0] if isinstance(fig_stats, tuple) else fig_stats
    except TypeError:
        return plot_simtel_peak_timing(
            filename,
            tel_id=tel_id,
            sum_threshold=sum_threshold,
            peak_width=peak_width,
            examples=examples,
            timing_bins=timing_bins,
            event_index=event_index,
        )


def _parse(label: str):
    """Parse command line configuration."""
    config = configurator.Configurator(
        label=label,
        description=(
            "Create diagnostic plots from sim_telarray files using simtools visualization."
        ),
    )

    config.parser.add_argument(
        "--simtel_files",
        help="One or more sim_telarray files (.simtel.zst)",
        nargs="+",
        required=True,
    )
    config.parser.add_argument(
        "--plots",
        help=f"Plots to generate. Choices: {', '.join(sorted(PLOT_CHOICES))}",
        nargs="+",
        default=["event_image"],
        choices=sorted(PLOT_CHOICES),
    )
    # common plotting options
    config.parser.add_argument("--tel_id", type=int, default=None, help="Telescope ID")
    config.parser.add_argument(
        "--n_pixels", type=int, default=3, help="For time_traces: number of pixel traces"
    )
    config.parser.add_argument(
        "--pixel_step", type=int, default=100, help="Step between pixel ids for step plots"
    )
    config.parser.add_argument(
        "--max_pixels", type=int, default=None, help="Cap number of pixels for step traces"
    )
    config.parser.add_argument("--vmax", type=float, default=None, help="Color scale vmax")
    config.parser.add_argument(
        "--half_width", type=int, default=8, help="Half window width for integrated images"
    )
    config.parser.add_argument(
        "--offset",
        type=int,
        default=16,
        help="offset between pedestal and peak windows (integrated_pedestal_image)",
    )
    config.parser.add_argument(
        "--sum_threshold",
        type=float,
        default=10.0,
        help="Minimum pixel sum to consider in peak timing",
    )
    config.parser.add_argument(
        "--peak_width", type=int, default=8, help="Expected peak width in samples"
    )
    config.parser.add_argument(
        "--examples", type=int, default=3, help="Number of example traces to draw"
    )
    config.parser.add_argument(
        "--timing_bins",
        type=int,
        default=None,
        help="Number of bins for timing histogram (contiguous if not set)",
    )
    config.parser.add_argument(
        "--distance",
        type=float,
        default=None,
        help="Optional distance annotation for event_image (same units as input expects)",
    )
    config.parser.add_argument(
        "--event_index",
        type=int,
        default=None,
        help="0-based index of the event to plot; default is the first event",
    )
    config.parser.add_argument(
        "--output_file",
        type=str,
        default=None,
        help=(
            "Base name for output. If set, PDFs will be named '<base>_<inputstem>.pdf' "
            "in the standard output directory"
        ),
    )
    config.parser.add_argument(
        "--save_pngs",
        action="store_true",
        help="Also save individual PNG images per plot",
    )
    config.parser.add_argument("--dpi", type=int, default=300, help="PNG dpi")

    return config.initialize(db_config=False, require_command_line=True)


<<<<<<< HEAD
=======
def _save_png(fig, out_dir: Path, stem: str, suffix: str, dpi: int):
    """Save ``fig`` as a PNG into ``out_dir`` using ``stem`` and ``suffix``.

    Errors during saving are logged as warnings and otherwise ignored.
    """
    png_path = out_dir.joinpath(f"{stem}_{suffix}.png")
    try:
        fig.savefig(png_path, dpi=dpi, bbox_inches="tight")
    except Exception as ex:  # pylint:disable=broad-except
        logging.getLogger(__name__).warning("Failed to save PNG %s: %s", png_path, ex)


def _make_output_paths(
    ioh: io_handler.IOHandler, base: str | None, input_file: Path
) -> tuple[Path, Path]:
    """Return (out_dir, pdf_path) based on base and input_file."""
    out_dir = ioh.get_output_directory(label=Path(__file__).stem)
    if base:
        pdf_path = ioh.get_output_file(f"{base}_{input_file.stem}")
    else:
        pdf_path = ioh.get_output_file(input_file.stem)
    pdf_path = Path(f"{pdf_path}.pdf") if pdf_path.suffix != ".pdf" else Path(pdf_path)
    return out_dir, pdf_path


def _collect_figures_for_file(
    filename: Path,
    plots: list[str],
    args: dict,
    out_dir: Path,
    base_stem: str,
    save_pngs: bool,
    dpi: int,
):
    """Generate the selected plots for a single sim_telarray file.

    Returns a list of figures. If ``save_pngs`` is True, also writes PNGs to
    ``out_dir`` using ``base_stem`` for filenames.
    """
    logger = logging.getLogger(__name__)
    figures: list[object] = []

    def add(fig, tag: str):
        if fig is not None:
            figures.append(fig)
            if save_pngs:
                _save_png(fig, out_dir, base_stem, tag, dpi)
        else:
            logger.warning("Plot '%s' returned no figure for %s", tag, filename)

    plots_to_run = (
        [
            "event_image",
            "time_traces",
            "waveform_matrix",
            "step_traces",
            "integrated_signal_image",
            "integrated_pedestal_image",
            "peak_timing",
        ]
        if "all" in plots
        else list(plots)
    )

    # function name -> (callable, defaults)
    dispatch: dict[str, tuple[object, dict[str, object]]] = {
        "event_image": (
            plot_simtel_event_image,
            {"distance": None, "event_index": None},
        ),
        "time_traces": (
            plot_simtel_time_traces,
            {"tel_id": None, "n_pixels": 3, "event_index": None},
        ),
        "waveform_matrix": (
            plot_simtel_waveform_matrix,
            {"tel_id": None, "vmax": None, "event_index": None},
        ),
        "step_traces": (
            plot_simtel_step_traces,
            {"tel_id": None, "pixel_step": None, "max_pixels": None, "event_index": None},
        ),
        "integrated_signal_image": (
            plot_simtel_integrated_signal_image,
            {"tel_id": None, "half_width": 8, "event_index": None},
        ),
        "integrated_pedestal_image": (
            plot_simtel_integrated_pedestal_image,
            {"tel_id": None, "half_width": 8, "offset": 16, "event_index": None},
        ),
        "peak_timing": (
            _call_peak_timing,
            {
                "tel_id": None,
                "sum_threshold": 10.0,
                "peak_width": 8,
                "examples": 3,
                "timing_bins": None,
                "event_index": None,
            },
        ),
    }

    for plot_name in plots_to_run:
        entry = dispatch.get(plot_name)
        if entry is None:
            logger.warning("Unknown plot selection '%s'", plot_name)
            continue
        func, defaults = entry
        # Build kwargs with user args overriding defaults
        kwargs = {k: args.get(k, v) for k, v in defaults.items()}
        fig = func(filename, **kwargs)  # type: ignore[misc]
        add(fig, plot_name)

    return figures


>>>>>>> 5bb34cb2
def main():
    """Generate plots from sim_telarray files."""
    label = Path(__file__).stem
    args, _db = _parse(label)

    logger = logging.getLogger()
    logger.setLevel(gen.get_log_level_from_user(args.get("log_level", "INFO")))

    ioh = io_handler.IOHandler()
    simtel_files = [Path(p).expanduser() for p in gen.ensure_iterable(args["simtel_files"])]
    plots = list(gen.ensure_iterable(args.get("plots")))

    generate_and_save_plots(simtel_files=simtel_files, plots=plots, args=args, ioh=ioh)


if __name__ == "__main__":
    main()<|MERGE_RESOLUTION|>--- conflicted
+++ resolved
@@ -85,64 +85,6 @@
 from simtools.visualization.plot_simtel_events import PLOT_CHOICES, generate_and_save_plots
 
 
-def _call_peak_timing(
-    filename,
-    *,
-    tel_id=None,
-    sum_threshold=10.0,
-    peak_width=8,
-    examples=3,
-    timing_bins=None,
-    event_index=None,
-):
-    """Call ``plot_simtel_peak_timing`` and support optional ``return_stats``.
-
-    Parameters
-    ----------
-    filename : pathlib.Path or str
-        Path to the input simtel file.
-    tel_id : int, optional
-        Telescope ID to visualize.
-    sum_threshold : float, default 10.0
-        Minimum pixel sum to consider a pixel.
-    peak_width : int, default 8
-        Expected peak width in samples.
-    examples : int, default 3
-        Number of example traces to draw.
-    timing_bins : int or None, optional
-        Number of bins for timing histogram (contiguous if not set).
-    event_index : int or None, optional
-        0-based index of the event to plot; default is the first event.
-
-    Returns
-    -------
-    object or None
-        The matplotlib Figure if available, otherwise ``None``.
-    """
-    try:
-        fig_stats = plot_simtel_peak_timing(
-            filename,
-            tel_id=tel_id,
-            sum_threshold=sum_threshold,
-            peak_width=peak_width,
-            examples=examples,
-            timing_bins=timing_bins,
-            return_stats=True,
-            event_index=event_index,
-        )
-        return fig_stats[0] if isinstance(fig_stats, tuple) else fig_stats
-    except TypeError:
-        return plot_simtel_peak_timing(
-            filename,
-            tel_id=tel_id,
-            sum_threshold=sum_threshold,
-            peak_width=peak_width,
-            examples=examples,
-            timing_bins=timing_bins,
-            event_index=event_index,
-        )
-
-
 def _parse(label: str):
     """Parse command line configuration."""
     config = configurator.Configurator(
@@ -165,7 +107,6 @@
         default=["event_image"],
         choices=sorted(PLOT_CHOICES),
     )
-    # common plotting options
     config.parser.add_argument("--tel_id", type=int, default=None, help="Telescope ID")
     config.parser.add_argument(
         "--n_pixels", type=int, default=3, help="For time_traces: number of pixel traces"
@@ -235,126 +176,6 @@
     return config.initialize(db_config=False, require_command_line=True)
 
 
-<<<<<<< HEAD
-=======
-def _save_png(fig, out_dir: Path, stem: str, suffix: str, dpi: int):
-    """Save ``fig`` as a PNG into ``out_dir`` using ``stem`` and ``suffix``.
-
-    Errors during saving are logged as warnings and otherwise ignored.
-    """
-    png_path = out_dir.joinpath(f"{stem}_{suffix}.png")
-    try:
-        fig.savefig(png_path, dpi=dpi, bbox_inches="tight")
-    except Exception as ex:  # pylint:disable=broad-except
-        logging.getLogger(__name__).warning("Failed to save PNG %s: %s", png_path, ex)
-
-
-def _make_output_paths(
-    ioh: io_handler.IOHandler, base: str | None, input_file: Path
-) -> tuple[Path, Path]:
-    """Return (out_dir, pdf_path) based on base and input_file."""
-    out_dir = ioh.get_output_directory(label=Path(__file__).stem)
-    if base:
-        pdf_path = ioh.get_output_file(f"{base}_{input_file.stem}")
-    else:
-        pdf_path = ioh.get_output_file(input_file.stem)
-    pdf_path = Path(f"{pdf_path}.pdf") if pdf_path.suffix != ".pdf" else Path(pdf_path)
-    return out_dir, pdf_path
-
-
-def _collect_figures_for_file(
-    filename: Path,
-    plots: list[str],
-    args: dict,
-    out_dir: Path,
-    base_stem: str,
-    save_pngs: bool,
-    dpi: int,
-):
-    """Generate the selected plots for a single sim_telarray file.
-
-    Returns a list of figures. If ``save_pngs`` is True, also writes PNGs to
-    ``out_dir`` using ``base_stem`` for filenames.
-    """
-    logger = logging.getLogger(__name__)
-    figures: list[object] = []
-
-    def add(fig, tag: str):
-        if fig is not None:
-            figures.append(fig)
-            if save_pngs:
-                _save_png(fig, out_dir, base_stem, tag, dpi)
-        else:
-            logger.warning("Plot '%s' returned no figure for %s", tag, filename)
-
-    plots_to_run = (
-        [
-            "event_image",
-            "time_traces",
-            "waveform_matrix",
-            "step_traces",
-            "integrated_signal_image",
-            "integrated_pedestal_image",
-            "peak_timing",
-        ]
-        if "all" in plots
-        else list(plots)
-    )
-
-    # function name -> (callable, defaults)
-    dispatch: dict[str, tuple[object, dict[str, object]]] = {
-        "event_image": (
-            plot_simtel_event_image,
-            {"distance": None, "event_index": None},
-        ),
-        "time_traces": (
-            plot_simtel_time_traces,
-            {"tel_id": None, "n_pixels": 3, "event_index": None},
-        ),
-        "waveform_matrix": (
-            plot_simtel_waveform_matrix,
-            {"tel_id": None, "vmax": None, "event_index": None},
-        ),
-        "step_traces": (
-            plot_simtel_step_traces,
-            {"tel_id": None, "pixel_step": None, "max_pixels": None, "event_index": None},
-        ),
-        "integrated_signal_image": (
-            plot_simtel_integrated_signal_image,
-            {"tel_id": None, "half_width": 8, "event_index": None},
-        ),
-        "integrated_pedestal_image": (
-            plot_simtel_integrated_pedestal_image,
-            {"tel_id": None, "half_width": 8, "offset": 16, "event_index": None},
-        ),
-        "peak_timing": (
-            _call_peak_timing,
-            {
-                "tel_id": None,
-                "sum_threshold": 10.0,
-                "peak_width": 8,
-                "examples": 3,
-                "timing_bins": None,
-                "event_index": None,
-            },
-        ),
-    }
-
-    for plot_name in plots_to_run:
-        entry = dispatch.get(plot_name)
-        if entry is None:
-            logger.warning("Unknown plot selection '%s'", plot_name)
-            continue
-        func, defaults = entry
-        # Build kwargs with user args overriding defaults
-        kwargs = {k: args.get(k, v) for k, v in defaults.items()}
-        fig = func(filename, **kwargs)  # type: ignore[misc]
-        add(fig, plot_name)
-
-    return figures
-
-
->>>>>>> 5bb34cb2
 def main():
     """Generate plots from sim_telarray files."""
     label = Path(__file__).stem
