#!/usr/bin/python3

r"""
Plot simulated events.

Produces figures from one or more sim_telarray (.simtel.zst) files
It is meant to run after simulations (e.g., simtools-simulate-flasher,
simtools-simulate-illuminator).

What it does
------------
- Loads each provided sim_telarray file
- Generates selected plots (camera image, time traces, waveform matrices, peak timing, etc.)
- Optionally saves all figures to a single multi-page PDF per input file
- Optionally also saves individual PNGs

Command line arguments
----------------------
simtel_files (list, required)
    One or more sim_telarray files to visualize (.simtel.zst).
plots (list, optional)
    Which plots to generate. Choose from: event_image, time_traces, waveform_matrix,
    step_traces, integrated_signal_image, integrated_pedestal_image, peak_timing, all.
    Default: event_image.
tel_id (int, optional)
    Telescope ID to visualize. If omitted, the first available telescope will be used.
n_pixels (int, optional)
    For time_traces: number of pixel traces to draw. Default: 3.
pixel_step (int, optional)
    For step_traces and waveform_matrix: step between pixel indices. Default: 100.
max_pixels (int, optional)
    For step_traces: cap the number of plotted pixels. Default: None.
vmax (float, optional)
    For waveform_matrix: upper limit of color scale. Default: None.
half_width (int, optional)
    For integrated_*_image: half window width in samples. Default: 8.
offset (int, optional)
    For integrated_pedestal_image: offset between pedestal and peak windows. Default: 16.
sum_threshold (float, optional)
    For peak_timing: minimum pixel sum to consider a pixel. Default: 10.0.
peak_width (int, optional)
    For peak_timing: expected peak width in samples. Default: 8.
examples (int, optional)
    For peak_timing: show example traces. Default: 3.
timing_bins (int, optional)
    For peak_timing: number of histogram bins for peak sample. Default: None (contiguous bins).
distance (float, optional)
    Optional distance annotation for event_image.
output_file (str, optional)
    Base name for output. If provided, outputs will be placed under the standard IOHandler
    output directory and named ``<base>_<inputstem>.pdf``. If omitted, defaults are derived
    from each input file name.
save_pngs (flag, optional)
    Also save individual PNG files per figure.
dpi (int, optional)
    DPI for PNG outputs. Default: 300.
output_path (str, optional)
    Path to save the output files.

Examples
--------
1) Camera image and time traces for a single file, save a PDF:

   simtools-plot-simtel-events \
     --simtel_files tests/resources/ff-1m_flasher.simtel.zst \
     --plots event_image time_traces \
     --tel_id 1 \
     --output_file simulate_illuminator_inspect

2) All plots for multiple files, PNGs and PDFs:

   simtools-plot-simtel-events \
     --simtel_files f1.simtel.zst f2.simtel.zst \
     --plots all \
     --save_pngs --dpi 200

"""

import logging
from pathlib import Path

import simtools.utils.general as gen
from simtools.configuration import configurator
<<<<<<< HEAD
from simtools.data_model.metadata_collector import MetadataCollector
from simtools.io import io_handler
from simtools.visualization.plot_corsika_histograms import save_figs_to_pdf
from simtools.visualization.plot_simtel_events import (
    plot_simtel_event_image,
    plot_simtel_integrated_pedestal_image,
    plot_simtel_integrated_signal_image,
    plot_simtel_peak_timing,
    plot_simtel_step_traces,
    plot_simtel_time_traces,
    plot_simtel_waveform_matrix,
)

PLOT_CHOICES = {
    "event_image": "event_image",
    "time_traces": "time_traces",
    "waveform_matrix": "waveform_matrix",
    "step_traces": "step_traces",
    "integrated_signal_image": "integrated_signal_image",
    "integrated_pedestal_image": "integrated_pedestal_image",
    "peak_timing": "peak_timing",
    "all": "all",
}


def _call_peak_timing(
    filename,
    *,
    tel_id=None,
    sum_threshold=10.0,
    peak_width=8,
    examples=3,
    timing_bins=None,
    event_index=None,
):
    """Call ``plot_simtel_peak_timing`` and support optional ``return_stats``.

    Parameters
    ----------
    filename : pathlib.Path or str
        Path to the input simtel file.
    tel_id : int, optional
        Telescope ID to visualize.
    sum_threshold : float, default 10.0
        Minimum pixel sum to consider a pixel.
    peak_width : int, default 8
        Expected peak width in samples.
    examples : int, default 3
        Number of example traces to draw.
    timing_bins : int or None, optional
        Number of bins for timing histogram (contiguous if not set).
    event_index : int or None, optional
        0-based index of the event to plot; default is the first event.

    Returns
    -------
    object or None
        The matplotlib Figure if available, otherwise ``None``.
    """
    try:
        fig_stats = plot_simtel_peak_timing(
            filename,
            tel_id=tel_id,
            sum_threshold=sum_threshold,
            peak_width=peak_width,
            examples=examples,
            timing_bins=timing_bins,
            return_stats=True,
            event_index=event_index,
        )
        return fig_stats[0] if isinstance(fig_stats, tuple) else fig_stats
    except TypeError:
        return plot_simtel_peak_timing(
            filename,
            tel_id=tel_id,
            sum_threshold=sum_threshold,
            peak_width=peak_width,
            examples=examples,
            timing_bins=timing_bins,
            event_index=event_index,
        )
=======
from simtools.io import io_handler
from simtools.visualization.plot_simtel_events import PLOT_CHOICES, generate_and_save_plots
>>>>>>> 8ded4fbf


def _parse(label: str):
    """Parse command line configuration."""
    config = configurator.Configurator(
        label=label,
        description=(
            "Create diagnostic plots from sim_telarray files using simtools visualization."
        ),
    )

    config.parser.add_argument(
        "--simtel_files",
        help="One or more sim_telarray files (.simtel.zst)",
        nargs="+",
        required=True,
    )
    config.parser.add_argument(
        "--plots",
        help=f"Plots to generate. Choices: {', '.join(sorted(PLOT_CHOICES))}",
        nargs="+",
        default=["event_image"],
        choices=sorted(PLOT_CHOICES),
    )
    config.parser.add_argument("--tel_id", type=int, default=None, help="Telescope ID")
    config.parser.add_argument(
        "--n_pixels", type=int, default=3, help="For time_traces: number of pixel traces"
    )
    config.parser.add_argument(
        "--pixel_step", type=int, default=100, help="Step between pixel ids for step plots"
    )
    config.parser.add_argument(
        "--max_pixels", type=int, default=None, help="Cap number of pixels for step traces"
    )
    config.parser.add_argument("--vmax", type=float, default=None, help="Color scale vmax")
    config.parser.add_argument(
        "--half_width", type=int, default=8, help="Half window width for integrated images"
    )
    config.parser.add_argument(
        "--offset",
        type=int,
        default=16,
        help="offset between pedestal and peak windows (integrated_pedestal_image)",
    )
    config.parser.add_argument(
        "--sum_threshold",
        type=float,
        default=10.0,
        help="Minimum pixel sum to consider in peak timing",
    )
    config.parser.add_argument(
        "--peak_width", type=int, default=8, help="Expected peak width in samples"
    )
    config.parser.add_argument(
        "--examples", type=int, default=3, help="Number of example traces to draw"
    )
    config.parser.add_argument(
        "--timing_bins",
        type=int,
        default=None,
        help="Number of bins for timing histogram (contiguous if not set)",
    )
    config.parser.add_argument(
        "--distance",
        type=float,
        default=None,
        help="Optional distance annotation for event_image (same units as input expects)",
    )
    config.parser.add_argument(
        "--event_index",
        type=int,
        default=None,
        help="0-based index of the event to plot; default is the first event",
    )
    config.parser.add_argument(
        "--output_file",
        type=str,
        default=None,
        help=(
            "Base name for output. If set, PDFs will be named '<base>_<inputstem>.pdf' "
            "in the standard output directory"
        ),
    )
    config.parser.add_argument(
        "--save_pngs",
        action="store_true",
        help="Also save individual PNG images per plot",
    )
    config.parser.add_argument("--dpi", type=int, default=300, help="PNG dpi")

    return config.initialize(db_config=False, require_command_line=True)


def main():
    """Generate plots from sim_telarray files."""
    label = Path(__file__).stem
    args, _db = _parse(label)

    logger = logging.getLogger()
    logger.setLevel(gen.get_log_level_from_user(args.get("log_level", "INFO")))

    ioh = io_handler.IOHandler()
    simtel_files = [Path(p).expanduser() for p in gen.ensure_iterable(args["simtel_files"])]
    plots = list(gen.ensure_iterable(args.get("plots")))

    generate_and_save_plots(simtel_files=simtel_files, plots=plots, args=args, ioh=ioh)


if __name__ == "__main__":
    main()<|MERGE_RESOLUTION|>--- conflicted
+++ resolved
@@ -81,92 +81,8 @@
 
 import simtools.utils.general as gen
 from simtools.configuration import configurator
-<<<<<<< HEAD
-from simtools.data_model.metadata_collector import MetadataCollector
-from simtools.io import io_handler
-from simtools.visualization.plot_corsika_histograms import save_figs_to_pdf
-from simtools.visualization.plot_simtel_events import (
-    plot_simtel_event_image,
-    plot_simtel_integrated_pedestal_image,
-    plot_simtel_integrated_signal_image,
-    plot_simtel_peak_timing,
-    plot_simtel_step_traces,
-    plot_simtel_time_traces,
-    plot_simtel_waveform_matrix,
-)
-
-PLOT_CHOICES = {
-    "event_image": "event_image",
-    "time_traces": "time_traces",
-    "waveform_matrix": "waveform_matrix",
-    "step_traces": "step_traces",
-    "integrated_signal_image": "integrated_signal_image",
-    "integrated_pedestal_image": "integrated_pedestal_image",
-    "peak_timing": "peak_timing",
-    "all": "all",
-}
-
-
-def _call_peak_timing(
-    filename,
-    *,
-    tel_id=None,
-    sum_threshold=10.0,
-    peak_width=8,
-    examples=3,
-    timing_bins=None,
-    event_index=None,
-):
-    """Call ``plot_simtel_peak_timing`` and support optional ``return_stats``.
-
-    Parameters
-    ----------
-    filename : pathlib.Path or str
-        Path to the input simtel file.
-    tel_id : int, optional
-        Telescope ID to visualize.
-    sum_threshold : float, default 10.0
-        Minimum pixel sum to consider a pixel.
-    peak_width : int, default 8
-        Expected peak width in samples.
-    examples : int, default 3
-        Number of example traces to draw.
-    timing_bins : int or None, optional
-        Number of bins for timing histogram (contiguous if not set).
-    event_index : int or None, optional
-        0-based index of the event to plot; default is the first event.
-
-    Returns
-    -------
-    object or None
-        The matplotlib Figure if available, otherwise ``None``.
-    """
-    try:
-        fig_stats = plot_simtel_peak_timing(
-            filename,
-            tel_id=tel_id,
-            sum_threshold=sum_threshold,
-            peak_width=peak_width,
-            examples=examples,
-            timing_bins=timing_bins,
-            return_stats=True,
-            event_index=event_index,
-        )
-        return fig_stats[0] if isinstance(fig_stats, tuple) else fig_stats
-    except TypeError:
-        return plot_simtel_peak_timing(
-            filename,
-            tel_id=tel_id,
-            sum_threshold=sum_threshold,
-            peak_width=peak_width,
-            examples=examples,
-            timing_bins=timing_bins,
-            event_index=event_index,
-        )
-=======
 from simtools.io import io_handler
 from simtools.visualization.plot_simtel_events import PLOT_CHOICES, generate_and_save_plots
->>>>>>> 8ded4fbf
 
 
 def _parse(label: str):
