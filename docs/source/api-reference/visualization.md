--- conflicted
+++ resolved
@@ -57,18 +57,7 @@
    :members:
 ```
 
-<<<<<<< HEAD
-## plot_simtel_event_histograms
-
-```{eval-rst}
-.. automodule:: visualization.plot_simtel_event_histograms
-   :members:
-```
-
-(visualizationsimtel-event-plots)=
-=======
 (visualization-plot-simtel_events)=
->>>>>>> 2508cab0
 
 ## plot_simtel_events
 
