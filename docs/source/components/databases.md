--- conflicted
+++ resolved
@@ -89,9 +89,6 @@
 
 ### Upload to and download from the local database instance
 
-<<<<<<< HEAD
-Startup a container and connect to the local network adding `--network simtools-mongo-network` to the `docker/podman run` command, e.g,:
-=======
 This requires the following changes to the settings of the environment variables in `.env` for access from outside a container:
 
 ```console
@@ -109,7 +106,6 @@
 
 * set the `SIMTOOLS_DB_SERVER` in the `.env` file to SIMTOOLS_DB_SERVER='simtools-mongodb'.
 * connect to the local network adding `--network simtools-mongo-network` to the `docker/podman run` command, e.g,:
->>>>>>> 35a9d46d
 
 ```bash
 podman run --rm -it -v "$(pwd)/:/workdir/external" --network simtools-mongo-network ghcr.io/gammasim/simtools-dev:latest bash
@@ -124,11 +120,7 @@
 SIMTOOLS_DB_API_USER='api' # username for database
 SIMTOOLS_DB_API_PW='password' # Password for database
 SIMTOOLS_DB_API_AUTHENTICATION_DATABASE='admin'
-<<<<<<< HEAD
-SIMTOOLS_DB_SIMULATION_MODEL_VERSION='v20.9.0'
-=======
 SIMTOOLS_DB_SIMULATION_MODEL_VERSION='v0.9.0' # Version of the simulation model database (adjust accordingly)
->>>>>>> 35a9d46d
 SIMTOOLS_DB_SIMULATION_MODEL='CTAO-Simulation-ModelParameters'
 SIMTOOLS_SIMTEL_PATH='/workdir/sim_telarray'
 ```
